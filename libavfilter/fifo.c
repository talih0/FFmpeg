/*
 * Copyright (c) 2007 Bobby Bingham
 *
 * This file is part of FFmpeg.
 *
 * FFmpeg is free software; you can redistribute it and/or
 * modify it under the terms of the GNU Lesser General Public
 * License as published by the Free Software Foundation; either
 * version 2.1 of the License, or (at your option) any later version.
 *
 * FFmpeg is distributed in the hope that it will be useful,
 * but WITHOUT ANY WARRANTY; without even the implied warranty of
 * MERCHANTABILITY or FITNESS FOR A PARTICULAR PURPOSE.  See the GNU
 * Lesser General Public License for more details.
 *
 * You should have received a copy of the GNU Lesser General Public
 * License along with FFmpeg; if not, write to the Free Software
 * Foundation, Inc., 51 Franklin Street, Fifth Floor, Boston, MA 02110-1301 USA
 */

/**
 * @file
 * FIFO buffering filter
 */

#include "libavutil/avassert.h"
#include "libavutil/audioconvert.h"
#include "libavutil/mathematics.h"
#include "libavutil/samplefmt.h"

#include "audio.h"
#include "avfilter.h"
#include "internal.h"
#include "video.h"

typedef struct Buf {
    AVFilterBufferRef *buf;
    struct Buf        *next;
} Buf;

typedef struct {
    Buf  root;
    Buf *last;   ///< last buffered frame

    /**
     * When a specific number of output samples is requested, the partial
     * buffer is stored here
     */
    AVFilterBufferRef *buf_out;
    int allocated_samples;      ///< number of samples buf_out was allocated for
} FifoContext;

static av_cold int init(AVFilterContext *ctx, const char *args)
{
    FifoContext *fifo = ctx->priv;
    fifo->last = &fifo->root;

    return 0;
}

static av_cold void uninit(AVFilterContext *ctx)
{
    FifoContext *fifo = ctx->priv;
    Buf *buf, *tmp;

    for (buf = fifo->root.next; buf; buf = tmp) {
        tmp = buf->next;
        avfilter_unref_buffer(buf->buf);
        av_free(buf);
    }

    avfilter_unref_buffer(fifo->buf_out);
}

static int add_to_queue(AVFilterLink *inlink, AVFilterBufferRef *buf)
{
    FifoContext *fifo = inlink->dst->priv;

    fifo->last->next = av_mallocz(sizeof(Buf));
    if (!fifo->last->next) {
        avfilter_unref_buffer(buf);
        return AVERROR(ENOMEM);
    }

    fifo->last = fifo->last->next;
    fifo->last->buf = buf;

    return 0;
}

static void start_frame(AVFilterLink *inlink, AVFilterBufferRef *buf)
{
    add_to_queue(inlink, buf);
    inlink->cur_buf = NULL;
}

static void queue_pop(FifoContext *s)
{
    Buf *tmp = s->root.next->next;
    if (s->last == s->root.next)
        s->last = &s->root;
    av_freep(&s->root.next);
    s->root.next = tmp;
}

static void end_frame(AVFilterLink *inlink) { }

static void draw_slice(AVFilterLink *inlink, int y, int h, int slice_dir) { }

/**
 * Move data pointers and pts offset samples forward.
 */
static void buffer_offset(AVFilterLink *link, AVFilterBufferRef *buf,
                          int offset)
{
    int nb_channels = av_get_channel_layout_nb_channels(link->channel_layout);
    int planar = av_sample_fmt_is_planar(link->format);
    int planes = planar ? nb_channels : 1;
    int block_align = av_get_bytes_per_sample(link->format) * (planar ? 1 : nb_channels);
    int i;

    av_assert0(buf->audio->nb_samples > offset);

    for (i = 0; i < planes; i++)
        buf->extended_data[i] += block_align*offset;
    if (buf->data != buf->extended_data)
        memcpy(buf->data, buf->extended_data,
               FFMIN(planes, FF_ARRAY_ELEMS(buf->data)) * sizeof(*buf->data));
    buf->linesize[0] -= block_align*offset;
    buf->audio->nb_samples -= offset;

    if (buf->pts != AV_NOPTS_VALUE) {
        buf->pts += av_rescale_q(offset, (AVRational){1, link->sample_rate},
                                 link->time_base);
    }
}

static int calc_ptr_alignment(AVFilterBufferRef *buf)
{
    int planes = av_sample_fmt_is_planar(buf->format) ?
                 av_get_channel_layout_nb_channels(buf->audio->channel_layout) : 1;
    int min_align = 128;
    int p;

    for (p = 0; p < planes; p++) {
        int cur_align = 128;
        while ((intptr_t)buf->extended_data[p] % cur_align)
            cur_align >>= 1;
        if (cur_align < min_align)
            min_align = cur_align;
    }
    return min_align;
}

static int return_audio_frame(AVFilterContext *ctx)
{
    AVFilterLink *link = ctx->outputs[0];
    FifoContext *s = ctx->priv;
    AVFilterBufferRef *head = s->root.next->buf;
    AVFilterBufferRef *buf_out;
    int ret;

    if (!s->buf_out &&
        head->audio->nb_samples >= link->request_samples &&
        calc_ptr_alignment(head) >= 32) {
        if (head->audio->nb_samples == link->request_samples) {
            buf_out = head;
            queue_pop(s);
        } else {
            buf_out = avfilter_ref_buffer(head, AV_PERM_READ);
            buf_out->audio->nb_samples = link->request_samples;
            buffer_offset(link, head, link->request_samples);
        }
    } else {
        int nb_channels = av_get_channel_layout_nb_channels(link->channel_layout);

        if (!s->buf_out) {
            s->buf_out = ff_get_audio_buffer(link, AV_PERM_WRITE,
                                             link->request_samples);
            if (!s->buf_out)
                return AVERROR(ENOMEM);

            s->buf_out->audio->nb_samples = 0;
            s->buf_out->pts               = head->pts;
            s->allocated_samples          = link->request_samples;
        } else if (link->request_samples != s->allocated_samples) {
            av_log(ctx, AV_LOG_ERROR, "request_samples changed before the "
                   "buffer was returned.\n");
            return AVERROR(EINVAL);
        }

        while (s->buf_out->audio->nb_samples < s->allocated_samples) {
            int len = FFMIN(s->allocated_samples - s->buf_out->audio->nb_samples,
                            head->audio->nb_samples);

            av_samples_copy(s->buf_out->extended_data, head->extended_data,
                            s->buf_out->audio->nb_samples, 0, len, nb_channels,
                            link->format);
            s->buf_out->audio->nb_samples += len;

            if (len == head->audio->nb_samples) {
                avfilter_unref_buffer(head);
                queue_pop(s);

                if (!s->root.next &&
                    (ret = ff_request_frame(ctx->inputs[0])) < 0) {
                    if (ret == AVERROR_EOF) {
                        av_samples_set_silence(s->buf_out->extended_data,
                                               s->buf_out->audio->nb_samples,
                                               s->allocated_samples -
                                               s->buf_out->audio->nb_samples,
                                               nb_channels, link->format);
                        s->buf_out->audio->nb_samples = s->allocated_samples;
                        break;
                    }
                    return ret;
                }
                head = s->root.next->buf;
            } else {
                buffer_offset(link, head, len);
            }
        }
        buf_out = s->buf_out;
        s->buf_out = NULL;
    }
    return ff_filter_samples(link, buf_out);
}

static int request_frame(AVFilterLink *outlink)
{
    FifoContext *fifo = outlink->src->priv;
    int ret = 0;

    if (!fifo->root.next) {
        if ((ret = ff_request_frame(outlink->src->inputs[0])) < 0)
            return ret;
    }

    /* by doing this, we give ownership of the reference to the next filter,
     * so we don't have to worry about dereferencing it ourselves. */
    switch (outlink->type) {
    case AVMEDIA_TYPE_VIDEO:
        ff_start_frame(outlink, fifo->root.next->buf);
        ff_draw_slice (outlink, 0, outlink->h, 1);
        ff_end_frame  (outlink);
        queue_pop(fifo);
        break;
    case AVMEDIA_TYPE_AUDIO:
        if (outlink->request_samples) {
            return return_audio_frame(outlink->src);
        } else {
            ret = ff_filter_samples(outlink, fifo->root.next->buf);
            queue_pop(fifo);
        }
        break;
    default:
        return AVERROR(EINVAL);
    }

    return ret;
}

AVFilter avfilter_vf_fifo = {
    .name      = "fifo",
    .description = NULL_IF_CONFIG_SMALL("Buffer input images and send them when they are requested."),

    .init      = init,
    .uninit    = uninit,

    .priv_size = sizeof(FifoContext),

<<<<<<< HEAD
    .inputs    = (const AVFilterPad[]) {{ .name      = "default",
                                    .type            = AVMEDIA_TYPE_VIDEO,
                                    .get_video_buffer= ff_null_get_video_buffer,
                                    .start_frame     = start_frame,
                                    .draw_slice      = draw_slice,
                                    .end_frame       = end_frame,
                                    .rej_perms       = AV_PERM_REUSE2, },
                                  { .name = NULL}},
    .outputs   = (const AVFilterPad[]) {{ .name      = "default",
                                    .type            = AVMEDIA_TYPE_VIDEO,
                                    .request_frame   = request_frame, },
                                  { .name = NULL}},
=======
    .inputs    = (const AVFilterPad[]) {{ .name            = "default",
                                          .type            = AVMEDIA_TYPE_VIDEO,
                                          .get_video_buffer= ff_null_get_video_buffer,
                                          .start_frame     = start_frame,
                                          .draw_slice      = draw_slice,
                                          .end_frame       = end_frame,
                                          .rej_perms       = AV_PERM_REUSE2, },
                                        { .name = NULL}},
    .outputs   = (const AVFilterPad[]) {{ .name            = "default",
                                          .type            = AVMEDIA_TYPE_VIDEO,
                                          .request_frame   = request_frame, },
                                        { .name = NULL}},
>>>>>>> 1470ce21
};

AVFilter avfilter_af_afifo = {
    .name        = "afifo",
    .description = NULL_IF_CONFIG_SMALL("Buffer input frames and send them when they are requested."),

    .init      = init,
    .uninit    = uninit,

    .priv_size = sizeof(FifoContext),

    .inputs    = (const AVFilterPad[]) {{ .name             = "default",
                                          .type             = AVMEDIA_TYPE_AUDIO,
                                          .get_audio_buffer = ff_null_get_audio_buffer,
                                          .filter_samples   = add_to_queue,
                                          .rej_perms        = AV_PERM_REUSE2, },
                                        { .name = NULL}},
    .outputs   = (const AVFilterPad[]) {{ .name             = "default",
                                          .type             = AVMEDIA_TYPE_AUDIO,
                                          .request_frame    = request_frame, },
                                        { .name = NULL}},
};<|MERGE_RESOLUTION|>--- conflicted
+++ resolved
@@ -269,20 +269,6 @@
 
     .priv_size = sizeof(FifoContext),
 
-<<<<<<< HEAD
-    .inputs    = (const AVFilterPad[]) {{ .name      = "default",
-                                    .type            = AVMEDIA_TYPE_VIDEO,
-                                    .get_video_buffer= ff_null_get_video_buffer,
-                                    .start_frame     = start_frame,
-                                    .draw_slice      = draw_slice,
-                                    .end_frame       = end_frame,
-                                    .rej_perms       = AV_PERM_REUSE2, },
-                                  { .name = NULL}},
-    .outputs   = (const AVFilterPad[]) {{ .name      = "default",
-                                    .type            = AVMEDIA_TYPE_VIDEO,
-                                    .request_frame   = request_frame, },
-                                  { .name = NULL}},
-=======
     .inputs    = (const AVFilterPad[]) {{ .name            = "default",
                                           .type            = AVMEDIA_TYPE_VIDEO,
                                           .get_video_buffer= ff_null_get_video_buffer,
@@ -295,7 +281,6 @@
                                           .type            = AVMEDIA_TYPE_VIDEO,
                                           .request_frame   = request_frame, },
                                         { .name = NULL}},
->>>>>>> 1470ce21
 };
 
 AVFilter avfilter_af_afifo = {
