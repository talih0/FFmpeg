/*
 * filter layer
 * Copyright (c) 2007 Bobby Bingham
 *
 * This file is part of FFmpeg.
 *
 * FFmpeg is free software; you can redistribute it and/or
 * modify it under the terms of the GNU Lesser General Public
 * License as published by the Free Software Foundation; either
 * version 2.1 of the License, or (at your option) any later version.
 *
 * FFmpeg is distributed in the hope that it will be useful,
 * but WITHOUT ANY WARRANTY; without even the implied warranty of
 * MERCHANTABILITY or FITNESS FOR A PARTICULAR PURPOSE.  See the GNU
 * Lesser General Public License for more details.
 *
 * You should have received a copy of the GNU Lesser General Public
 * License along with FFmpeg; if not, write to the Free Software
 * Foundation, Inc., 51 Franklin Street, Fifth Floor, Boston, MA 02110-1301 USA
 */

#include "libavutil/avassert.h"
#include "libavutil/avstring.h"
#include "libavutil/channel_layout.h"
#include "libavutil/common.h"
#include "libavutil/eval.h"
#include "libavutil/imgutils.h"
#include "libavutil/opt.h"
#include "libavutil/pixdesc.h"
#include "libavutil/rational.h"
#include "libavutil/samplefmt.h"

#include "audio.h"
#include "avfilter.h"
#include "formats.h"
#include "internal.h"
#include "audio.h"

static int ff_filter_frame_framed(AVFilterLink *link, AVFrame *frame);

void ff_tlog_ref(void *ctx, AVFrame *ref, int end)
{
    av_unused char buf[16];
    ff_tlog(ctx,
            "ref[%p buf:%p data:%p linesize[%d, %d, %d, %d] pts:%"PRId64" pos:%"PRId64,
            ref, ref->buf, ref->data[0],
            ref->linesize[0], ref->linesize[1], ref->linesize[2], ref->linesize[3],
            ref->pts, av_frame_get_pkt_pos(ref));

    if (ref->width) {
        ff_tlog(ctx, " a:%d/%d s:%dx%d i:%c iskey:%d type:%c",
                ref->sample_aspect_ratio.num, ref->sample_aspect_ratio.den,
                ref->width, ref->height,
                !ref->interlaced_frame     ? 'P' :         /* Progressive  */
                ref->top_field_first ? 'T' : 'B',    /* Top / Bottom */
                ref->key_frame,
                av_get_picture_type_char(ref->pict_type));
    }
    if (ref->nb_samples) {
        ff_tlog(ctx, " cl:%"PRId64"d n:%d r:%d",
                ref->channel_layout,
                ref->nb_samples,
                ref->sample_rate);
    }

    ff_tlog(ctx, "]%s", end ? "\n" : "");
}

<<<<<<< HEAD
unsigned avfilter_version(void) {
    av_assert0(LIBAVFILTER_VERSION_MICRO >= 100);
=======
unsigned avfilter_version(void)
{
>>>>>>> bf5b5d2b
    return LIBAVFILTER_VERSION_INT;
}

const char *avfilter_configuration(void)
{
    return FFMPEG_CONFIGURATION;
}

const char *avfilter_license(void)
{
#define LICENSE_PREFIX "libavfilter license: "
    return LICENSE_PREFIX FFMPEG_LICENSE + sizeof(LICENSE_PREFIX) - 1;
}

void ff_command_queue_pop(AVFilterContext *filter)
{
    AVFilterCommand *c= filter->command_queue;
    av_freep(&c->arg);
    av_freep(&c->command);
    filter->command_queue= c->next;
    av_free(c);
}

void ff_insert_pad(unsigned idx, unsigned *count, size_t padidx_off,
                   AVFilterPad **pads, AVFilterLink ***links,
                   AVFilterPad *newpad)
{
    unsigned i;

    idx = FFMIN(idx, *count);

    *pads  = av_realloc(*pads,  sizeof(AVFilterPad)   * (*count + 1));
    *links = av_realloc(*links, sizeof(AVFilterLink*) * (*count + 1));
    memmove(*pads  + idx + 1, *pads  + idx, sizeof(AVFilterPad)   * (*count - idx));
    memmove(*links + idx + 1, *links + idx, sizeof(AVFilterLink*) * (*count - idx));
    memcpy(*pads + idx, newpad, sizeof(AVFilterPad));
    (*links)[idx] = NULL;

    (*count)++;
    for (i = idx + 1; i < *count; i++)
        if (*links[i])
            (*(unsigned *)((uint8_t *) *links[i] + padidx_off))++;
}

int avfilter_link(AVFilterContext *src, unsigned srcpad,
                  AVFilterContext *dst, unsigned dstpad)
{
    AVFilterLink *link;

    if (src->nb_outputs <= srcpad || dst->nb_inputs <= dstpad ||
        src->outputs[srcpad]      || dst->inputs[dstpad])
        return -1;

    if (src->output_pads[srcpad].type != dst->input_pads[dstpad].type) {
        av_log(src, AV_LOG_ERROR,
               "Media type mismatch between the '%s' filter output pad %d (%s) and the '%s' filter input pad %d (%s)\n",
               src->name, srcpad, (char *)av_x_if_null(av_get_media_type_string(src->output_pads[srcpad].type), "?"),
               dst->name, dstpad, (char *)av_x_if_null(av_get_media_type_string(dst-> input_pads[dstpad].type), "?"));
        return AVERROR(EINVAL);
    }

    src->outputs[srcpad] =
    dst-> inputs[dstpad] = link = av_mallocz(sizeof(AVFilterLink));

    link->src     = src;
    link->dst     = dst;
    link->srcpad  = &src->output_pads[srcpad];
    link->dstpad  = &dst->input_pads[dstpad];
    link->type    = src->output_pads[srcpad].type;
    av_assert0(AV_PIX_FMT_NONE == -1 && AV_SAMPLE_FMT_NONE == -1);
    link->format  = -1;

    return 0;
}

void avfilter_link_free(AVFilterLink **link)
{
    if (!*link)
        return;

    av_frame_free(&(*link)->partial_buf);

    av_freep(link);
}

int avfilter_link_get_channels(AVFilterLink *link)
{
    return link->channels;
}

void avfilter_link_set_closed(AVFilterLink *link, int closed)
{
    link->closed = closed;
}

int avfilter_insert_filter(AVFilterLink *link, AVFilterContext *filt,
                           unsigned filt_srcpad_idx, unsigned filt_dstpad_idx)
{
    int ret;
    unsigned dstpad_idx = link->dstpad - link->dst->input_pads;

    av_log(link->dst, AV_LOG_VERBOSE, "auto-inserting filter '%s' "
           "between the filter '%s' and the filter '%s'\n",
           filt->name, link->src->name, link->dst->name);

    link->dst->inputs[dstpad_idx] = NULL;
    if ((ret = avfilter_link(filt, filt_dstpad_idx, link->dst, dstpad_idx)) < 0) {
        /* failed to link output filter to new filter */
        link->dst->inputs[dstpad_idx] = link;
        return ret;
    }

    /* re-hookup the link to the new destination filter we inserted */
    link->dst                     = filt;
    link->dstpad                  = &filt->input_pads[filt_srcpad_idx];
    filt->inputs[filt_srcpad_idx] = link;

    /* if any information on supported media formats already exists on the
     * link, we need to preserve that */
    if (link->out_formats)
        ff_formats_changeref(&link->out_formats,
<<<<<<< HEAD
                                   &filt->outputs[filt_dstpad_idx]->out_formats);

=======
                             &filt->outputs[filt_dstpad_idx]->out_formats);
>>>>>>> bf5b5d2b
    if (link->out_samplerates)
        ff_formats_changeref(&link->out_samplerates,
                             &filt->outputs[filt_dstpad_idx]->out_samplerates);
    if (link->out_channel_layouts)
        ff_channel_layouts_changeref(&link->out_channel_layouts,
                                     &filt->outputs[filt_dstpad_idx]->out_channel_layouts);

    return 0;
}

int avfilter_config_links(AVFilterContext *filter)
{
    int (*config_link)(AVFilterLink *);
    unsigned i;
    int ret;

    for (i = 0; i < filter->nb_inputs; i ++) {
        AVFilterLink *link = filter->inputs[i];
        AVFilterLink *inlink;

        if (!link) continue;

        inlink = link->src->nb_inputs ? link->src->inputs[0] : NULL;
        link->current_pts = AV_NOPTS_VALUE;

        switch (link->init_state) {
        case AVLINK_INIT:
            continue;
        case AVLINK_STARTINIT:
            av_log(filter, AV_LOG_INFO, "circular filter chain detected\n");
            return 0;
        case AVLINK_UNINIT:
            link->init_state = AVLINK_STARTINIT;

            if ((ret = avfilter_config_links(link->src)) < 0)
                return ret;

            if (!(config_link = link->srcpad->config_props)) {
                if (link->src->nb_inputs != 1) {
                    av_log(link->src, AV_LOG_ERROR, "Source filters and filters "
                                                    "with more than one input "
                                                    "must set config_props() "
                                                    "callbacks on all outputs\n");
                    return AVERROR(EINVAL);
                }
            } else if ((ret = config_link(link)) < 0) {
                av_log(link->src, AV_LOG_ERROR,
                       "Failed to configure output pad on %s\n",
                       link->src->name);
                return ret;
            }

            switch (link->type) {
            case AVMEDIA_TYPE_VIDEO:
                if (!link->time_base.num && !link->time_base.den)
                    link->time_base = inlink ? inlink->time_base : AV_TIME_BASE_Q;

                if (!link->sample_aspect_ratio.num && !link->sample_aspect_ratio.den)
                    link->sample_aspect_ratio = inlink ?
                        inlink->sample_aspect_ratio : (AVRational){1,1};

                if (inlink && !link->frame_rate.num && !link->frame_rate.den)
                    link->frame_rate = inlink->frame_rate;

                if (inlink) {
                    if (!link->w)
                        link->w = inlink->w;
                    if (!link->h)
                        link->h = inlink->h;
                } else if (!link->w || !link->h) {
                    av_log(link->src, AV_LOG_ERROR,
                           "Video source filters must set their output link's "
                           "width and height\n");
                    return AVERROR(EINVAL);
                }
                break;

            case AVMEDIA_TYPE_AUDIO:
                if (inlink) {
                    if (!link->time_base.num && !link->time_base.den)
                        link->time_base = inlink->time_base;
                }

                if (!link->time_base.num && !link->time_base.den)
                    link->time_base = (AVRational) {1, link->sample_rate};
            }

            if ((config_link = link->dstpad->config_props))
                if ((ret = config_link(link)) < 0) {
                    av_log(link->src, AV_LOG_ERROR,
                           "Failed to configure input pad on %s\n",
                           link->dst->name);
                    return ret;
                }

            link->init_state = AVLINK_INIT;
        }
    }

    return 0;
}

void ff_tlog_link(void *ctx, AVFilterLink *link, int end)
{
    if (link->type == AVMEDIA_TYPE_VIDEO) {
        ff_tlog(ctx,
                "link[%p s:%dx%d fmt:%s %s->%s]%s",
                link, link->w, link->h,
                av_get_pix_fmt_name(link->format),
                link->src ? link->src->filter->name : "",
                link->dst ? link->dst->filter->name : "",
                end ? "\n" : "");
    } else {
        char buf[128];
        av_get_channel_layout_string(buf, sizeof(buf), -1, link->channel_layout);

        ff_tlog(ctx,
                "link[%p r:%d cl:%s fmt:%s %s->%s]%s",
                link, (int)link->sample_rate, buf,
                av_get_sample_fmt_name(link->format),
                link->src ? link->src->filter->name : "",
                link->dst ? link->dst->filter->name : "",
                end ? "\n" : "");
    }
}

int ff_request_frame(AVFilterLink *link)
{
    int ret = -1;
    FF_TPRINTF_START(NULL, request_frame); ff_tlog_link(NULL, link, 1);

    if (link->closed)
        return AVERROR_EOF;
    av_assert0(!link->frame_requested);
    link->frame_requested = 1;
    while (link->frame_requested) {
        if (link->srcpad->request_frame)
            ret = link->srcpad->request_frame(link);
        else if (link->src->inputs[0])
            ret = ff_request_frame(link->src->inputs[0]);
        if (ret == AVERROR_EOF && link->partial_buf) {
            AVFrame *pbuf = link->partial_buf;
            link->partial_buf = NULL;
            ret = ff_filter_frame_framed(link, pbuf);
        }
        if (ret < 0) {
            link->frame_requested = 0;
            if (ret == AVERROR_EOF)
                link->closed = 1;
        } else {
            av_assert0(!link->frame_requested ||
                       link->flags & FF_LINK_FLAG_REQUEST_LOOP);
        }
    }
    return ret;
}

int ff_poll_frame(AVFilterLink *link)
{
    int i, min = INT_MAX;

    if (link->srcpad->poll_frame)
        return link->srcpad->poll_frame(link);

    for (i = 0; i < link->src->nb_inputs; i++) {
        int val;
        if (!link->src->inputs[i])
            return -1;
        val = ff_poll_frame(link->src->inputs[i]);
        min = FFMIN(min, val);
    }

    return min;
}

static const char *const var_names[] = {   "t",   "n",   "pos",        NULL };
enum                                   { VAR_T, VAR_N, VAR_POS, VAR_VARS_NB };

static int set_enable_expr(AVFilterContext *ctx, const char *expr)
{
    int ret;
    char *expr_dup;
    AVExpr *old = ctx->enable;

    if (!(ctx->filter->flags & AVFILTER_FLAG_SUPPORT_TIMELINE)) {
        av_log(ctx, AV_LOG_ERROR, "Timeline ('enable' option) not supported "
               "with filter '%s'\n", ctx->filter->name);
        return AVERROR_PATCHWELCOME;
    }

    expr_dup = av_strdup(expr);
    if (!expr_dup)
        return AVERROR(ENOMEM);

    if (!ctx->var_values) {
        ctx->var_values = av_calloc(VAR_VARS_NB, sizeof(*ctx->var_values));
        if (!ctx->var_values) {
            av_free(expr_dup);
            return AVERROR(ENOMEM);
        }
    }

    ret = av_expr_parse((AVExpr**)&ctx->enable, expr_dup, var_names,
                        NULL, NULL, NULL, NULL, 0, ctx->priv);
    if (ret < 0) {
        av_log(ctx->priv, AV_LOG_ERROR,
               "Error when evaluating the expression '%s' for enable\n",
               expr_dup);
        av_free(expr_dup);
        return ret;
    }

    av_expr_free(old);
    av_free(ctx->enable_str);
    ctx->enable_str = expr_dup;
    return 0;
}

void ff_update_link_current_pts(AVFilterLink *link, int64_t pts)
{
    if (pts == AV_NOPTS_VALUE)
        return;
    link->current_pts = av_rescale_q(pts, link->time_base, AV_TIME_BASE_Q);
    /* TODO use duration */
    if (link->graph && link->age_index >= 0)
        ff_avfilter_graph_update_heap(link->graph, link);
}

int avfilter_process_command(AVFilterContext *filter, const char *cmd, const char *arg, char *res, int res_len, int flags)
{
    if(!strcmp(cmd, "ping")){
        av_strlcatf(res, res_len, "pong from:%s %s\n", filter->filter->name, filter->name);
        return 0;
    }else if(!strcmp(cmd, "enable")) {
        return set_enable_expr(filter, arg);
    }else if(filter->filter->process_command) {
        return filter->filter->process_command(filter, cmd, arg, res, res_len, flags);
    }
    return AVERROR(ENOSYS);
}

static AVFilter *first_filter;

AVFilter *avfilter_get_by_name(const char *name)
{
    const AVFilter *f = NULL;

    if (!name)
        return NULL;

    while ((f = avfilter_next(f)))
        if (!strcmp(f->name, name))
            return (AVFilter *)f;

    return NULL;
}

int avfilter_register(AVFilter *filter)
{
    AVFilter **f = &first_filter;
    int i;

    /* the filter must select generic or internal exclusively */
    av_assert0((filter->flags & AVFILTER_FLAG_SUPPORT_TIMELINE) != AVFILTER_FLAG_SUPPORT_TIMELINE);

    for(i=0; filter->inputs && filter->inputs[i].name; i++) {
        const AVFilterPad *input = &filter->inputs[i];
        av_assert0(     !input->filter_frame
                    || (!input->start_frame && !input->end_frame));
    }

    while (*f)
        f = &(*f)->next;
    *f = filter;
    filter->next = NULL;

    return 0;
}

const AVFilter *avfilter_next(const AVFilter *prev)
{
    return prev ? prev->next : first_filter;
}

#if FF_API_OLD_FILTER_REGISTER
AVFilter **av_filter_next(AVFilter **filter)
{
    return filter ? &(*filter)->next : &first_filter;
}

void avfilter_uninit(void)
{
}
#endif

int avfilter_pad_count(const AVFilterPad *pads)
{
    int count;

    if (!pads)
        return 0;

    for (count = 0; pads->name; count++)
        pads++;
    return count;
}

static const char *default_filter_name(void *filter_ctx)
{
    AVFilterContext *ctx = filter_ctx;
    return ctx->name ? ctx->name : ctx->filter->name;
}

static void *filter_child_next(void *obj, void *prev)
{
    AVFilterContext *ctx = obj;
    if (!prev && ctx->filter && ctx->filter->priv_class && ctx->priv)
        return ctx->priv;
    return NULL;
}

static const AVClass *filter_child_class_next(const AVClass *prev)
{
    const AVFilter *f = NULL;

    /* find the filter that corresponds to prev */
    while (prev && (f = avfilter_next(f)))
        if (f->priv_class == prev)
            break;

    /* could not find filter corresponding to prev */
    if (prev && !f)
        return NULL;

    /* find next filter with specific options */
    while ((f = avfilter_next(f)))
        if (f->priv_class)
            return f->priv_class;

    return NULL;
}

#define OFFSET(x) offsetof(AVFilterContext, x)
#define FLAGS AV_OPT_FLAG_FILTERING_PARAM
static const AVOption filters_common_options[] = {
    { "enable", "set enable expression", OFFSET(enable_str), AV_OPT_TYPE_STRING, {.str=NULL}, .flags = FLAGS },
    { NULL }
};

static const AVClass avfilter_class = {
    .class_name = "AVFilter",
    .item_name  = default_filter_name,
    .version    = LIBAVUTIL_VERSION_INT,
    .category   = AV_CLASS_CATEGORY_FILTER,
    .child_next = filter_child_next,
    .option     = filters_common_options,
    .child_class_next = filter_child_class_next,
};

AVFilterContext *ff_filter_alloc(const AVFilter *filter, const char *inst_name)
{
    AVFilterContext *ret;

    if (!filter)
        return NULL;

    ret = av_mallocz(sizeof(AVFilterContext));
    if (!ret)
        return NULL;

    ret->av_class = &avfilter_class;
    ret->filter   = filter;
    ret->name     = inst_name ? av_strdup(inst_name) : NULL;
    if (filter->priv_size) {
        ret->priv     = av_mallocz(filter->priv_size);
        if (!ret->priv)
            goto err;
    }

    if (filter->priv_class) {
        *(const AVClass**)ret->priv = filter->priv_class;
        av_opt_set_defaults(ret->priv);
    }

    ret->nb_inputs = avfilter_pad_count(filter->inputs);
    if (ret->nb_inputs ) {
        ret->input_pads   = av_malloc(sizeof(AVFilterPad) * ret->nb_inputs);
        if (!ret->input_pads)
            goto err;
        memcpy(ret->input_pads, filter->inputs, sizeof(AVFilterPad) * ret->nb_inputs);
        ret->inputs       = av_mallocz(sizeof(AVFilterLink*) * ret->nb_inputs);
        if (!ret->inputs)
            goto err;
    }

    ret->nb_outputs = avfilter_pad_count(filter->outputs);
    if (ret->nb_outputs) {
        ret->output_pads  = av_malloc(sizeof(AVFilterPad) * ret->nb_outputs);
        if (!ret->output_pads)
            goto err;
        memcpy(ret->output_pads, filter->outputs, sizeof(AVFilterPad) * ret->nb_outputs);
        ret->outputs      = av_mallocz(sizeof(AVFilterLink*) * ret->nb_outputs);
        if (!ret->outputs)
            goto err;
    }
#if FF_API_FOO_COUNT
    ret->output_count = ret->nb_outputs;
    ret->input_count  = ret->nb_inputs;
#endif

    return ret;

err:
    av_freep(&ret->inputs);
    av_freep(&ret->input_pads);
    ret->nb_inputs = 0;
    av_freep(&ret->outputs);
    av_freep(&ret->output_pads);
    ret->nb_outputs = 0;
    av_freep(&ret->priv);
    av_free(ret);
    return NULL;
}

#if FF_API_AVFILTER_OPEN
int avfilter_open(AVFilterContext **filter_ctx, AVFilter *filter, const char *inst_name)
{
    *filter_ctx = ff_filter_alloc(filter, inst_name);
    return *filter_ctx ? 0 : AVERROR(ENOMEM);
}
#endif

static void free_link(AVFilterLink *link)
{
    if (!link)
        return;

    if (link->src)
        link->src->outputs[link->srcpad - link->src->output_pads] = NULL;
    if (link->dst)
        link->dst->inputs[link->dstpad - link->dst->input_pads] = NULL;

    ff_formats_unref(&link->in_formats);
    ff_formats_unref(&link->out_formats);
    ff_formats_unref(&link->in_samplerates);
    ff_formats_unref(&link->out_samplerates);
    ff_channel_layouts_unref(&link->in_channel_layouts);
    ff_channel_layouts_unref(&link->out_channel_layouts);
    avfilter_link_free(&link);
}

void avfilter_free(AVFilterContext *filter)
{
    int i;

    if (!filter)
        return;

    if (filter->graph)
        ff_filter_graph_remove_filter(filter->graph, filter);

    if (filter->filter->uninit)
        filter->filter->uninit(filter);

    for (i = 0; i < filter->nb_inputs; i++) {
        free_link(filter->inputs[i]);
    }
    for (i = 0; i < filter->nb_outputs; i++) {
        free_link(filter->outputs[i]);
    }

    if (filter->filter->priv_class)
        av_opt_free(filter->priv);

    av_freep(&filter->name);
    av_freep(&filter->input_pads);
    av_freep(&filter->output_pads);
    av_freep(&filter->inputs);
    av_freep(&filter->outputs);
    av_freep(&filter->priv);
    while(filter->command_queue){
        ff_command_queue_pop(filter);
    }
    av_opt_free(filter);
    av_expr_free(filter->enable);
    filter->enable = NULL;
    av_freep(&filter->var_values);
    av_free(filter);
}

static int process_options(AVFilterContext *ctx, AVDictionary **options,
                           const char *args)
{
    const AVOption *o = NULL;
    int ret, count = 0;
    char *av_uninit(parsed_key), *av_uninit(value);
    const char *key;
    int offset= -1;

    av_opt_set_defaults(ctx);

    if (!args)
        return 0;

    while (*args) {
        const char *shorthand = NULL;

        o = av_opt_next(ctx->priv, o);
        if (o) {
            if (o->type == AV_OPT_TYPE_CONST || o->offset == offset)
                continue;
            offset = o->offset;
            shorthand = o->name;
        }

        ret = av_opt_get_key_value(&args, "=", ":",
                                   shorthand ? AV_OPT_FLAG_IMPLICIT_KEY : 0,
                                   &parsed_key, &value);
        if (ret < 0) {
            if (ret == AVERROR(EINVAL))
                av_log(ctx, AV_LOG_ERROR, "No option name near '%s'\n", args);
            else
                av_log(ctx, AV_LOG_ERROR, "Unable to parse '%s': %s\n", args,
                       av_err2str(ret));
            return ret;
        }
        if (*args)
            args++;
        if (parsed_key) {
            key = parsed_key;
            while ((o = av_opt_next(ctx->priv, o))); /* discard all remaining shorthand */
        } else {
            key = shorthand;
        }

        av_log(ctx, AV_LOG_DEBUG, "Setting '%s' to value '%s'\n", key, value);

        if (av_opt_find(ctx, key, NULL, 0, 0)) {
            ret = av_opt_set(ctx, key, value, 0);
            if (ret < 0)
                return ret;
        } else {
        av_dict_set(options, key, value, 0);
        if ((ret = av_opt_set(ctx->priv, key, value, 0)) < 0) {
            if (!av_opt_find(ctx->priv, key, NULL, 0, AV_OPT_SEARCH_CHILDREN | AV_OPT_SEARCH_FAKE_OBJ)) {
            if (ret == AVERROR_OPTION_NOT_FOUND)
                av_log(ctx, AV_LOG_ERROR, "Option '%s' not found\n", key);
            av_free(value);
            av_free(parsed_key);
            return ret;
            }
        }
        }

        av_free(value);
        av_free(parsed_key);
        count++;
    }

    if (ctx->enable_str) {
        ret = set_enable_expr(ctx, ctx->enable_str);
        if (ret < 0)
            return ret;
    }
    return count;
}

#if FF_API_AVFILTER_INIT_FILTER
int avfilter_init_filter(AVFilterContext *filter, const char *args, void *opaque)
{
    return avfilter_init_str(filter, args);
}
#endif

int avfilter_init_dict(AVFilterContext *ctx, AVDictionary **options)
{
    int ret = 0;

    if (ctx->filter->priv_class) {
        ret = av_opt_set_dict(ctx->priv, options);
        if (ret < 0) {
            av_log(ctx, AV_LOG_ERROR, "Error applying options to the filter.\n");
            return ret;
        }
    }

    if (ctx->filter->init_opaque)
        ret = ctx->filter->init_opaque(ctx, NULL);
    else if (ctx->filter->init)
        ret = ctx->filter->init(ctx);
    else if (ctx->filter->init_dict)
        ret = ctx->filter->init_dict(ctx, options);

    return ret;
}

int avfilter_init_str(AVFilterContext *filter, const char *args)
{
    AVDictionary *options = NULL;
    AVDictionaryEntry *e;
    int ret = 0;

    if (args && *args) {
        if (!filter->filter->priv_class) {
            av_log(filter, AV_LOG_ERROR, "This filter does not take any "
                   "options, but options were provided: %s.\n", args);
            return AVERROR(EINVAL);
        }

#if FF_API_OLD_FILTER_OPTS
            if (   !strcmp(filter->filter->name, "format")     ||
                   !strcmp(filter->filter->name, "noformat")   ||
                   !strcmp(filter->filter->name, "frei0r")     ||
                   !strcmp(filter->filter->name, "frei0r_src") ||
                   !strcmp(filter->filter->name, "ocv")        ||
                   !strcmp(filter->filter->name, "pan")        ||
                   !strcmp(filter->filter->name, "pp")         ||
                   !strcmp(filter->filter->name, "aevalsrc")) {
            /* a hack for compatibility with the old syntax
             * replace colons with |s */
            char *copy = av_strdup(args);
            char *p    = copy;
            int nb_leading = 0; // number of leading colons to skip
            int deprecated = 0;

            if (!copy) {
                ret = AVERROR(ENOMEM);
                goto fail;
            }

            if (!strcmp(filter->filter->name, "frei0r") ||
                !strcmp(filter->filter->name, "ocv"))
                nb_leading = 1;
            else if (!strcmp(filter->filter->name, "frei0r_src"))
                nb_leading = 3;

            while (nb_leading--) {
                p = strchr(p, ':');
                if (!p) {
                    p = copy + strlen(copy);
                    break;
                }
                p++;
            }

            deprecated = strchr(p, ':') != NULL;

            if (!strcmp(filter->filter->name, "aevalsrc")) {
                deprecated = 0;
                while ((p = strchr(p, ':')) && p[1] != ':') {
                    const char *epos = strchr(p + 1, '=');
                    const char *spos = strchr(p + 1, ':');
                    const int next_token_is_opt = epos && (!spos || epos < spos);
                    if (next_token_is_opt) {
                        p++;
                        break;
                    }
                    /* next token does not contain a '=', assume a channel expression */
                    deprecated = 1;
                    *p++ = '|';
                }
                if (p && *p == ':') { // double sep '::' found
                    deprecated = 1;
                    memmove(p, p + 1, strlen(p));
                }
            } else
            while ((p = strchr(p, ':')))
                *p++ = '|';

            if (deprecated)
                av_log(filter, AV_LOG_WARNING, "This syntax is deprecated. Use "
                       "'|' to separate the list items.\n");

            av_log(filter, AV_LOG_DEBUG, "compat: called with args=[%s]\n", copy);
            ret = process_options(filter, &options, copy);
            av_freep(&copy);

            if (ret < 0)
                goto fail;
#endif
        } else {
#if CONFIG_MP_FILTER
            if (!strcmp(filter->filter->name, "mp")) {
                char *escaped;

                if (!strncmp(args, "filter=", 7))
                    args += 7;
                ret = av_escape(&escaped, args, ":=", AV_ESCAPE_MODE_BACKSLASH, 0);
                if (ret < 0) {
                    av_log(filter, AV_LOG_ERROR, "Unable to escape MPlayer filters arg '%s'\n", args);
                    goto fail;
                }
                ret = process_options(filter, &options, escaped);
                av_free(escaped);
            } else
#endif
            ret = process_options(filter, &options, args);
            if (ret < 0)
                goto fail;
        }
    }

    ret = avfilter_init_dict(filter, &options);
    if (ret < 0)
        goto fail;

    if ((e = av_dict_get(options, "", NULL, AV_DICT_IGNORE_SUFFIX))) {
        av_log(filter, AV_LOG_ERROR, "No such option: %s.\n", e->key);
        ret = AVERROR_OPTION_NOT_FOUND;
        goto fail;
    }

fail:
    av_dict_free(&options);

    return ret;
}

const char *avfilter_pad_get_name(const AVFilterPad *pads, int pad_idx)
{
    return pads[pad_idx].name;
}

enum AVMediaType avfilter_pad_get_type(const AVFilterPad *pads, int pad_idx)
{
    return pads[pad_idx].type;
}

static int default_filter_frame(AVFilterLink *link, AVFrame *frame)
{
    return ff_filter_frame(link->dst->outputs[0], frame);
}

static int ff_filter_frame_framed(AVFilterLink *link, AVFrame *frame)
{
    int (*filter_frame)(AVFilterLink *, AVFrame *);
    AVFilterContext *dstctx = link->dst;
    AVFilterPad *dst = link->dstpad;
    AVFrame *out;
    int ret;
    AVFilterCommand *cmd= link->dst->command_queue;
    int64_t pts;

    if (link->closed) {
        av_frame_free(&frame);
        return AVERROR_EOF;
    }

    if (!(filter_frame = dst->filter_frame))
        filter_frame = default_filter_frame;

    /* copy the frame if needed */
    if (dst->needs_writable && !av_frame_is_writable(frame)) {
        av_log(link->dst, AV_LOG_DEBUG, "Copying data in avfilter.\n");

        /* Maybe use ff_copy_buffer_ref instead? */
        switch (link->type) {
        case AVMEDIA_TYPE_VIDEO:
            out = ff_get_video_buffer(link, link->w, link->h);
            break;
        case AVMEDIA_TYPE_AUDIO:
            out = ff_get_audio_buffer(link, frame->nb_samples);
            break;
        default: return AVERROR(EINVAL);
        }
        if (!out) {
            av_frame_free(&frame);
            return AVERROR(ENOMEM);
        }
        av_frame_copy_props(out, frame);

        switch (link->type) {
        case AVMEDIA_TYPE_VIDEO:
            av_image_copy(out->data, out->linesize, (const uint8_t **)frame->data, frame->linesize,
                          frame->format, frame->width, frame->height);
            break;
        case AVMEDIA_TYPE_AUDIO:
            av_samples_copy(out->extended_data, frame->extended_data,
                            0, 0, frame->nb_samples,
                            av_get_channel_layout_nb_channels(frame->channel_layout),
                            frame->format);
            break;
        default: return AVERROR(EINVAL);
        }

        av_frame_free(&frame);
    } else
        out = frame;

    while(cmd && cmd->time <= out->pts * av_q2d(link->time_base)){
        av_log(link->dst, AV_LOG_DEBUG,
               "Processing command time:%f command:%s arg:%s\n",
               cmd->time, cmd->command, cmd->arg);
        avfilter_process_command(link->dst, cmd->command, cmd->arg, 0, 0, cmd->flags);
        ff_command_queue_pop(link->dst);
        cmd= link->dst->command_queue;
    }

    pts = out->pts;
    if (dstctx->enable_str) {
        int64_t pos = av_frame_get_pkt_pos(out);
        dstctx->var_values[VAR_N] = link->frame_count;
        dstctx->var_values[VAR_T] = pts == AV_NOPTS_VALUE ? NAN : pts * av_q2d(link->time_base);
        dstctx->var_values[VAR_POS] = pos == -1 ? NAN : pos;

        dstctx->is_disabled = !av_expr_eval(dstctx->enable, dstctx->var_values, NULL);
        if (dstctx->is_disabled &&
            (dstctx->filter->flags & AVFILTER_FLAG_SUPPORT_TIMELINE_GENERIC))
            filter_frame = default_filter_frame;
    }
    ret = filter_frame(link, out);
    link->frame_count++;
    link->frame_requested = 0;
    ff_update_link_current_pts(link, pts);
    return ret;
}

static int ff_filter_frame_needs_framing(AVFilterLink *link, AVFrame *frame)
{
    int insamples = frame->nb_samples, inpos = 0, nb_samples;
    AVFrame *pbuf = link->partial_buf;
    int nb_channels = av_frame_get_channels(frame);
    int ret = 0;

    link->flags |= FF_LINK_FLAG_REQUEST_LOOP;
    /* Handle framing (min_samples, max_samples) */
    while (insamples) {
        if (!pbuf) {
            AVRational samples_tb = { 1, link->sample_rate };
            pbuf = ff_get_audio_buffer(link, link->partial_buf_size);
            if (!pbuf) {
                av_log(link->dst, AV_LOG_WARNING,
                       "Samples dropped due to memory allocation failure.\n");
                return 0;
            }
            av_frame_copy_props(pbuf, frame);
            pbuf->pts = frame->pts +
                        av_rescale_q(inpos, samples_tb, link->time_base);
            pbuf->nb_samples = 0;
        }
        nb_samples = FFMIN(insamples,
                           link->partial_buf_size - pbuf->nb_samples);
        av_samples_copy(pbuf->extended_data, frame->extended_data,
                        pbuf->nb_samples, inpos,
                        nb_samples, nb_channels, link->format);
        inpos                   += nb_samples;
        insamples               -= nb_samples;
        pbuf->nb_samples += nb_samples;
        if (pbuf->nb_samples >= link->min_samples) {
            ret = ff_filter_frame_framed(link, pbuf);
            pbuf = NULL;
        }
    }
    av_frame_free(&frame);
    link->partial_buf = pbuf;
    return ret;
}

int ff_filter_frame(AVFilterLink *link, AVFrame *frame)
{
    FF_TPRINTF_START(NULL, filter_frame); ff_tlog_link(NULL, link, 1); ff_tlog(NULL, " "); ff_tlog_ref(NULL, frame, 1);

    /* Consistency checks */
    if (link->type == AVMEDIA_TYPE_VIDEO) {
        if (strcmp(link->dst->filter->name, "scale")) {
            av_assert1(frame->format                 == link->format);
            av_assert1(frame->width               == link->w);
            av_assert1(frame->height               == link->h);
        }
    } else {
        av_assert1(frame->format                == link->format);
        av_assert1(av_frame_get_channels(frame) == link->channels);
        av_assert1(frame->channel_layout        == link->channel_layout);
        av_assert1(frame->sample_rate           == link->sample_rate);
    }

    /* Go directly to actual filtering if possible */
    if (link->type == AVMEDIA_TYPE_AUDIO &&
        link->min_samples &&
        (link->partial_buf ||
         frame->nb_samples < link->min_samples ||
         frame->nb_samples > link->max_samples)) {
        return ff_filter_frame_needs_framing(link, frame);
    } else {
        return ff_filter_frame_framed(link, frame);
    }
}

const AVClass *avfilter_get_class(void)
{
    return &avfilter_class;
}<|MERGE_RESOLUTION|>--- conflicted
+++ resolved
@@ -66,13 +66,9 @@
     ff_tlog(ctx, "]%s", end ? "\n" : "");
 }
 
-<<<<<<< HEAD
-unsigned avfilter_version(void) {
+unsigned avfilter_version(void)
+{
     av_assert0(LIBAVFILTER_VERSION_MICRO >= 100);
-=======
-unsigned avfilter_version(void)
-{
->>>>>>> bf5b5d2b
     return LIBAVFILTER_VERSION_INT;
 }
 
@@ -194,12 +190,7 @@
      * link, we need to preserve that */
     if (link->out_formats)
         ff_formats_changeref(&link->out_formats,
-<<<<<<< HEAD
-                                   &filt->outputs[filt_dstpad_idx]->out_formats);
-
-=======
                              &filt->outputs[filt_dstpad_idx]->out_formats);
->>>>>>> bf5b5d2b
     if (link->out_samplerates)
         ff_formats_changeref(&link->out_samplerates,
                              &filt->outputs[filt_dstpad_idx]->out_samplerates);
