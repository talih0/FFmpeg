/*
 * "NUT" Container Format demuxer
 * Copyright (c) 2004-2006 Michael Niedermayer
 * Copyright (c) 2003 Alex Beregszaszi
 *
 * This file is part of FFmpeg.
 *
 * FFmpeg is free software; you can redistribute it and/or
 * modify it under the terms of the GNU Lesser General Public
 * License as published by the Free Software Foundation; either
 * version 2.1 of the License, or (at your option) any later version.
 *
 * FFmpeg is distributed in the hope that it will be useful,
 * but WITHOUT ANY WARRANTY; without even the implied warranty of
 * MERCHANTABILITY or FITNESS FOR A PARTICULAR PURPOSE.  See the GNU
 * Lesser General Public License for more details.
 *
 * You should have received a copy of the GNU Lesser General Public
 * License along with FFmpeg; if not, write to the Free Software
 * Foundation, Inc., 51 Franklin Street, Fifth Floor, Boston, MA 02110-1301 USA
 */

#include "libavutil/avstring.h"
#include "libavutil/avassert.h"
#include "libavutil/bswap.h"
#include "libavutil/dict.h"
#include "libavutil/mathematics.h"
#include "libavutil/tree.h"
#include "avio_internal.h"
#include "nut.h"

#define NUT_MAX_STREAMS 256    /* arbitrary sanity check value */

static int64_t nut_read_timestamp(AVFormatContext *s, int stream_index,
                                  int64_t *pos_arg, int64_t pos_limit);

static int get_str(AVIOContext *bc, char *string, unsigned int maxlen)
{
    unsigned int len = ffio_read_varlen(bc);

    if (len && maxlen)
        avio_read(bc, string, FFMIN(len, maxlen));
    while (len > maxlen) {
        avio_r8(bc);
        len--;
    }

    if (maxlen)
        string[FFMIN(len, maxlen - 1)] = 0;

    if (maxlen == len)
        return -1;
    else
        return 0;
}

static int64_t get_s(AVIOContext *bc)
{
    int64_t v = ffio_read_varlen(bc) + 1;

    if (v & 1)
        return -(v >> 1);
    else
        return  (v >> 1);
}

static uint64_t get_fourcc(AVIOContext *bc)
{
    unsigned int len = ffio_read_varlen(bc);

    if (len == 2)
        return avio_rl16(bc);
    else if (len == 4)
        return avio_rl32(bc);
    else
        return -1;
}

#ifdef TRACE
static inline uint64_t get_v_trace(AVIOContext *bc, char *file,
                                   char *func, int line)
{
    uint64_t v = ffio_read_varlen(bc);

    av_log(NULL, AV_LOG_DEBUG, "get_v %5"PRId64" / %"PRIX64" in %s %s:%d\n",
           v, v, file, func, line);
    return v;
}

static inline int64_t get_s_trace(AVIOContext *bc, char *file,
                                  char *func, int line)
{
    int64_t v = get_s(bc);

    av_log(NULL, AV_LOG_DEBUG, "get_s %5"PRId64" / %"PRIX64" in %s %s:%d\n",
           v, v, file, func, line);
    return v;
}

static inline uint64_t get_vb_trace(AVIOContext *bc, char *file,
                                    char *func, int line)
{
    uint64_t v = get_vb(bc);

    av_log(NULL, AV_LOG_DEBUG, "get_vb %5"PRId64" / %"PRIX64" in %s %s:%d\n",
           v, v, file, func, line);
    return v;
}
#define ffio_read_varlen(bc) get_v_trace(bc,  __FILE__, __PRETTY_FUNCTION__, __LINE__)
#define get_s(bc)            get_s_trace(bc,  __FILE__, __PRETTY_FUNCTION__, __LINE__)
#define get_vb(bc)           get_vb_trace(bc, __FILE__, __PRETTY_FUNCTION__, __LINE__)
#endif

static int get_packetheader(NUTContext *nut, AVIOContext *bc,
                            int calculate_checksum, uint64_t startcode)
{
    int64_t size;
//    start = avio_tell(bc) - 8;

    startcode = av_be2ne64(startcode);
    startcode = ff_crc04C11DB7_update(0, (uint8_t*) &startcode, 8);

    ffio_init_checksum(bc, ff_crc04C11DB7_update, startcode);
    size = ffio_read_varlen(bc);
    if (size > 4096)
        avio_rb32(bc);
    if (ffio_get_checksum(bc) && size > 4096)
        return -1;

    ffio_init_checksum(bc, calculate_checksum ? ff_crc04C11DB7_update : NULL, 0);

    return size;
}

static uint64_t find_any_startcode(AVIOContext *bc, int64_t pos)
{
    uint64_t state = 0;

    if (pos >= 0)
        /* Note, this may fail if the stream is not seekable, but that should
         * not matter, as in this case we simply start where we currently are */
        avio_seek(bc, pos, SEEK_SET);
    while (!url_feof(bc)) {
        state = (state << 8) | avio_r8(bc);
        if ((state >> 56) != 'N')
            continue;
        switch (state) {
        case MAIN_STARTCODE:
        case STREAM_STARTCODE:
        case SYNCPOINT_STARTCODE:
        case INFO_STARTCODE:
        case INDEX_STARTCODE:
            return state;
        }
    }

    return 0;
}

/**
 * Find the given startcode.
 * @param code the startcode
 * @param pos the start position of the search, or -1 if the current position
 * @return the position of the startcode or -1 if not found
 */
static int64_t find_startcode(AVIOContext *bc, uint64_t code, int64_t pos)
{
    for (;;) {
        uint64_t startcode = find_any_startcode(bc, pos);
        if (startcode == code)
            return avio_tell(bc) - 8;
        else if (startcode == 0)
            return -1;
        pos = -1;
    }
}

static int nut_probe(AVProbeData *p)
{
    int i;
    uint64_t code = 0;

    for (i = 0; i < p->buf_size; i++) {
        code = (code << 8) | p->buf[i];
        if (code == MAIN_STARTCODE)
            return AVPROBE_SCORE_MAX;
    }
    return 0;
}

#define GET_V(dst, check)                                                 \
    tmp = ffio_read_varlen(bc);                                           \
    if (!(check)) {                                                       \
        av_log(s, AV_LOG_ERROR, "Error " #dst " is (%"PRId64")\n", tmp);  \
        return -1;                                                        \
    }                                                                     \
    dst = tmp;

static int skip_reserved(AVIOContext *bc, int64_t pos)
{
    pos -= avio_tell(bc);
    if (pos < 0) {
        avio_seek(bc, pos, SEEK_CUR);
        return -1;
    } else {
        while (pos--)
            avio_r8(bc);
        return 0;
    }
}

static int decode_main_header(NUTContext *nut)
{
    AVFormatContext *s = nut->avf;
    AVIOContext *bc    = s->pb;
    uint64_t tmp, end;
    unsigned int stream_count;
    int i, j, count;
    int tmp_stream, tmp_mul, tmp_pts, tmp_size, tmp_res, tmp_head_idx;

    end  = get_packetheader(nut, bc, 1, MAIN_STARTCODE);
    end += avio_tell(bc);

    GET_V(tmp, tmp >= 2 && tmp <= 3)
    GET_V(stream_count, tmp > 0 && tmp <= NUT_MAX_STREAMS)

    nut->max_distance = ffio_read_varlen(bc);
    if (nut->max_distance > 65536) {
        av_log(s, AV_LOG_DEBUG, "max_distance %d\n", nut->max_distance);
        nut->max_distance = 65536;
    }

    GET_V(nut->time_base_count, tmp > 0 && tmp < INT_MAX / sizeof(AVRational))
    nut->time_base = av_malloc(nut->time_base_count * sizeof(AVRational));

    for (i = 0; i < nut->time_base_count; i++) {
        GET_V(nut->time_base[i].num, tmp > 0 && tmp < (1ULL << 31))
        GET_V(nut->time_base[i].den, tmp > 0 && tmp < (1ULL << 31))
        if (av_gcd(nut->time_base[i].num, nut->time_base[i].den) != 1) {
            av_log(s, AV_LOG_ERROR, "time base invalid\n");
            return AVERROR_INVALIDDATA;
        }
    }
    tmp_pts      = 0;
    tmp_mul      = 1;
    tmp_stream   = 0;
    tmp_head_idx = 0;
    for (i = 0; i < 256;) {
        int tmp_flags  = ffio_read_varlen(bc);
        int tmp_fields = ffio_read_varlen(bc);

        if (tmp_fields > 0)
            tmp_pts = get_s(bc);
        if (tmp_fields > 1)
            tmp_mul = ffio_read_varlen(bc);
        if (tmp_fields > 2)
            tmp_stream = ffio_read_varlen(bc);
        if (tmp_fields > 3)
            tmp_size = ffio_read_varlen(bc);
        else
            tmp_size = 0;
        if (tmp_fields > 4)
            tmp_res = ffio_read_varlen(bc);
        else
            tmp_res = 0;
        if (tmp_fields > 5)
            count = ffio_read_varlen(bc);
        else
            count = tmp_mul - tmp_size;
        if (tmp_fields > 6)
            get_s(bc);
        if (tmp_fields > 7)
            tmp_head_idx = ffio_read_varlen(bc);

        while (tmp_fields-- > 8)
            ffio_read_varlen(bc);

        if (count == 0 || i + count > 256) {
            av_log(s, AV_LOG_ERROR, "illegal count %d at %d\n", count, i);
            return AVERROR_INVALIDDATA;
        }
        if (tmp_stream >= stream_count) {
            av_log(s, AV_LOG_ERROR, "illegal stream number\n");
            return AVERROR_INVALIDDATA;
        }

        for (j = 0; j < count; j++, i++) {
            if (i == 'N') {
                nut->frame_code[i].flags = FLAG_INVALID;
                j--;
                continue;
            }
            nut->frame_code[i].flags          = tmp_flags;
            nut->frame_code[i].pts_delta      = tmp_pts;
            nut->frame_code[i].stream_id      = tmp_stream;
            nut->frame_code[i].size_mul       = tmp_mul;
            nut->frame_code[i].size_lsb       = tmp_size + j;
            nut->frame_code[i].reserved_count = tmp_res;
            nut->frame_code[i].header_idx     = tmp_head_idx;
        }
    }
    av_assert0(nut->frame_code['N'].flags == FLAG_INVALID);

    if (end > avio_tell(bc) + 4) {
        int rem = 1024;
        GET_V(nut->header_count, tmp < 128U)
        nut->header_count++;
        for (i = 1; i < nut->header_count; i++) {
            uint8_t *hdr;
            GET_V(nut->header_len[i], tmp > 0 && tmp < 256);
            rem -= nut->header_len[i];
            if (rem < 0) {
                av_log(s, AV_LOG_ERROR, "invalid elision header\n");
                return AVERROR_INVALIDDATA;
            }
            hdr = av_malloc(nut->header_len[i]);
            if (!hdr)
                return AVERROR(ENOMEM);
            avio_read(bc, hdr, nut->header_len[i]);
            nut->header[i] = hdr;
        }
        av_assert0(nut->header_len[0] == 0);
    }

    if (skip_reserved(bc, end) || ffio_get_checksum(bc)) {
        av_log(s, AV_LOG_ERROR, "main header checksum mismatch\n");
        return AVERROR_INVALIDDATA;
    }

    nut->stream = av_mallocz(sizeof(StreamContext) * stream_count);
    for (i = 0; i < stream_count; i++)
        avformat_new_stream(s, NULL);

    return 0;
}

static int decode_stream_header(NUTContext *nut)
{
    AVFormatContext *s = nut->avf;
    AVIOContext *bc    = s->pb;
    StreamContext *stc;
    int class, stream_id;
    uint64_t tmp, end;
    AVStream *st;

    end  = get_packetheader(nut, bc, 1, STREAM_STARTCODE);
    end += avio_tell(bc);

    GET_V(stream_id, tmp < s->nb_streams && !nut->stream[tmp].time_base);
    stc = &nut->stream[stream_id];
    st  = s->streams[stream_id];
    if (!st)
        return AVERROR(ENOMEM);

    class                = ffio_read_varlen(bc);
    tmp                  = get_fourcc(bc);
    st->codec->codec_tag = tmp;
    switch (class) {
    case 0:
        st->codec->codec_type = AVMEDIA_TYPE_VIDEO;
        st->codec->codec_id   = av_codec_get_id((const AVCodecTag * const []) {
                                                    ff_codec_bmp_tags,
                                                    ff_nut_video_tags,
                                                    0
                                                },
                                                tmp);
        break;
    case 1:
        st->codec->codec_type = AVMEDIA_TYPE_AUDIO;
        st->codec->codec_id   = ff_codec_get_id(ff_codec_wav_tags, tmp);
        break;
    case 2:
        st->codec->codec_type = AVMEDIA_TYPE_SUBTITLE;
        st->codec->codec_id   = ff_codec_get_id(ff_nut_subtitle_tags, tmp);
        break;
    case 3:
        st->codec->codec_type = AVMEDIA_TYPE_DATA;
        break;
    default:
        av_log(s, AV_LOG_ERROR, "unknown stream class (%d)\n", class);
        return -1;
    }
    if (class < 3 && st->codec->codec_id == CODEC_ID_NONE)
        av_log(s, AV_LOG_ERROR,
               "Unknown codec tag '0x%04x' for stream number %d\n",
               (unsigned int) tmp, stream_id);

    GET_V(stc->time_base_id, tmp < nut->time_base_count);
    GET_V(stc->msb_pts_shift, tmp < 16);
    stc->max_pts_distance = ffio_read_varlen(bc);
    GET_V(stc->decode_delay, tmp < 1000); // sanity limit, raise this if Moore's law is true
    st->codec->has_b_frames = stc->decode_delay;
    ffio_read_varlen(bc); // stream flags

    GET_V(st->codec->extradata_size, tmp < (1 << 30));
    if (st->codec->extradata_size) {
        st->codec->extradata = av_mallocz(st->codec->extradata_size +
                                          FF_INPUT_BUFFER_PADDING_SIZE);
        avio_read(bc, st->codec->extradata, st->codec->extradata_size);
    }

    if (st->codec->codec_type == AVMEDIA_TYPE_VIDEO) {
        GET_V(st->codec->width,  tmp > 0)
        GET_V(st->codec->height, tmp > 0)
        st->sample_aspect_ratio.num = ffio_read_varlen(bc);
        st->sample_aspect_ratio.den = ffio_read_varlen(bc);
        if ((!st->sample_aspect_ratio.num) != (!st->sample_aspect_ratio.den)) {
            av_log(s, AV_LOG_ERROR, "invalid aspect ratio %d/%d\n",
                   st->sample_aspect_ratio.num, st->sample_aspect_ratio.den);
            return -1;
        }
        ffio_read_varlen(bc); /* csp type */
    } else if (st->codec->codec_type == AVMEDIA_TYPE_AUDIO) {
        GET_V(st->codec->sample_rate, tmp > 0)
        ffio_read_varlen(bc); // samplerate_den
        GET_V(st->codec->channels, tmp > 0)
    }
    if (skip_reserved(bc, end) || ffio_get_checksum(bc)) {
        av_log(s, AV_LOG_ERROR,
               "stream header %d checksum mismatch\n", stream_id);
        return -1;
    }
    stc->time_base = &nut->time_base[stc->time_base_id];
    avpriv_set_pts_info(s->streams[stream_id], 63, stc->time_base->num,
                        stc->time_base->den);
    return 0;
}

static void set_disposition_bits(AVFormatContext *avf, char *value,
                                 int stream_id)
{
    int flag = 0, i;

    for (i = 0; ff_nut_dispositions[i].flag; ++i)
        if (!strcmp(ff_nut_dispositions[i].str, value))
            flag = ff_nut_dispositions[i].flag;
    if (!flag)
        av_log(avf, AV_LOG_INFO, "unknown disposition type '%s'\n", value);
    for (i = 0; i < avf->nb_streams; ++i)
        if (stream_id == i || stream_id == -1)
            avf->streams[i]->disposition |= flag;
}

static int decode_info_header(NUTContext *nut)
{
    AVFormatContext *s = nut->avf;
    AVIOContext *bc    = s->pb;
    uint64_t tmp, chapter_start, chapter_len;
    unsigned int stream_id_plus1, count;
    int chapter_id, i;
    int64_t value, end;
    char name[256], str_value[1024], type_str[256];
    const char *type;
    AVChapter *chapter      = NULL;
    AVStream *st            = NULL;
    AVDictionary **metadata = NULL;

    end  = get_packetheader(nut, bc, 1, INFO_STARTCODE);
    end += avio_tell(bc);

    GET_V(stream_id_plus1, tmp <= s->nb_streams)
    chapter_id    = get_s(bc);
    chapter_start = ffio_read_varlen(bc);
    chapter_len   = ffio_read_varlen(bc);
    count         = ffio_read_varlen(bc);

    if (chapter_id && !stream_id_plus1) {
        int64_t start = chapter_start / nut->time_base_count;
        chapter = avpriv_new_chapter(s, chapter_id,
                                     nut->time_base[chapter_start %
                                                    nut->time_base_count],
                                     start, start + chapter_len, NULL);
        metadata = &chapter->metadata;
    } else if (stream_id_plus1) {
        st       = s->streams[stream_id_plus1 - 1];
        metadata = &st->metadata;
    } else
        metadata = &s->metadata;

    for (i = 0; i < count; i++) {
        get_str(bc, name, sizeof(name));
        value = get_s(bc);
        if (value == -1) {
            type = "UTF-8";
            get_str(bc, str_value, sizeof(str_value));
        } else if (value == -2) {
            get_str(bc, type_str, sizeof(type_str));
            type = type_str;
            get_str(bc, str_value, sizeof(str_value));
        } else if (value == -3) {
            type  = "s";
            value = get_s(bc);
        } else if (value == -4) {
            type  = "t";
            value = ffio_read_varlen(bc);
        } else if (value < -4) {
            type = "r";
            get_s(bc);
        } else {
            type = "v";
        }

        if (stream_id_plus1 > s->nb_streams) {
            av_log(s, AV_LOG_ERROR, "invalid stream id for info packet\n");
            continue;
        }

        if (!strcmp(type, "UTF-8")) {
            if (chapter_id == 0 && !strcmp(name, "Disposition")) {
                set_disposition_bits(s, str_value, stream_id_plus1 - 1);
                continue;
            }
            if (metadata && av_strcasecmp(name, "Uses") &&
                av_strcasecmp(name, "Depends") && av_strcasecmp(name, "Replaces"))
                av_dict_set(metadata, name, str_value, 0);
        }
    }

    if (skip_reserved(bc, end) || ffio_get_checksum(bc)) {
        av_log(s, AV_LOG_ERROR, "info header checksum mismatch\n");
        return -1;
    }
    return 0;
}

static int decode_syncpoint(NUTContext *nut, int64_t *ts, int64_t *back_ptr)
{
    AVFormatContext *s = nut->avf;
    AVIOContext *bc    = s->pb;
    int64_t end, tmp;

    nut->last_syncpoint_pos = avio_tell(bc) - 8;

    end  = get_packetheader(nut, bc, 1, SYNCPOINT_STARTCODE);
    end += avio_tell(bc);

    tmp       = ffio_read_varlen(bc);
    *back_ptr = nut->last_syncpoint_pos - 16 * ffio_read_varlen(bc);
    if (*back_ptr < 0)
        return -1;

    ff_nut_reset_ts(nut, nut->time_base[tmp % nut->time_base_count],
                    tmp / nut->time_base_count);

    if (skip_reserved(bc, end) || ffio_get_checksum(bc)) {
        av_log(s, AV_LOG_ERROR, "sync point checksum mismatch\n");
        return -1;
    }

    *ts = tmp / s->nb_streams *
          av_q2d(nut->time_base[tmp % s->nb_streams]) * AV_TIME_BASE;
    ff_nut_add_sp(nut, nut->last_syncpoint_pos, *back_ptr, *ts);

    return 0;
}

//FIXME calculate exactly, this is just a good approximation.
static int64_t find_duration(NUTContext *nut, int64_t filesize)
{
    AVFormatContext *s = nut->avf;
    int64_t duration = 0;

    int64_t pos = FFMAX(0, filesize - 2*nut->max_distance);
    for(;;){
        int64_t ts = nut_read_timestamp(s, -1, &pos, INT64_MAX);
        if(ts < 0)
            break;
        duration = FFMAX(duration, ts);
        pos++;
    }
    if(duration > 0)
        s->duration_estimation_method = AVFMT_DURATION_FROM_PTS;
    return duration;
}

static int find_and_decode_index(NUTContext *nut)
{
    AVFormatContext *s = nut->avf;
    AVIOContext *bc    = s->pb;
    uint64_t tmp, end;
    int i, j, syncpoint_count;
    int64_t filesize = avio_size(bc);
    int64_t *syncpoints;
    int8_t *has_keyframe;
    int ret = -1;

    if(filesize <= 0)
        return -1;

    avio_seek(bc, filesize - 12, SEEK_SET);
    avio_seek(bc, filesize - avio_rb64(bc), SEEK_SET);
    if (avio_rb64(bc) != INDEX_STARTCODE) {
        av_log(s, AV_LOG_ERROR, "no index at the end\n");

        if(s->duration<=0)
            s->duration = find_duration(nut, filesize);
        return -1;
    }

    end  = get_packetheader(nut, bc, 1, INDEX_STARTCODE);
    end += avio_tell(bc);

    ffio_read_varlen(bc); // max_pts
    GET_V(syncpoint_count, tmp < INT_MAX / 8 && tmp > 0)
    syncpoints   = av_malloc(sizeof(int64_t) *  syncpoint_count);
    has_keyframe = av_malloc(sizeof(int8_t)  * (syncpoint_count + 1));
    for (i = 0; i < syncpoint_count; i++) {
        syncpoints[i] = ffio_read_varlen(bc);
        if (syncpoints[i] <= 0)
            goto fail;
        if (i)
            syncpoints[i] += syncpoints[i - 1];
    }

    for (i = 0; i < s->nb_streams; i++) {
        int64_t last_pts = -1;
        for (j = 0; j < syncpoint_count;) {
            uint64_t x = ffio_read_varlen(bc);
            int type   = x & 1;
            int n      = j;
            x >>= 1;
            if (type) {
                int flag = x & 1;
                x >>= 1;
                if (n + x >= syncpoint_count + 1) {
                    av_log(s, AV_LOG_ERROR, "index overflow A\n");
                    goto fail;
                }
                while (x--)
                    has_keyframe[n++] = flag;
                has_keyframe[n++] = !flag;
            } else {
                while (x != 1) {
                    if (n >= syncpoint_count + 1) {
                        av_log(s, AV_LOG_ERROR, "index overflow B\n");
                        goto fail;
                    }
                    has_keyframe[n++] = x & 1;
                    x >>= 1;
                }
            }
            if (has_keyframe[0]) {
                av_log(s, AV_LOG_ERROR, "keyframe before first syncpoint in index\n");
                goto fail;
            }
            av_assert0(n <= syncpoint_count + 1);
            for (; j < n && j < syncpoint_count; j++) {
                if (has_keyframe[j]) {
                    uint64_t B, A = ffio_read_varlen(bc);
                    if (!A) {
                        A = ffio_read_varlen(bc);
                        B = ffio_read_varlen(bc);
                        // eor_pts[j][i] = last_pts + A + B
                    } else
                        B = 0;
                    av_add_index_entry(s->streams[i], 16 * syncpoints[j - 1],
                                       last_pts + A, 0, 0, AVINDEX_KEYFRAME);
                    last_pts += A + B;
                }
            }
        }
    }

    if (skip_reserved(bc, end) || ffio_get_checksum(bc)) {
        av_log(s, AV_LOG_ERROR, "index checksum mismatch\n");
        goto fail;
    }
    ret = 0;

fail:
    av_free(syncpoints);
    av_free(has_keyframe);
    return ret;
}

static int nut_read_header(AVFormatContext *s)
{
    NUTContext *nut = s->priv_data;
    AVIOContext *bc = s->pb;
    int64_t pos;
    int initialized_stream_count;

    nut->avf = s;

    /* main header */
    pos = 0;
    do {
        pos = find_startcode(bc, MAIN_STARTCODE, pos) + 1;
        if (pos < 0 + 1) {
            av_log(s, AV_LOG_ERROR, "No main startcode found.\n");
            return AVERROR_INVALIDDATA;
        }
    } while (decode_main_header(nut) < 0);

    /* stream headers */
    pos = 0;
    for (initialized_stream_count = 0; initialized_stream_count < s->nb_streams;) {
        pos = find_startcode(bc, STREAM_STARTCODE, pos) + 1;
        if (pos < 0 + 1) {
            av_log(s, AV_LOG_ERROR, "Not all stream headers found.\n");
            return AVERROR_INVALIDDATA;
        }
        if (decode_stream_header(nut) >= 0)
            initialized_stream_count++;
    }

    /* info headers */
    pos = 0;
    for (;;) {
        uint64_t startcode = find_any_startcode(bc, pos);
        pos = avio_tell(bc);

        if (startcode == 0) {
            av_log(s, AV_LOG_ERROR, "EOF before video frames\n");
            return AVERROR_INVALIDDATA;
        } else if (startcode == SYNCPOINT_STARTCODE) {
            nut->next_startcode = startcode;
            break;
        } else if (startcode != INFO_STARTCODE) {
            continue;
        }

        decode_info_header(nut);
    }

    s->data_offset = pos - 8;

    if (bc->seekable) {
        int64_t orig_pos = avio_tell(bc);
        find_and_decode_index(nut);
        avio_seek(bc, orig_pos, SEEK_SET);
    }
    av_assert0(nut->next_startcode == SYNCPOINT_STARTCODE);

    ff_metadata_conv_ctx(s, NULL, ff_nut_metadata_conv);

    return 0;
}

static int decode_frame_header(NUTContext *nut, int64_t *pts, int *stream_id,
                               uint8_t *header_idx, int frame_code)
{
    AVFormatContext *s = nut->avf;
    AVIOContext *bc    = s->pb;
    StreamContext *stc;
    int size, flags, size_mul, pts_delta, i, reserved_count;
    uint64_t tmp;

    if (avio_tell(bc) > nut->last_syncpoint_pos + nut->max_distance) {
        av_log(s, AV_LOG_ERROR,
               "Last frame must have been damaged %"PRId64" > %"PRId64" + %d\n",
               avio_tell(bc), nut->last_syncpoint_pos, nut->max_distance);
        return AVERROR_INVALIDDATA;
    }

    flags          = nut->frame_code[frame_code].flags;
    size_mul       = nut->frame_code[frame_code].size_mul;
    size           = nut->frame_code[frame_code].size_lsb;
    *stream_id     = nut->frame_code[frame_code].stream_id;
    pts_delta      = nut->frame_code[frame_code].pts_delta;
    reserved_count = nut->frame_code[frame_code].reserved_count;
    *header_idx    = nut->frame_code[frame_code].header_idx;

    if (flags & FLAG_INVALID)
        return AVERROR_INVALIDDATA;
    if (flags & FLAG_CODED)
        flags ^= ffio_read_varlen(bc);
    if (flags & FLAG_STREAM_ID) {
        GET_V(*stream_id, tmp < s->nb_streams)
    }
    stc = &nut->stream[*stream_id];
    if (flags & FLAG_CODED_PTS) {
        int coded_pts = ffio_read_varlen(bc);
        // FIXME check last_pts validity?
        if (coded_pts < (1 << stc->msb_pts_shift)) {
            *pts = ff_lsb2full(stc, coded_pts);
        } else
            *pts = coded_pts - (1 << stc->msb_pts_shift);
    } else
        *pts = stc->last_pts + pts_delta;
    if (flags & FLAG_SIZE_MSB)
        size += size_mul * ffio_read_varlen(bc);
    if (flags & FLAG_MATCH_TIME)
        get_s(bc);
    if (flags & FLAG_HEADER_IDX)
        *header_idx = ffio_read_varlen(bc);
    if (flags & FLAG_RESERVED)
        reserved_count = ffio_read_varlen(bc);
    for (i = 0; i < reserved_count; i++)
        ffio_read_varlen(bc);

    if (*header_idx >= (unsigned)nut->header_count) {
        av_log(s, AV_LOG_ERROR, "header_idx invalid\n");
        return AVERROR_INVALIDDATA;
    }
    if (size > 4096)
        *header_idx = 0;
    size -= nut->header_len[*header_idx];

    if (flags & FLAG_CHECKSUM) {
        avio_rb32(bc); // FIXME check this
    } else if (size > 2 * nut->max_distance || FFABS(stc->last_pts - *pts) >
               stc->max_pts_distance) {
        av_log(s, AV_LOG_ERROR, "frame size > 2max_distance and no checksum\n");
        return AVERROR_INVALIDDATA;
    }

    stc->last_pts   = *pts;
    stc->last_flags = flags;

    return size;
}

static int decode_frame(NUTContext *nut, AVPacket *pkt, int frame_code)
{
    AVFormatContext *s = nut->avf;
    AVIOContext *bc    = s->pb;
    int size, stream_id, discard;
    int64_t pts, last_IP_pts;
    StreamContext *stc;
    uint8_t header_idx;

    size = decode_frame_header(nut, &pts, &stream_id, &header_idx, frame_code);
    if (size < 0)
        return size;

    stc = &nut->stream[stream_id];

    if (stc->last_flags & FLAG_KEY)
        stc->skip_until_key_frame = 0;

    discard     = s->streams[stream_id]->discard;
    last_IP_pts = s->streams[stream_id]->last_IP_pts;
    if ((discard >= AVDISCARD_NONKEY && !(stc->last_flags & FLAG_KEY)) ||
        (discard >= AVDISCARD_BIDIR  && last_IP_pts != AV_NOPTS_VALUE &&
         last_IP_pts > pts) ||
        discard >= AVDISCARD_ALL ||
        stc->skip_until_key_frame) {
        avio_skip(bc, size);
        return 1;
    }

    av_new_packet(pkt, size + nut->header_len[header_idx]);
    memcpy(pkt->data, nut->header[header_idx], nut->header_len[header_idx]);
    pkt->pos = avio_tell(bc); // FIXME
    avio_read(bc, pkt->data + nut->header_len[header_idx], size);

    pkt->stream_index = stream_id;
    if (stc->last_flags & FLAG_KEY)
        pkt->flags |= AV_PKT_FLAG_KEY;
    pkt->pts = pts;

    return 0;
}

static int nut_read_packet(AVFormatContext *s, AVPacket *pkt)
{
    NUTContext *nut = s->priv_data;
    AVIOContext *bc = s->pb;
    int i, frame_code = 0, ret, skip;
    int64_t ts, back_ptr;

    for (;;) {
        int64_t pos  = avio_tell(bc);
        uint64_t tmp = nut->next_startcode;
        nut->next_startcode = 0;

        if (tmp) {
            pos -= 8;
        } else {
            frame_code = avio_r8(bc);
            if (url_feof(bc))
                return -1;
            if (frame_code == 'N') {
                tmp = frame_code;
                for (i = 1; i < 8; i++)
                    tmp = (tmp << 8) + avio_r8(bc);
            }
        }
        switch (tmp) {
        case MAIN_STARTCODE:
        case STREAM_STARTCODE:
        case INDEX_STARTCODE:
            skip = get_packetheader(nut, bc, 0, tmp);
            avio_skip(bc, skip);
            break;
        case INFO_STARTCODE:
            if (decode_info_header(nut) < 0)
                goto resync;
            break;
        case SYNCPOINT_STARTCODE:
            if (decode_syncpoint(nut, &ts, &back_ptr) < 0)
                goto resync;
            frame_code = avio_r8(bc);
        case 0:
            ret = decode_frame(nut, pkt, frame_code);
            if (ret == 0)
                return 0;
            else if (ret == 1) // OK but discard packet
                break;
        default:
resync:
            av_log(s, AV_LOG_DEBUG, "syncing from %"PRId64"\n", pos);
            tmp = find_any_startcode(bc, nut->last_syncpoint_pos + 1);
            if (tmp == 0)
                return AVERROR_INVALIDDATA;
            av_log(s, AV_LOG_DEBUG, "sync\n");
            nut->next_startcode = tmp;
        }
    }
}

static int64_t nut_read_timestamp(AVFormatContext *s, int stream_index,
                                  int64_t *pos_arg, int64_t pos_limit)
{
    NUTContext *nut = s->priv_data;
    AVIOContext *bc = s->pb;
    int64_t pos, pts, back_ptr;
    av_log(s, AV_LOG_DEBUG, "read_timestamp(X,%d,%"PRId64",%"PRId64")\n",
           stream_index, *pos_arg, pos_limit);

    pos = *pos_arg;
    do {
        pos = find_startcode(bc, SYNCPOINT_STARTCODE, pos) + 1;
        if (pos < 1) {
            av_log(s, AV_LOG_ERROR, "read_timestamp failed.\n");
            return AV_NOPTS_VALUE;
        }
    } while (decode_syncpoint(nut, &pts, &back_ptr) < 0);
    *pos_arg = pos - 1;
    av_assert0(nut->last_syncpoint_pos == *pos_arg);

    av_log(s, AV_LOG_DEBUG, "return %"PRId64" %"PRId64"\n", pts, back_ptr);
    if (stream_index == -2)
        return back_ptr;
    av_assert0(stream_index == -1);
    return pts;
}

static int read_seek(AVFormatContext *s, int stream_index,
                     int64_t pts, int flags)
{
    NUTContext *nut    = s->priv_data;
    AVStream *st       = s->streams[stream_index];
    Syncpoint dummy    = { .ts = pts * av_q2d(st->time_base) * AV_TIME_BASE };
    Syncpoint nopts_sp = { .ts = AV_NOPTS_VALUE, .back_ptr = AV_NOPTS_VALUE };
    Syncpoint *sp, *next_node[2] = { &nopts_sp, &nopts_sp };
    int64_t pos, pos2, ts;
    int i;

    if (st->index_entries) {
        int index = av_index_search_timestamp(st, pts, flags);
        if (index < 0)
            return -1;

        pos2 = st->index_entries[index].pos;
        ts   = st->index_entries[index].timestamp;
    } else {
        av_tree_find(nut->syncpoints, &dummy, (void *) ff_nut_sp_pts_cmp,
                     (void **) next_node);
        av_log(s, AV_LOG_DEBUG, "%"PRIu64"-%"PRIu64" %"PRId64"-%"PRId64"\n",
               next_node[0]->pos, next_node[1]->pos, next_node[0]->ts,
               next_node[1]->ts);
        pos = ff_gen_search(s, -1, dummy.ts, next_node[0]->pos,
                            next_node[1]->pos, next_node[1]->pos,
                            next_node[0]->ts, next_node[1]->ts,
                            AVSEEK_FLAG_BACKWARD, &ts, nut_read_timestamp);

        if (!(flags & AVSEEK_FLAG_BACKWARD)) {
            dummy.pos    = pos + 16;
            next_node[1] = &nopts_sp;
            av_tree_find(nut->syncpoints, &dummy, (void *) ff_nut_sp_pos_cmp,
                         (void **) next_node);
            pos2 = ff_gen_search(s, -2, dummy.pos, next_node[0]->pos,
                                 next_node[1]->pos, next_node[1]->pos,
                                 next_node[0]->back_ptr, next_node[1]->back_ptr,
                                 flags, &ts, nut_read_timestamp);
            if (pos2 >= 0)
                pos = pos2;
            // FIXME dir but I think it does not matter
        }
        dummy.pos = pos;
        sp = av_tree_find(nut->syncpoints, &dummy, (void *) ff_nut_sp_pos_cmp,
                          NULL);

        av_assert0(sp);
        pos2 = sp->back_ptr - 15;
    }
    av_log(NULL, AV_LOG_DEBUG, "SEEKTO: %"PRId64"\n", pos2);
    pos = find_startcode(s->pb, SYNCPOINT_STARTCODE, pos2);
    avio_seek(s->pb, pos, SEEK_SET);
    av_log(NULL, AV_LOG_DEBUG, "SP: %"PRId64"\n", pos);
    if (pos2 > pos || pos2 + 15 < pos)
        av_log(NULL, AV_LOG_ERROR, "no syncpoint at backptr pos\n");
    for (i = 0; i < s->nb_streams; i++)
        nut->stream[i].skip_until_key_frame = 1;

    return 0;
}

static int nut_read_close(AVFormatContext *s)
{
    NUTContext *nut = s->priv_data;
    int i;

    av_freep(&nut->time_base);
    av_freep(&nut->stream);
    ff_nut_free_sp(nut);
    for (i = 1; i < nut->header_count; i++)
        av_freep(&nut->header[i]);

    return 0;
}

AVInputFormat ff_nut_demuxer = {
    .name           = "nut",
<<<<<<< HEAD
    .long_name      = NULL_IF_CONFIG_SMALL("NUT format"),
    .flags          = AVFMT_SEEK_TO_PTS,
=======
    .long_name      = NULL_IF_CONFIG_SMALL("NUT"),
>>>>>>> 6774247a
    .priv_data_size = sizeof(NUTContext),
    .read_probe     = nut_probe,
    .read_header    = nut_read_header,
    .read_packet    = nut_read_packet,
    .read_close     = nut_read_close,
    .read_seek      = read_seek,
    .extensions     = "nut",
    .codec_tag      = (const AVCodecTag * const []) {
        ff_codec_bmp_tags, ff_nut_video_tags, ff_codec_wav_tags,
        ff_nut_subtitle_tags, 0
    },
};<|MERGE_RESOLUTION|>--- conflicted
+++ resolved
@@ -1014,12 +1014,8 @@
 
 AVInputFormat ff_nut_demuxer = {
     .name           = "nut",
-<<<<<<< HEAD
-    .long_name      = NULL_IF_CONFIG_SMALL("NUT format"),
+    .long_name      = NULL_IF_CONFIG_SMALL("NUT"),
     .flags          = AVFMT_SEEK_TO_PTS,
-=======
-    .long_name      = NULL_IF_CONFIG_SMALL("NUT"),
->>>>>>> 6774247a
     .priv_data_size = sizeof(NUTContext),
     .read_probe     = nut_probe,
     .read_header    = nut_read_header,
