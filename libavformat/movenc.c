/*
 * MOV, 3GP, MP4 muxer
 * Copyright (c) 2003 Thomas Raivio
 * Copyright (c) 2004 Gildas Bazin <gbazin at videolan dot org>
 * Copyright (c) 2009 Baptiste Coudurier <baptiste dot coudurier at gmail dot com>
 *
 * This file is part of FFmpeg.
 *
 * FFmpeg is free software; you can redistribute it and/or
 * modify it under the terms of the GNU Lesser General Public
 * License as published by the Free Software Foundation; either
 * version 2.1 of the License, or (at your option) any later version.
 *
 * FFmpeg is distributed in the hope that it will be useful,
 * but WITHOUT ANY WARRANTY; without even the implied warranty of
 * MERCHANTABILITY or FITNESS FOR A PARTICULAR PURPOSE.  See the GNU
 * Lesser General Public License for more details.
 *
 * You should have received a copy of the GNU Lesser General Public
 * License along with FFmpeg; if not, write to the Free Software
 * Foundation, Inc., 51 Franklin Street, Fifth Floor, Boston, MA 02110-1301 USA
 */

#include <stdint.h>
#include <inttypes.h>

#include "movenc.h"
#include "avformat.h"
#include "avio_internal.h"
#include "riff.h"
#include "avio.h"
#include "isom.h"
#include "avc.h"
#include "libavcodec/get_bits.h"
#include "libavcodec/put_bits.h"
#include "libavcodec/vc1.h"
#include "libavcodec/raw.h"
#include "internal.h"
#include "libavutil/avstring.h"
#include "libavutil/intfloat.h"
#include "libavutil/mathematics.h"
#include "libavutil/opt.h"
#include "libavutil/dict.h"
#include "libavutil/pixdesc.h"
#include "hevc.h"
#include "rtpenc.h"
#include "mov_chan.h"

#undef NDEBUG
#include <assert.h>

static const AVOption options[] = {
    { "movflags", "MOV muxer flags", offsetof(MOVMuxContext, flags), AV_OPT_TYPE_FLAGS, {.i64 = 0}, INT_MIN, INT_MAX, AV_OPT_FLAG_ENCODING_PARAM, "movflags" },
    { "rtphint", "Add RTP hint tracks", 0, AV_OPT_TYPE_CONST, {.i64 = FF_MOV_FLAG_RTP_HINT}, INT_MIN, INT_MAX, AV_OPT_FLAG_ENCODING_PARAM, "movflags" },
    { "moov_size", "maximum moov size so it can be placed at the begin", offsetof(MOVMuxContext, reserved_moov_size), AV_OPT_TYPE_INT, {.i64 = 0}, 0, INT_MAX, AV_OPT_FLAG_ENCODING_PARAM, 0 },
    { "empty_moov", "Make the initial moov atom empty (not supported by QuickTime)", 0, AV_OPT_TYPE_CONST, {.i64 = FF_MOV_FLAG_EMPTY_MOOV}, INT_MIN, INT_MAX, AV_OPT_FLAG_ENCODING_PARAM, "movflags" },
    { "frag_keyframe", "Fragment at video keyframes", 0, AV_OPT_TYPE_CONST, {.i64 = FF_MOV_FLAG_FRAG_KEYFRAME}, INT_MIN, INT_MAX, AV_OPT_FLAG_ENCODING_PARAM, "movflags" },
    { "separate_moof", "Write separate moof/mdat atoms for each track", 0, AV_OPT_TYPE_CONST, {.i64 = FF_MOV_FLAG_SEPARATE_MOOF}, INT_MIN, INT_MAX, AV_OPT_FLAG_ENCODING_PARAM, "movflags" },
    { "frag_custom", "Flush fragments on caller requests", 0, AV_OPT_TYPE_CONST, {.i64 = FF_MOV_FLAG_FRAG_CUSTOM}, INT_MIN, INT_MAX, AV_OPT_FLAG_ENCODING_PARAM, "movflags" },
    { "isml", "Create a live smooth streaming feed (for pushing to a publishing point)", 0, AV_OPT_TYPE_CONST, {.i64 = FF_MOV_FLAG_ISML}, INT_MIN, INT_MAX, AV_OPT_FLAG_ENCODING_PARAM, "movflags" },
    { "faststart", "Run a second pass to put the index (moov atom) at the beginning of the file", 0, AV_OPT_TYPE_CONST, {.i64 = FF_MOV_FLAG_FASTSTART}, INT_MIN, INT_MAX, AV_OPT_FLAG_ENCODING_PARAM, "movflags" },
    { "omit_tfhd_offset", "Omit the base data offset in tfhd atoms", 0, AV_OPT_TYPE_CONST, {.i64 = FF_MOV_FLAG_OMIT_TFHD_OFFSET}, INT_MIN, INT_MAX, AV_OPT_FLAG_ENCODING_PARAM, "movflags" },
    { "disable_chpl", "Disable Nero chapter atom", 0, AV_OPT_TYPE_CONST, {.i64 = FF_MOV_FLAG_DISABLE_CHPL}, INT_MIN, INT_MAX, AV_OPT_FLAG_ENCODING_PARAM, "movflags" },
    FF_RTP_FLAG_OPTS(MOVMuxContext, rtp_flags),
    { "skip_iods", "Skip writing iods atom.", offsetof(MOVMuxContext, iods_skip), AV_OPT_TYPE_INT, {.i64 = 1}, 0, 1, AV_OPT_FLAG_ENCODING_PARAM},
    { "iods_audio_profile", "iods audio profile atom.", offsetof(MOVMuxContext, iods_audio_profile), AV_OPT_TYPE_INT, {.i64 = -1}, -1, 255, AV_OPT_FLAG_ENCODING_PARAM},
    { "iods_video_profile", "iods video profile atom.", offsetof(MOVMuxContext, iods_video_profile), AV_OPT_TYPE_INT, {.i64 = -1}, -1, 255, AV_OPT_FLAG_ENCODING_PARAM},
    { "frag_duration", "Maximum fragment duration", offsetof(MOVMuxContext, max_fragment_duration), AV_OPT_TYPE_INT, {.i64 = 0}, 0, INT_MAX, AV_OPT_FLAG_ENCODING_PARAM},
    { "min_frag_duration", "Minimum fragment duration", offsetof(MOVMuxContext, min_fragment_duration), AV_OPT_TYPE_INT, {.i64 = 0}, 0, INT_MAX, AV_OPT_FLAG_ENCODING_PARAM},
    { "frag_size", "Maximum fragment size", offsetof(MOVMuxContext, max_fragment_size), AV_OPT_TYPE_INT, {.i64 = 0}, 0, INT_MAX, AV_OPT_FLAG_ENCODING_PARAM},
    { "ism_lookahead", "Number of lookahead entries for ISM files", offsetof(MOVMuxContext, ism_lookahead), AV_OPT_TYPE_INT, {.i64 = 0}, 0, INT_MAX, AV_OPT_FLAG_ENCODING_PARAM},
    { "use_editlist", "use edit list", offsetof(MOVMuxContext, use_editlist), AV_OPT_TYPE_INT, {.i64 = -1}, -1, 1, AV_OPT_FLAG_ENCODING_PARAM},
    { "video_track_timescale", "set timescale of all video tracks", offsetof(MOVMuxContext, video_track_timescale), AV_OPT_TYPE_INT, {.i64 = 0}, 0, INT_MAX, AV_OPT_FLAG_ENCODING_PARAM},
    { "brand",    "Override major brand", offsetof(MOVMuxContext, major_brand),   AV_OPT_TYPE_STRING, {.str = NULL}, .flags = AV_OPT_FLAG_ENCODING_PARAM },
    { NULL },
};

#define MOV_CLASS(flavor)\
static const AVClass flavor ## _muxer_class = {\
    .class_name = #flavor " muxer",\
    .item_name  = av_default_item_name,\
    .option     = options,\
    .version    = LIBAVUTIL_VERSION_INT,\
};

static int get_moov_size(AVFormatContext *s);

static int utf8len(const uint8_t *b)
{
    int len = 0;
    int val;
    while (*b) {
        GET_UTF8(val, *b++, return -1;)
        len++;
    }
    return len;
}

//FIXME support 64 bit variant with wide placeholders
static int64_t update_size(AVIOContext *pb, int64_t pos)
{
    int64_t curpos = avio_tell(pb);
    avio_seek(pb, pos, SEEK_SET);
    avio_wb32(pb, curpos - pos); /* rewrite size */
    avio_seek(pb, curpos, SEEK_SET);

    return curpos - pos;
}

static int supports_edts(MOVMuxContext *mov)
{
    // EDTS with fragments is tricky as we don't know the duration when its written
    return (mov->use_editlist<0 && !(mov->flags & FF_MOV_FLAG_FRAGMENT)) || mov->use_editlist>0;
}

static int co64_required(const MOVTrack *track)
{
    if (track->entry > 0 && track->cluster[track->entry - 1].pos + track->data_offset > UINT32_MAX)
        return 1;
    return 0;
}

/* Chunk offset atom */
static int mov_write_stco_tag(AVIOContext *pb, MOVTrack *track)
{
    int i;
    int mode64 = co64_required(track); // use 32 bit size variant if possible
    int64_t pos = avio_tell(pb);
    avio_wb32(pb, 0); /* size */
    if (mode64)
        ffio_wfourcc(pb, "co64");
    else
        ffio_wfourcc(pb, "stco");
    avio_wb32(pb, 0); /* version & flags */
    avio_wb32(pb, track->chunkCount); /* entry count */
    for (i = 0; i < track->entry; i++) {
        if (!track->cluster[i].chunkNum)
            continue;
        if (mode64 == 1)
            avio_wb64(pb, track->cluster[i].pos + track->data_offset);
        else
            avio_wb32(pb, track->cluster[i].pos + track->data_offset);
    }
    return update_size(pb, pos);
}

/* Sample size atom */
static int mov_write_stsz_tag(AVIOContext *pb, MOVTrack *track)
{
    int equalChunks = 1;
    int i, j, entries = 0, tst = -1, oldtst = -1;

    int64_t pos = avio_tell(pb);
    avio_wb32(pb, 0); /* size */
    ffio_wfourcc(pb, "stsz");
    avio_wb32(pb, 0); /* version & flags */

    for (i = 0; i < track->entry; i++) {
        tst = track->cluster[i].size / track->cluster[i].entries;
        if (oldtst != -1 && tst != oldtst)
            equalChunks = 0;
        oldtst = tst;
        entries += track->cluster[i].entries;
    }
    if (equalChunks && track->entry) {
        int sSize = track->entry ? track->cluster[0].size / track->cluster[0].entries : 0;
        sSize = FFMAX(1, sSize); // adpcm mono case could make sSize == 0
        avio_wb32(pb, sSize); // sample size
        avio_wb32(pb, entries); // sample count
    } else {
        avio_wb32(pb, 0); // sample size
        avio_wb32(pb, entries); // sample count
        for (i = 0; i < track->entry; i++) {
            for (j = 0; j < track->cluster[i].entries; j++) {
                avio_wb32(pb, track->cluster[i].size /
                          track->cluster[i].entries);
            }
        }
    }
    return update_size(pb, pos);
}

/* Sample to chunk atom */
static int mov_write_stsc_tag(AVIOContext *pb, MOVTrack *track)
{
    int index = 0, oldval = -1, i;
    int64_t entryPos, curpos;

    int64_t pos = avio_tell(pb);
    avio_wb32(pb, 0); /* size */
    ffio_wfourcc(pb, "stsc");
    avio_wb32(pb, 0); // version & flags
    entryPos = avio_tell(pb);
    avio_wb32(pb, track->chunkCount); // entry count
    for (i = 0; i < track->entry; i++) {
        if (oldval != track->cluster[i].samples_in_chunk && track->cluster[i].chunkNum) {
            avio_wb32(pb, track->cluster[i].chunkNum); // first chunk
            avio_wb32(pb, track->cluster[i].samples_in_chunk); // samples per chunk
            avio_wb32(pb, 0x1); // sample description index
            oldval = track->cluster[i].samples_in_chunk;
            index++;
        }
    }
    curpos = avio_tell(pb);
    avio_seek(pb, entryPos, SEEK_SET);
    avio_wb32(pb, index); // rewrite size
    avio_seek(pb, curpos, SEEK_SET);

    return update_size(pb, pos);
}

/* Sync sample atom */
static int mov_write_stss_tag(AVIOContext *pb, MOVTrack *track, uint32_t flag)
{
    int64_t curpos, entryPos;
    int i, index = 0;
    int64_t pos = avio_tell(pb);
    avio_wb32(pb, 0); // size
    ffio_wfourcc(pb, flag == MOV_SYNC_SAMPLE ? "stss" : "stps");
    avio_wb32(pb, 0); // version & flags
    entryPos = avio_tell(pb);
    avio_wb32(pb, track->entry); // entry count
    for (i = 0; i < track->entry; i++) {
        if (track->cluster[i].flags & flag) {
            avio_wb32(pb, i + 1);
            index++;
        }
    }
    curpos = avio_tell(pb);
    avio_seek(pb, entryPos, SEEK_SET);
    avio_wb32(pb, index); // rewrite size
    avio_seek(pb, curpos, SEEK_SET);
    return update_size(pb, pos);
}

static int mov_write_amr_tag(AVIOContext *pb, MOVTrack *track)
{
    avio_wb32(pb, 0x11); /* size */
    if (track->mode == MODE_MOV) ffio_wfourcc(pb, "samr");
    else                         ffio_wfourcc(pb, "damr");
    ffio_wfourcc(pb, "FFMP");
    avio_w8(pb, 0); /* decoder version */

    avio_wb16(pb, 0x81FF); /* Mode set (all modes for AMR_NB) */
    avio_w8(pb, 0x00); /* Mode change period (no restriction) */
    avio_w8(pb, 0x01); /* Frames per sample */
    return 0x11;
}

static int mov_write_ac3_tag(AVIOContext *pb, MOVTrack *track)
{
    GetBitContext gbc;
    PutBitContext pbc;
    uint8_t buf[3];
    int fscod, bsid, bsmod, acmod, lfeon, frmsizecod;

    if (track->vos_len < 7)
        return -1;

    avio_wb32(pb, 11);
    ffio_wfourcc(pb, "dac3");

    init_get_bits(&gbc, track->vos_data + 4, (track->vos_len - 4) * 8);
    fscod      = get_bits(&gbc, 2);
    frmsizecod = get_bits(&gbc, 6);
    bsid       = get_bits(&gbc, 5);
    bsmod      = get_bits(&gbc, 3);
    acmod      = get_bits(&gbc, 3);
    if (acmod == 2) {
        skip_bits(&gbc, 2); // dsurmod
    } else {
        if ((acmod & 1) && acmod != 1)
            skip_bits(&gbc, 2); // cmixlev
        if (acmod & 4)
            skip_bits(&gbc, 2); // surmixlev
    }
    lfeon = get_bits1(&gbc);

    init_put_bits(&pbc, buf, sizeof(buf));
    put_bits(&pbc, 2, fscod);
    put_bits(&pbc, 5, bsid);
    put_bits(&pbc, 3, bsmod);
    put_bits(&pbc, 3, acmod);
    put_bits(&pbc, 1, lfeon);
    put_bits(&pbc, 5, frmsizecod >> 1); // bit_rate_code
    put_bits(&pbc, 5, 0); // reserved

    flush_put_bits(&pbc);
    avio_write(pb, buf, sizeof(buf));

    return 11;
}

/**
 * This function writes extradata "as is".
 * Extradata must be formatted like a valid atom (with size and tag).
 */
static int mov_write_extradata_tag(AVIOContext *pb, MOVTrack *track)
{
    avio_write(pb, track->enc->extradata, track->enc->extradata_size);
    return track->enc->extradata_size;
}

static int mov_write_enda_tag(AVIOContext *pb)
{
    avio_wb32(pb, 10);
    ffio_wfourcc(pb, "enda");
    avio_wb16(pb, 1); /* little endian */
    return 10;
}

static int mov_write_enda_tag_be(AVIOContext *pb)
{
  avio_wb32(pb, 10);
  ffio_wfourcc(pb, "enda");
  avio_wb16(pb, 0); /* big endian */
  return 10;
}

static void put_descr(AVIOContext *pb, int tag, unsigned int size)
{
    int i = 3;
    avio_w8(pb, tag);
    for (; i > 0; i--)
        avio_w8(pb, (size >> (7 * i)) | 0x80);
    avio_w8(pb, size & 0x7F);
}

static unsigned compute_avg_bitrate(MOVTrack *track)
{
    uint64_t size = 0;
    int i;
    if (!track->track_duration)
        return 0;
    for (i = 0; i < track->entry; i++)
        size += track->cluster[i].size;
    return size * 8 * track->timescale / track->track_duration;
}

static int mov_write_esds_tag(AVIOContext *pb, MOVTrack *track) // Basic
{
    int64_t pos = avio_tell(pb);
    int decoder_specific_info_len = track->vos_len ? 5 + track->vos_len : 0;
    unsigned avg_bitrate;

    avio_wb32(pb, 0); // size
    ffio_wfourcc(pb, "esds");
    avio_wb32(pb, 0); // Version

    // ES descriptor
    put_descr(pb, 0x03, 3 + 5+13 + decoder_specific_info_len + 5+1);
    avio_wb16(pb, track->track_id);
    avio_w8(pb, 0x00); // flags (= no flags)

    // DecoderConfig descriptor
    put_descr(pb, 0x04, 13 + decoder_specific_info_len);

    // Object type indication
    if ((track->enc->codec_id == AV_CODEC_ID_MP2 ||
         track->enc->codec_id == AV_CODEC_ID_MP3) &&
        track->enc->sample_rate > 24000)
        avio_w8(pb, 0x6B); // 11172-3
    else
        avio_w8(pb, ff_codec_get_tag(ff_mp4_obj_type, track->enc->codec_id));

    // the following fields is made of 6 bits to identify the streamtype (4 for video, 5 for audio)
    // plus 1 bit to indicate upstream and 1 bit set to 1 (reserved)
    if (track->enc->codec_id == AV_CODEC_ID_DVD_SUBTITLE)
        avio_w8(pb, (0x38 << 2) | 1); // flags (= NeroSubpicStream)
    else if (track->enc->codec_type == AVMEDIA_TYPE_AUDIO)
        avio_w8(pb, 0x15); // flags (= Audiostream)
    else
        avio_w8(pb, 0x11); // flags (= Visualstream)

    avio_wb24(pb, track->enc->rc_buffer_size >> 3); // Buffersize DB

    avg_bitrate = compute_avg_bitrate(track);
    // maxbitrate (FIXME should be max rate in any 1 sec window)
    avio_wb32(pb, FFMAX3(track->enc->bit_rate, track->enc->rc_max_rate, avg_bitrate));
    avio_wb32(pb, avg_bitrate);

    if (track->vos_len) {
        // DecoderSpecific info descriptor
        put_descr(pb, 0x05, track->vos_len);
        avio_write(pb, track->vos_data, track->vos_len);
    }

    // SL descriptor
    put_descr(pb, 0x06, 1);
    avio_w8(pb, 0x02);
    return update_size(pb, pos);
}

static int mov_pcm_le_gt16(enum AVCodecID codec_id)
{
    return codec_id == AV_CODEC_ID_PCM_S24LE ||
           codec_id == AV_CODEC_ID_PCM_S32LE ||
           codec_id == AV_CODEC_ID_PCM_F32LE ||
           codec_id == AV_CODEC_ID_PCM_F64LE;
}

static int mov_pcm_be_gt16(enum AVCodecID codec_id)
{
    return codec_id == AV_CODEC_ID_PCM_S24BE ||
           codec_id == AV_CODEC_ID_PCM_S32BE ||
           codec_id == AV_CODEC_ID_PCM_F32BE ||
           codec_id == AV_CODEC_ID_PCM_F64BE;
}

static int mov_write_ms_tag(AVIOContext *pb, MOVTrack *track)
{
    int ret;
    int64_t pos = avio_tell(pb);
    avio_wb32(pb, 0);
    avio_wl32(pb, track->tag); // store it byteswapped
    track->enc->codec_tag = av_bswap16(track->tag >> 16);
    if ((ret = ff_put_wav_header(pb, track->enc, 0)) < 0)
        return ret;
    return update_size(pb, pos);
}

static int mov_write_wfex_tag(AVIOContext *pb, MOVTrack *track)
{
    int ret;
    int64_t pos = avio_tell(pb);
    avio_wb32(pb, 0);
    ffio_wfourcc(pb, "wfex");
    if ((ret = ff_put_wav_header(pb, track->enc, FF_PUT_WAV_HEADER_FORCE_WAVEFORMATEX)) < 0)
        return ret;
    return update_size(pb, pos);
}

static int mov_write_chan_tag(AVIOContext *pb, MOVTrack *track)
{
    uint32_t layout_tag, bitmap;
    int64_t pos = avio_tell(pb);

    layout_tag = ff_mov_get_channel_layout_tag(track->enc->codec_id,
                                               track->enc->channel_layout,
                                               &bitmap);
    if (!layout_tag) {
        av_log(track->enc, AV_LOG_WARNING, "not writing 'chan' tag due to "
               "lack of channel information\n");
        return 0;
    }

    if (track->multichannel_as_mono)
        return 0;

    avio_wb32(pb, 0);           // Size
    ffio_wfourcc(pb, "chan");   // Type
    avio_w8(pb, 0);             // Version
    avio_wb24(pb, 0);           // Flags
    avio_wb32(pb, layout_tag);  // mChannelLayoutTag
    avio_wb32(pb, bitmap);      // mChannelBitmap
    avio_wb32(pb, 0);           // mNumberChannelDescriptions

    return update_size(pb, pos);
}

static int mov_write_wave_tag(AVIOContext *pb, MOVTrack *track)
{
    int64_t pos = avio_tell(pb);

    avio_wb32(pb, 0);     /* size */
    ffio_wfourcc(pb, "wave");

    if (track->enc->codec_id != AV_CODEC_ID_QDM2) {
    avio_wb32(pb, 12);    /* size */
    ffio_wfourcc(pb, "frma");
    avio_wl32(pb, track->tag);
    }

    if (track->enc->codec_id == AV_CODEC_ID_AAC) {
        /* useless atom needed by mplayer, ipod, not needed by quicktime */
        avio_wb32(pb, 12); /* size */
        ffio_wfourcc(pb, "mp4a");
        avio_wb32(pb, 0);
        mov_write_esds_tag(pb, track);
    } else if (mov_pcm_le_gt16(track->enc->codec_id))  {
      mov_write_enda_tag(pb);
    } else if (mov_pcm_be_gt16(track->enc->codec_id))  {
      mov_write_enda_tag_be(pb);
    } else if (track->enc->codec_id == AV_CODEC_ID_AMR_NB) {
        mov_write_amr_tag(pb, track);
    } else if (track->enc->codec_id == AV_CODEC_ID_AC3) {
        mov_write_ac3_tag(pb, track);
    } else if (track->enc->codec_id == AV_CODEC_ID_ALAC ||
               track->enc->codec_id == AV_CODEC_ID_QDM2) {
        mov_write_extradata_tag(pb, track);
    } else if (track->enc->codec_id == AV_CODEC_ID_ADPCM_MS ||
               track->enc->codec_id == AV_CODEC_ID_ADPCM_IMA_WAV) {
        mov_write_ms_tag(pb, track);
    }

    avio_wb32(pb, 8);     /* size */
    avio_wb32(pb, 0);     /* null tag */

    return update_size(pb, pos);
}

static int mov_write_dvc1_structs(MOVTrack *track, uint8_t *buf)
{
    uint8_t *unescaped;
    const uint8_t *start, *next, *end = track->vos_data + track->vos_len;
    int unescaped_size, seq_found = 0;
    int level = 0, interlace = 0;
    int packet_seq   = track->vc1_info.packet_seq;
    int packet_entry = track->vc1_info.packet_entry;
    int slices       = track->vc1_info.slices;
    PutBitContext pbc;

    if (track->start_dts == AV_NOPTS_VALUE) {
        /* No packets written yet, vc1_info isn't authoritative yet. */
        /* Assume inline sequence and entry headers. This will be
         * overwritten at the end if the file is seekable. */
        packet_seq = packet_entry = 1;
    }

    unescaped = av_mallocz(track->vos_len + FF_INPUT_BUFFER_PADDING_SIZE);
    if (!unescaped)
        return AVERROR(ENOMEM);
    start = find_next_marker(track->vos_data, end);
    for (next = start; next < end; start = next) {
        GetBitContext gb;
        int size;
        next = find_next_marker(start + 4, end);
        size = next - start - 4;
        if (size <= 0)
            continue;
        unescaped_size = vc1_unescape_buffer(start + 4, size, unescaped);
        init_get_bits(&gb, unescaped, 8 * unescaped_size);
        if (AV_RB32(start) == VC1_CODE_SEQHDR) {
            int profile = get_bits(&gb, 2);
            if (profile != PROFILE_ADVANCED) {
                av_free(unescaped);
                return AVERROR(ENOSYS);
            }
            seq_found = 1;
            level = get_bits(&gb, 3);
            /* chromaformat, frmrtq_postproc, bitrtq_postproc, postprocflag,
             * width, height */
            skip_bits_long(&gb, 2 + 3 + 5 + 1 + 2*12);
            skip_bits(&gb, 1); /* broadcast */
            interlace = get_bits1(&gb);
            skip_bits(&gb, 4); /* tfcntrflag, finterpflag, reserved, psf */
        }
    }
    if (!seq_found) {
        av_free(unescaped);
        return AVERROR(ENOSYS);
    }

    init_put_bits(&pbc, buf, 7);
    /* VC1DecSpecStruc */
    put_bits(&pbc, 4, 12); /* profile - advanced */
    put_bits(&pbc, 3, level);
    put_bits(&pbc, 1, 0); /* reserved */
    /* VC1AdvDecSpecStruc */
    put_bits(&pbc, 3, level);
    put_bits(&pbc, 1, 0); /* cbr */
    put_bits(&pbc, 6, 0); /* reserved */
    put_bits(&pbc, 1, !interlace); /* no interlace */
    put_bits(&pbc, 1, !packet_seq); /* no multiple seq */
    put_bits(&pbc, 1, !packet_entry); /* no multiple entry */
    put_bits(&pbc, 1, !slices); /* no slice code */
    put_bits(&pbc, 1, 0); /* no bframe */
    put_bits(&pbc, 1, 0); /* reserved */

    /* framerate */
    if (track->st->avg_frame_rate.num > 0 && track->st->avg_frame_rate.den > 0)
        put_bits32(&pbc, track->st->avg_frame_rate.num / track->st->avg_frame_rate.den);
    else
        put_bits32(&pbc, 0xffffffff);

    flush_put_bits(&pbc);

    av_free(unescaped);

    return 0;
}

static int mov_write_dvc1_tag(AVIOContext *pb, MOVTrack *track)
{
    uint8_t buf[7] = { 0 };
    int ret;

    if ((ret = mov_write_dvc1_structs(track, buf)) < 0)
        return ret;

    avio_wb32(pb, track->vos_len + 8 + sizeof(buf));
    ffio_wfourcc(pb, "dvc1");
    track->vc1_info.struct_offset = avio_tell(pb);
    avio_write(pb, buf, sizeof(buf));
    avio_write(pb, track->vos_data, track->vos_len);

    return 0;
}

static int mov_write_glbl_tag(AVIOContext *pb, MOVTrack *track)
{
    avio_wb32(pb, track->vos_len + 8);
    ffio_wfourcc(pb, "glbl");
    avio_write(pb, track->vos_data, track->vos_len);
    return 8 + track->vos_len;
}

/**
 * Compute flags for 'lpcm' tag.
 * See CoreAudioTypes and AudioStreamBasicDescription at Apple.
 */
static int mov_get_lpcm_flags(enum AVCodecID codec_id)
{
    switch (codec_id) {
    case AV_CODEC_ID_PCM_F32BE:
    case AV_CODEC_ID_PCM_F64BE:
        return 11;
    case AV_CODEC_ID_PCM_F32LE:
    case AV_CODEC_ID_PCM_F64LE:
        return 9;
    case AV_CODEC_ID_PCM_U8:
        return 10;
    case AV_CODEC_ID_PCM_S16BE:
    case AV_CODEC_ID_PCM_S24BE:
    case AV_CODEC_ID_PCM_S32BE:
        return 14;
    case AV_CODEC_ID_PCM_S8:
    case AV_CODEC_ID_PCM_S16LE:
    case AV_CODEC_ID_PCM_S24LE:
    case AV_CODEC_ID_PCM_S32LE:
        return 12;
    default:
        return 0;
    }
}

static int get_cluster_duration(MOVTrack *track, int cluster_idx)
{
    int64_t next_dts;

    if (cluster_idx >= track->entry)
        return 0;

    if (cluster_idx + 1 == track->entry)
        next_dts = track->track_duration + track->start_dts;
    else
        next_dts = track->cluster[cluster_idx + 1].dts;

    next_dts -= track->cluster[cluster_idx].dts;

    av_assert0(next_dts >= 0);
    av_assert0(next_dts <= INT_MAX);

    return next_dts;
}

static int get_samples_per_packet(MOVTrack *track)
{
    int i, first_duration;

// return track->enc->frame_size;

    /* use 1 for raw PCM */
    if (!track->audio_vbr)
        return 1;

    /* check to see if duration is constant for all clusters */
    if (!track->entry)
        return 0;
    first_duration = get_cluster_duration(track, 0);
    for (i = 1; i < track->entry; i++) {
        if (get_cluster_duration(track, i) != first_duration)
            return 0;
    }
    return first_duration;
}

static int mov_write_audio_tag(AVIOContext *pb, MOVTrack *track)
{
    int64_t pos = avio_tell(pb);
    int version = 0;
    uint32_t tag = track->tag;

    if (track->mode == MODE_MOV) {
        if (track->timescale > UINT16_MAX) {
            if (mov_get_lpcm_flags(track->enc->codec_id))
                tag = AV_RL32("lpcm");
            version = 2;
        } else if (track->audio_vbr || mov_pcm_le_gt16(track->enc->codec_id) ||
                   mov_pcm_be_gt16(track->enc->codec_id) ||
                   track->enc->codec_id == AV_CODEC_ID_ADPCM_MS ||
                   track->enc->codec_id == AV_CODEC_ID_ADPCM_IMA_WAV ||
                   track->enc->codec_id == AV_CODEC_ID_QDM2) {
            version = 1;
        }
    }

    avio_wb32(pb, 0); /* size */
    avio_wl32(pb, tag); // store it byteswapped
    avio_wb32(pb, 0); /* Reserved */
    avio_wb16(pb, 0); /* Reserved */
    avio_wb16(pb, 1); /* Data-reference index, XXX  == 1 */

    /* SoundDescription */
    avio_wb16(pb, version); /* Version */
    avio_wb16(pb, 0); /* Revision level */
    avio_wb32(pb, 0); /* Reserved */

    if (version == 2) {
        avio_wb16(pb, 3);
        avio_wb16(pb, 16);
        avio_wb16(pb, 0xfffe);
        avio_wb16(pb, 0);
        avio_wb32(pb, 0x00010000);
        avio_wb32(pb, 72);
        avio_wb64(pb, av_double2int(track->enc->sample_rate));
        avio_wb32(pb, track->enc->channels);
        avio_wb32(pb, 0x7F000000);
        avio_wb32(pb, av_get_bits_per_sample(track->enc->codec_id));
        avio_wb32(pb, mov_get_lpcm_flags(track->enc->codec_id));
        avio_wb32(pb, track->sample_size);
        avio_wb32(pb, get_samples_per_packet(track));
    } else {
        if (track->mode == MODE_MOV) {
            avio_wb16(pb, track->enc->channels);
            if (track->enc->codec_id == AV_CODEC_ID_PCM_U8 ||
                track->enc->codec_id == AV_CODEC_ID_PCM_S8)
                avio_wb16(pb, 8); /* bits per sample */
            else
                avio_wb16(pb, 16);
            avio_wb16(pb, track->audio_vbr ? -2 : 0); /* compression ID */
        } else { /* reserved for mp4/3gp */
            avio_wb16(pb, 2);
            avio_wb16(pb, 16);
            avio_wb16(pb, 0);
        }

        avio_wb16(pb, 0); /* packet size (= 0) */
        avio_wb16(pb, track->enc->sample_rate <= UINT16_MAX ?
                      track->enc->sample_rate : 0);
        avio_wb16(pb, 0); /* Reserved */
    }

    if (version == 1) { /* SoundDescription V1 extended info */
        if (mov_pcm_le_gt16(track->enc->codec_id) ||
            mov_pcm_be_gt16(track->enc->codec_id))
            avio_wb32(pb, 1); /*  must be 1 for  uncompressed formats */
        else
            avio_wb32(pb, track->enc->frame_size); /* Samples per packet */
        avio_wb32(pb, track->sample_size / track->enc->channels); /* Bytes per packet */
        avio_wb32(pb, track->sample_size); /* Bytes per frame */
        avio_wb32(pb, 2); /* Bytes per sample */
    }

    if (track->mode == MODE_MOV &&
        (track->enc->codec_id == AV_CODEC_ID_AAC           ||
         track->enc->codec_id == AV_CODEC_ID_AC3           ||
         track->enc->codec_id == AV_CODEC_ID_AMR_NB        ||
         track->enc->codec_id == AV_CODEC_ID_ALAC          ||
         track->enc->codec_id == AV_CODEC_ID_ADPCM_MS      ||
         track->enc->codec_id == AV_CODEC_ID_ADPCM_IMA_WAV ||
         track->enc->codec_id == AV_CODEC_ID_QDM2          ||
         (mov_pcm_le_gt16(track->enc->codec_id) && version==1) ||
         (mov_pcm_be_gt16(track->enc->codec_id) && version==1)))
        mov_write_wave_tag(pb, track);
    else if (track->tag == MKTAG('m','p','4','a'))
        mov_write_esds_tag(pb, track);
    else if (track->enc->codec_id == AV_CODEC_ID_AMR_NB)
        mov_write_amr_tag(pb, track);
    else if (track->enc->codec_id == AV_CODEC_ID_AC3)
        mov_write_ac3_tag(pb, track);
    else if (track->enc->codec_id == AV_CODEC_ID_ALAC)
        mov_write_extradata_tag(pb, track);
    else if (track->enc->codec_id == AV_CODEC_ID_WMAPRO)
        mov_write_wfex_tag(pb, track);
    else if (track->vos_len > 0)
        mov_write_glbl_tag(pb, track);

    if (track->mode == MODE_MOV && track->enc->codec_type == AVMEDIA_TYPE_AUDIO)
        mov_write_chan_tag(pb, track);

    return update_size(pb, pos);
}

static int mov_write_d263_tag(AVIOContext *pb)
{
    avio_wb32(pb, 0xf); /* size */
    ffio_wfourcc(pb, "d263");
    ffio_wfourcc(pb, "FFMP");
    avio_w8(pb, 0); /* decoder version */
    /* FIXME use AVCodecContext level/profile, when encoder will set values */
    avio_w8(pb, 0xa); /* level */
    avio_w8(pb, 0); /* profile */
    return 0xf;
}

static int mov_write_avcc_tag(AVIOContext *pb, MOVTrack *track)
{
    int64_t pos = avio_tell(pb);

    avio_wb32(pb, 0);
    ffio_wfourcc(pb, "avcC");
    ff_isom_write_avcc(pb, track->vos_data, track->vos_len);
    return update_size(pb, pos);
}

static int mov_write_hvcc_tag(AVIOContext *pb, MOVTrack *track)
{
    int64_t pos = avio_tell(pb);

    avio_wb32(pb, 0);
    ffio_wfourcc(pb, "hvcC");
    ff_isom_write_hvcc(pb, track->vos_data, track->vos_len, 0);
    return update_size(pb, pos);
}

/* also used by all avid codecs (dv, imx, meridien) and their variants */
static int mov_write_avid_tag(AVIOContext *pb, MOVTrack *track)
{
    int i;
    avio_wb32(pb, 24); /* size */
    ffio_wfourcc(pb, "ACLR");
    ffio_wfourcc(pb, "ACLR");
    ffio_wfourcc(pb, "0001");
    if (track->enc->color_range == AVCOL_RANGE_MPEG) { /* Legal range (16-235) */
        avio_wb32(pb, 1); /* Corresponds to 709 in official encoder */
    } else { /* Full range (0-255) */
        avio_wb32(pb, 2); /* Corresponds to RGB in official encoder */
    }
    avio_wb32(pb, 0); /* unknown */

    avio_wb32(pb, 24); /* size */
    ffio_wfourcc(pb, "APRG");
    ffio_wfourcc(pb, "APRG");
    ffio_wfourcc(pb, "0001");
    avio_wb32(pb, 1); /* unknown */
    avio_wb32(pb, 0); /* unknown */

    avio_wb32(pb, 120); /* size */
    ffio_wfourcc(pb, "ARES");
    ffio_wfourcc(pb, "ARES");
    ffio_wfourcc(pb, "0001");
    avio_wb32(pb, AV_RB32(track->vos_data + 0x28)); /* dnxhd cid, some id ? */
    avio_wb32(pb, track->enc->width);
    /* values below are based on samples created with quicktime and avid codecs */
    if (track->vos_data[5] & 2) { // interlaced
        avio_wb32(pb, track->enc->height / 2);
        avio_wb32(pb, 2); /* unknown */
        avio_wb32(pb, 0); /* unknown */
        avio_wb32(pb, 4); /* unknown */
    } else {
        avio_wb32(pb, track->enc->height);
        avio_wb32(pb, 1); /* unknown */
        avio_wb32(pb, 0); /* unknown */
        if (track->enc->height == 1080)
            avio_wb32(pb, 5); /* unknown */
        else
            avio_wb32(pb, 6); /* unknown */
    }
    /* padding */
    for (i = 0; i < 10; i++)
        avio_wb64(pb, 0);

    /* extra padding for stsd needed */
    avio_wb32(pb, 0);
    return 0;
}

static int mp4_get_codec_tag(AVFormatContext *s, MOVTrack *track)
{
    int tag = track->enc->codec_tag;

    if (!ff_codec_get_tag(ff_mp4_obj_type, track->enc->codec_id))
        return 0;

    if      (track->enc->codec_id == AV_CODEC_ID_H264)      tag = MKTAG('a','v','c','1');
    else if (track->enc->codec_id == AV_CODEC_ID_HEVC)      tag = MKTAG('h','e','v','1');
    else if (track->enc->codec_id == AV_CODEC_ID_AC3)       tag = MKTAG('a','c','-','3');
    else if (track->enc->codec_id == AV_CODEC_ID_DIRAC)     tag = MKTAG('d','r','a','c');
    else if (track->enc->codec_id == AV_CODEC_ID_MOV_TEXT)  tag = MKTAG('t','x','3','g');
    else if (track->enc->codec_id == AV_CODEC_ID_VC1)       tag = MKTAG('v','c','-','1');
    else if (track->enc->codec_type == AVMEDIA_TYPE_VIDEO)  tag = MKTAG('m','p','4','v');
    else if (track->enc->codec_type == AVMEDIA_TYPE_AUDIO)  tag = MKTAG('m','p','4','a');
    else if (track->enc->codec_id == AV_CODEC_ID_DVD_SUBTITLE)  tag = MKTAG('m','p','4','s');

    return tag;
}

static const AVCodecTag codec_ipod_tags[] = {
    { AV_CODEC_ID_H264,     MKTAG('a','v','c','1') },
    { AV_CODEC_ID_MPEG4,    MKTAG('m','p','4','v') },
    { AV_CODEC_ID_AAC,      MKTAG('m','p','4','a') },
    { AV_CODEC_ID_ALAC,     MKTAG('a','l','a','c') },
    { AV_CODEC_ID_AC3,      MKTAG('a','c','-','3') },
    { AV_CODEC_ID_MOV_TEXT, MKTAG('t','x','3','g') },
    { AV_CODEC_ID_MOV_TEXT, MKTAG('t','e','x','t') },
    { AV_CODEC_ID_NONE, 0 },
};

static int ipod_get_codec_tag(AVFormatContext *s, MOVTrack *track)
{
    int tag = track->enc->codec_tag;

    // keep original tag for subs, ipod supports both formats
    if (!(track->enc->codec_type == AVMEDIA_TYPE_SUBTITLE &&
          (tag == MKTAG('t', 'x', '3', 'g') ||
           tag == MKTAG('t', 'e', 'x', 't'))))
        tag = ff_codec_get_tag(codec_ipod_tags, track->enc->codec_id);

    if (!av_match_ext(s->filename, "m4a") &&
        !av_match_ext(s->filename, "m4b") &&
        !av_match_ext(s->filename, "m4v"))
        av_log(s, AV_LOG_WARNING, "Warning, extension is not .m4a, .m4v nor  .m4b "
               "Quicktime/Ipod might not play the file\n");

    return tag;
}

static int mov_get_dv_codec_tag(AVFormatContext *s, MOVTrack *track)
{
    int tag;

    if (track->enc->width == 720) { /* SD */
        if (track->enc->height == 480) { /* NTSC */
            if  (track->enc->pix_fmt == AV_PIX_FMT_YUV422P) tag = MKTAG('d','v','5','n');
            else                                            tag = MKTAG('d','v','c',' ');
       }else if (track->enc->pix_fmt == AV_PIX_FMT_YUV422P) tag = MKTAG('d','v','5','p');
        else if (track->enc->pix_fmt == AV_PIX_FMT_YUV420P) tag = MKTAG('d','v','c','p');
        else                                                tag = MKTAG('d','v','p','p');
    } else if (track->enc->height == 720) { /* HD 720 line */
        if  (track->st->time_base.den == 50)                tag = MKTAG('d','v','h','q');
        else                                                tag = MKTAG('d','v','h','p');
    } else if (track->enc->height == 1080) { /* HD 1080 line */
        if  (track->st->time_base.den == 25)                tag = MKTAG('d','v','h','5');
        else                                                tag = MKTAG('d','v','h','6');
    } else {
        av_log(s, AV_LOG_ERROR, "unsupported height for dv codec\n");
        return 0;
    }

    return tag;
}

static AVRational find_fps(AVFormatContext *s, AVStream *st)
{
    AVRational rate = {st->codec->time_base.den, st->codec->time_base.num};
    /* if the codec time base makes no sense, try to fallback on stream frame rate */
    if (av_timecode_check_frame_rate(rate) < 0) {
        av_log(s, AV_LOG_DEBUG, "timecode: tbc=%d/%d invalid, fallback on %d/%d\n",
               rate.num, rate.den, st->avg_frame_rate.num, st->avg_frame_rate.den);
        rate = st->avg_frame_rate;
    }

    return rate;
}

static int mov_get_mpeg2_xdcam_codec_tag(AVFormatContext *s, MOVTrack *track)
{
    int tag = track->enc->codec_tag;
    int interlaced = track->enc->field_order > AV_FIELD_PROGRESSIVE;
    AVStream *st = track->st;
    int rate = av_q2d(find_fps(s, st));

    if (!tag)
        tag = MKTAG('m', '2', 'v', '1'); //fallback tag

    if (track->enc->pix_fmt == AV_PIX_FMT_YUV420P) {
        if (track->enc->width == 1280 && track->enc->height == 720) {
            if (!interlaced) {
                if      (rate == 24) tag = MKTAG('x','d','v','4');
                else if (rate == 25) tag = MKTAG('x','d','v','5');
                else if (rate == 30) tag = MKTAG('x','d','v','1');
                else if (rate == 50) tag = MKTAG('x','d','v','a');
                else if (rate == 60) tag = MKTAG('x','d','v','9');
            }
        } else if (track->enc->width == 1440 && track->enc->height == 1080) {
            if (!interlaced) {
                if      (rate == 24) tag = MKTAG('x','d','v','6');
                else if (rate == 25) tag = MKTAG('x','d','v','7');
                else if (rate == 30) tag = MKTAG('x','d','v','8');
            } else {
                if      (rate == 25) tag = MKTAG('x','d','v','3');
                else if (rate == 30) tag = MKTAG('x','d','v','2');
            }
        } else if (track->enc->width == 1920 && track->enc->height == 1080) {
            if (!interlaced) {
                if      (rate == 24) tag = MKTAG('x','d','v','d');
                else if (rate == 25) tag = MKTAG('x','d','v','e');
                else if (rate == 30) tag = MKTAG('x','d','v','f');
            } else {
                if      (rate == 25) tag = MKTAG('x','d','v','c');
                else if (rate == 30) tag = MKTAG('x','d','v','b');
            }
        }
    } else if (track->enc->pix_fmt == AV_PIX_FMT_YUV422P) {
        if (track->enc->width == 1280 && track->enc->height == 720) {
            if (!interlaced) {
                if      (rate == 24) tag = MKTAG('x','d','5','4');
                else if (rate == 25) tag = MKTAG('x','d','5','5');
                else if (rate == 30) tag = MKTAG('x','d','5','1');
                else if (rate == 50) tag = MKTAG('x','d','5','a');
                else if (rate == 60) tag = MKTAG('x','d','5','9');
            }
        } else if (track->enc->width == 1920 && track->enc->height == 1080) {
            if (!interlaced) {
                if      (rate == 24) tag = MKTAG('x','d','5','d');
                else if (rate == 25) tag = MKTAG('x','d','5','e');
                else if (rate == 30) tag = MKTAG('x','d','5','f');
            } else {
                if      (rate == 25) tag = MKTAG('x','d','5','c');
                else if (rate == 30) tag = MKTAG('x','d','5','b');
            }
        }
    }

    return tag;
}

static const struct {
    enum AVPixelFormat pix_fmt;
    uint32_t tag;
    unsigned bps;
} mov_pix_fmt_tags[] = {
    { AV_PIX_FMT_YUYV422, MKTAG('y','u','v','2'),  0 },
    { AV_PIX_FMT_YUYV422, MKTAG('y','u','v','s'),  0 },
    { AV_PIX_FMT_UYVY422, MKTAG('2','v','u','y'),  0 },
    { AV_PIX_FMT_RGB555BE,MKTAG('r','a','w',' '), 16 },
    { AV_PIX_FMT_RGB555LE,MKTAG('L','5','5','5'), 16 },
    { AV_PIX_FMT_RGB565LE,MKTAG('L','5','6','5'), 16 },
    { AV_PIX_FMT_RGB565BE,MKTAG('B','5','6','5'), 16 },
    { AV_PIX_FMT_GRAY16BE,MKTAG('b','1','6','g'), 16 },
    { AV_PIX_FMT_RGB24,   MKTAG('r','a','w',' '), 24 },
    { AV_PIX_FMT_BGR24,   MKTAG('2','4','B','G'), 24 },
    { AV_PIX_FMT_ARGB,    MKTAG('r','a','w',' '), 32 },
    { AV_PIX_FMT_BGRA,    MKTAG('B','G','R','A'), 32 },
    { AV_PIX_FMT_RGBA,    MKTAG('R','G','B','A'), 32 },
    { AV_PIX_FMT_ABGR,    MKTAG('A','B','G','R'), 32 },
    { AV_PIX_FMT_RGB48BE, MKTAG('b','4','8','r'), 48 },
};

static int mov_get_rawvideo_codec_tag(AVFormatContext *s, MOVTrack *track)
{
    int tag = track->enc->codec_tag;
    int i;
    enum AVPixelFormat pix_fmt;

    for (i = 0; i < FF_ARRAY_ELEMS(mov_pix_fmt_tags); i++) {
        if (track->enc->pix_fmt == mov_pix_fmt_tags[i].pix_fmt) {
            tag = mov_pix_fmt_tags[i].tag;
            track->enc->bits_per_coded_sample = mov_pix_fmt_tags[i].bps;
            if (track->enc->codec_tag == mov_pix_fmt_tags[i].tag)
                break;
        }
    }

    pix_fmt = avpriv_find_pix_fmt(avpriv_pix_fmt_bps_mov,
                                  track->enc->bits_per_coded_sample);
    if (tag == MKTAG('r','a','w',' ') &&
        track->enc->pix_fmt != pix_fmt &&
        track->enc->pix_fmt != AV_PIX_FMT_NONE)
        av_log(s, AV_LOG_ERROR, "%s rawvideo cannot be written to mov, output file will be unreadable\n",
               av_get_pix_fmt_name(track->enc->pix_fmt));
    return tag;
}

static int mov_get_codec_tag(AVFormatContext *s, MOVTrack *track)
{
    int tag = track->enc->codec_tag;

    if (!tag || (track->enc->strict_std_compliance >= FF_COMPLIANCE_NORMAL &&
                 (track->enc->codec_id == AV_CODEC_ID_DVVIDEO ||
                  track->enc->codec_id == AV_CODEC_ID_RAWVIDEO ||
                  track->enc->codec_id == AV_CODEC_ID_H263 ||
                  track->enc->codec_id == AV_CODEC_ID_MPEG2VIDEO ||
                  av_get_bits_per_sample(track->enc->codec_id)))) { // pcm audio
        if (track->enc->codec_id == AV_CODEC_ID_DVVIDEO)
            tag = mov_get_dv_codec_tag(s, track);
        else if (track->enc->codec_id == AV_CODEC_ID_RAWVIDEO)
            tag = mov_get_rawvideo_codec_tag(s, track);
        else if (track->enc->codec_id == AV_CODEC_ID_MPEG2VIDEO)
            tag = mov_get_mpeg2_xdcam_codec_tag(s, track);
        else if (track->enc->codec_type == AVMEDIA_TYPE_VIDEO) {
            tag = ff_codec_get_tag(ff_codec_movvideo_tags, track->enc->codec_id);
            if (!tag) { // if no mac fcc found, try with Microsoft tags
                tag = ff_codec_get_tag(ff_codec_bmp_tags, track->enc->codec_id);
                if (tag)
                    av_log(s, AV_LOG_WARNING, "Using MS style video codec tag, "
                           "the file may be unplayable!\n");
            }
        } else if (track->enc->codec_type == AVMEDIA_TYPE_AUDIO) {
            tag = ff_codec_get_tag(ff_codec_movaudio_tags, track->enc->codec_id);
            if (!tag) { // if no mac fcc found, try with Microsoft tags
                int ms_tag = ff_codec_get_tag(ff_codec_wav_tags, track->enc->codec_id);
                if (ms_tag) {
                    tag = MKTAG('m', 's', ((ms_tag >> 8) & 0xff), (ms_tag & 0xff));
                    av_log(s, AV_LOG_WARNING, "Using MS style audio codec tag, "
                           "the file may be unplayable!\n");
                }
            }
        } else if (track->enc->codec_type == AVMEDIA_TYPE_SUBTITLE)
            tag = ff_codec_get_tag(ff_codec_movsubtitle_tags, track->enc->codec_id);
    }

    return tag;
}

static const AVCodecTag codec_3gp_tags[] = {
    { AV_CODEC_ID_H263,     MKTAG('s','2','6','3') },
    { AV_CODEC_ID_H264,     MKTAG('a','v','c','1') },
    { AV_CODEC_ID_MPEG4,    MKTAG('m','p','4','v') },
    { AV_CODEC_ID_AAC,      MKTAG('m','p','4','a') },
    { AV_CODEC_ID_AMR_NB,   MKTAG('s','a','m','r') },
    { AV_CODEC_ID_AMR_WB,   MKTAG('s','a','w','b') },
    { AV_CODEC_ID_MOV_TEXT, MKTAG('t','x','3','g') },
    { AV_CODEC_ID_NONE, 0 },
};

static const AVCodecTag codec_f4v_tags[] = { // XXX: add GIF/PNG/JPEG?
    { AV_CODEC_ID_MP3,    MKTAG('.','m','p','3') },
    { AV_CODEC_ID_AAC,    MKTAG('m','p','4','a') },
    { AV_CODEC_ID_H264,   MKTAG('a','v','c','1') },
    { AV_CODEC_ID_VP6A,   MKTAG('V','P','6','A') },
    { AV_CODEC_ID_VP6F,   MKTAG('V','P','6','F') },
    { AV_CODEC_ID_NONE, 0 },
};

static int mov_find_codec_tag(AVFormatContext *s, MOVTrack *track)
{
    int tag;

    if (track->mode == MODE_MP4 || track->mode == MODE_PSP)
        tag = mp4_get_codec_tag(s, track);
    else if (track->mode == MODE_ISM) {
        tag = mp4_get_codec_tag(s, track);
        if (!tag && track->enc->codec_id == AV_CODEC_ID_WMAPRO)
            tag = MKTAG('w', 'm', 'a', ' ');
    } else if (track->mode == MODE_IPOD)
        tag = ipod_get_codec_tag(s, track);
    else if (track->mode & MODE_3GP)
        tag = ff_codec_get_tag(codec_3gp_tags, track->enc->codec_id);
    else if (track->mode == MODE_F4V)
        tag = ff_codec_get_tag(codec_f4v_tags, track->enc->codec_id);
    else
        tag = mov_get_codec_tag(s, track);

    return tag;
}

/** Write uuid atom.
 * Needed to make file play in iPods running newest firmware
 * goes after avcC atom in moov.trak.mdia.minf.stbl.stsd.avc1
 */
static int mov_write_uuid_tag_ipod(AVIOContext *pb)
{
    avio_wb32(pb, 28);
    ffio_wfourcc(pb, "uuid");
    avio_wb32(pb, 0x6b6840f2);
    avio_wb32(pb, 0x5f244fc5);
    avio_wb32(pb, 0xba39a51b);
    avio_wb32(pb, 0xcf0323f3);
    avio_wb32(pb, 0x0);
    return 28;
}

static const uint16_t fiel_data[] = {
    0x0000, 0x0100, 0x0201, 0x0206, 0x0209, 0x020e
};

static int mov_write_fiel_tag(AVIOContext *pb, MOVTrack *track)
{
    unsigned mov_field_order = 0;
    if (track->enc->field_order < FF_ARRAY_ELEMS(fiel_data))
        mov_field_order = fiel_data[track->enc->field_order];
    else
        return 0;
    avio_wb32(pb, 10);
    ffio_wfourcc(pb, "fiel");
    avio_wb16(pb, mov_field_order);
    return 10;
}

static int mov_write_subtitle_tag(AVIOContext *pb, MOVTrack *track)
{
    int64_t pos = avio_tell(pb);
    avio_wb32(pb, 0);    /* size */
    avio_wl32(pb, track->tag); // store it byteswapped
    avio_wb32(pb, 0);    /* Reserved */
    avio_wb16(pb, 0);    /* Reserved */
    avio_wb16(pb, 1);    /* Data-reference index */

    if (track->enc->codec_id == AV_CODEC_ID_DVD_SUBTITLE)
        mov_write_esds_tag(pb, track);
    else if (track->enc->extradata_size)
        avio_write(pb, track->enc->extradata, track->enc->extradata_size);

    return update_size(pb, pos);
}

static int mov_write_pasp_tag(AVIOContext *pb, MOVTrack *track)
{
    AVRational sar;
    av_reduce(&sar.num, &sar.den, track->enc->sample_aspect_ratio.num,
              track->enc->sample_aspect_ratio.den, INT_MAX);

    avio_wb32(pb, 16);
    ffio_wfourcc(pb, "pasp");
    avio_wb32(pb, sar.num);
    avio_wb32(pb, sar.den);
    return 16;
}

static void find_compressor(char * compressor_name, int len, MOVTrack *track)
{
    AVDictionaryEntry *encoder;
    int xdcam_res =  (track->enc->width == 1280 && track->enc->height == 720)
                  || (track->enc->width == 1440 && track->enc->height == 1080)
                  || (track->enc->width == 1920 && track->enc->height == 1080);

    if (track->mode == MODE_MOV &&
        (encoder = av_dict_get(track->st->metadata, "encoder", NULL, 0))) {
        av_strlcpy(compressor_name, encoder->value, 32);
    } else if (track->enc->codec_id == AV_CODEC_ID_MPEG2VIDEO && xdcam_res) {
        int interlaced = track->enc->field_order > AV_FIELD_PROGRESSIVE;
        AVStream *st = track->st;
        int rate = av_q2d(find_fps(NULL, st));
        av_strlcatf(compressor_name, len, "XDCAM");
        if (track->enc->pix_fmt == AV_PIX_FMT_YUV422P) {
            av_strlcatf(compressor_name, len, " HD422");
        } else if(track->enc->width == 1440) {
            av_strlcatf(compressor_name, len, " HD");
        } else
            av_strlcatf(compressor_name, len, " EX");

        av_strlcatf(compressor_name, len, " %d%c", track->enc->height, interlaced ? 'i' : 'p');

        av_strlcatf(compressor_name, len, "%d", rate * (interlaced + 1));
    }
}

static int mov_write_video_tag(AVIOContext *pb, MOVTrack *track)
{
    int64_t pos = avio_tell(pb);
    char compressor_name[32] = { 0 };

    avio_wb32(pb, 0); /* size */
    avio_wl32(pb, track->tag); // store it byteswapped
    avio_wb32(pb, 0); /* Reserved */
    avio_wb16(pb, 0); /* Reserved */
    avio_wb16(pb, 1); /* Data-reference index */

    avio_wb16(pb, 0); /* Codec stream version */
    avio_wb16(pb, 0); /* Codec stream revision (=0) */
    if (track->mode == MODE_MOV) {
        ffio_wfourcc(pb, "FFMP"); /* Vendor */
        if (track->enc->codec_id == AV_CODEC_ID_RAWVIDEO) {
            avio_wb32(pb, 0); /* Temporal Quality */
            avio_wb32(pb, 0x400); /* Spatial Quality = lossless*/
        } else {
            avio_wb32(pb, 0x200); /* Temporal Quality = normal */
            avio_wb32(pb, 0x200); /* Spatial Quality = normal */
        }
    } else {
        avio_wb32(pb, 0); /* Reserved */
        avio_wb32(pb, 0); /* Reserved */
        avio_wb32(pb, 0); /* Reserved */
    }
    avio_wb16(pb, track->enc->width); /* Video width */
    avio_wb16(pb, track->height); /* Video height */
    avio_wb32(pb, 0x00480000); /* Horizontal resolution 72dpi */
    avio_wb32(pb, 0x00480000); /* Vertical resolution 72dpi */
    avio_wb32(pb, 0); /* Data size (= 0) */
    avio_wb16(pb, 1); /* Frame count (= 1) */

    /* FIXME not sure, ISO 14496-1 draft where it shall be set to 0 */
    find_compressor(compressor_name, 32, track);
    avio_w8(pb, strlen(compressor_name));
    avio_write(pb, compressor_name, 31);

    if (track->mode == MODE_MOV && track->enc->bits_per_coded_sample)
        avio_wb16(pb, track->enc->bits_per_coded_sample);
    else
        avio_wb16(pb, 0x18); /* Reserved */
    avio_wb16(pb, 0xffff); /* Reserved */
    if (track->tag == MKTAG('m','p','4','v'))
        mov_write_esds_tag(pb, track);
    else if (track->enc->codec_id == AV_CODEC_ID_H263)
        mov_write_d263_tag(pb);
    else if (track->enc->codec_id == AV_CODEC_ID_AVUI ||
            track->enc->codec_id == AV_CODEC_ID_SVQ3) {
        mov_write_extradata_tag(pb, track);
        avio_wb32(pb, 0);
    } else if (track->enc->codec_id == AV_CODEC_ID_DNXHD)
        mov_write_avid_tag(pb, track);
    else if (track->enc->codec_id == AV_CODEC_ID_HEVC)
        mov_write_hvcc_tag(pb, track);
    else if (track->enc->codec_id == AV_CODEC_ID_H264) {
        mov_write_avcc_tag(pb, track);
        if (track->mode == MODE_IPOD)
            mov_write_uuid_tag_ipod(pb);
    } else if (track->enc->codec_id == AV_CODEC_ID_VC1 && track->vos_len > 0)
        mov_write_dvc1_tag(pb, track);
    else if (track->enc->codec_id == AV_CODEC_ID_VP6F ||
             track->enc->codec_id == AV_CODEC_ID_VP6A) {
        /* Don't write any potential extradata here - the cropping
         * is signalled via the normal width/height fields. */
    } else if (track->vos_len > 0)
        mov_write_glbl_tag(pb, track);

    if (track->enc->codec_id != AV_CODEC_ID_H264 &&
        track->enc->codec_id != AV_CODEC_ID_MPEG4 &&
        track->enc->codec_id != AV_CODEC_ID_DNXHD)
        if (track->enc->field_order != AV_FIELD_UNKNOWN)
            mov_write_fiel_tag(pb, track);

    if (track->enc->sample_aspect_ratio.den && track->enc->sample_aspect_ratio.num &&
        track->enc->sample_aspect_ratio.den != track->enc->sample_aspect_ratio.num) {
        mov_write_pasp_tag(pb, track);
    }

    return update_size(pb, pos);
}

static int mov_write_rtp_tag(AVIOContext *pb, MOVTrack *track)
{
    int64_t pos = avio_tell(pb);
    avio_wb32(pb, 0); /* size */
    ffio_wfourcc(pb, "rtp ");
    avio_wb32(pb, 0); /* Reserved */
    avio_wb16(pb, 0); /* Reserved */
    avio_wb16(pb, 1); /* Data-reference index */

    avio_wb16(pb, 1); /* Hint track version */
    avio_wb16(pb, 1); /* Highest compatible version */
    avio_wb32(pb, track->max_packet_size); /* Max packet size */

    avio_wb32(pb, 12); /* size */
    ffio_wfourcc(pb, "tims");
    avio_wb32(pb, track->timescale);

    return update_size(pb, pos);
}

static int mov_write_source_reference_tag(AVIOContext *pb, MOVTrack *track, const char *reel_name)
{
    uint64_t str_size =strlen(reel_name);
    int64_t pos = avio_tell(pb);

    if (str_size >= UINT16_MAX){
        av_log(NULL, AV_LOG_ERROR, "reel_name length %"PRIu64" is too large\n", str_size);
        avio_wb16(pb, 0);
        return AVERROR(EINVAL);
    }

    avio_wb32(pb, 0);                              /* size */
    ffio_wfourcc(pb, "name");                      /* Data format */
    avio_wb16(pb, str_size);                       /* string size */
    avio_wb16(pb, track->language);                /* langcode */
    avio_write(pb, reel_name, str_size);           /* reel name */
    return update_size(pb,pos);
}

static int mov_write_tmcd_tag(AVIOContext *pb, MOVTrack *track)
{
    int64_t pos = avio_tell(pb);
#if 1
    int frame_duration = av_rescale(track->timescale, track->enc->time_base.num, track->enc->time_base.den);
    int nb_frames = 1.0/av_q2d(track->enc->time_base) + 0.5;
    AVDictionaryEntry *t = NULL;

    if (nb_frames > 255) {
        av_log(NULL, AV_LOG_ERROR, "fps %d is too large\n", nb_frames);
        return AVERROR(EINVAL);
    }

    avio_wb32(pb, 0); /* size */
    ffio_wfourcc(pb, "tmcd");               /* Data format */
    avio_wb32(pb, 0);                       /* Reserved */
    avio_wb32(pb, 1);                       /* Data reference index */
    avio_wb32(pb, 0);                       /* Flags */
    avio_wb32(pb, track->timecode_flags);   /* Flags (timecode) */
    avio_wb32(pb, track->timescale);        /* Timescale */
    avio_wb32(pb, frame_duration);          /* Frame duration */
    avio_w8(pb, nb_frames);                 /* Number of frames */
    avio_w8(pb, 0);                         /* Reserved */

    if (track->st)
        t = av_dict_get(track->st->metadata, "reel_name", NULL, 0);

    if (t && utf8len(t->value))
        mov_write_source_reference_tag(pb, track, t->value);
    else
        avio_wb16(pb, 0); /* zero size */
#else

    avio_wb32(pb, 0); /* size */
    ffio_wfourcc(pb, "tmcd");               /* Data format */
    avio_wb32(pb, 0);                       /* Reserved */
    avio_wb32(pb, 1);                       /* Data reference index */
    if (track->enc->extradata_size)
        avio_write(pb, track->enc->extradata, track->enc->extradata_size);
#endif
    return update_size(pb, pos);
}

static int mov_write_stsd_tag(AVIOContext *pb, MOVTrack *track)
{
    int64_t pos = avio_tell(pb);
    avio_wb32(pb, 0); /* size */
    ffio_wfourcc(pb, "stsd");
    avio_wb32(pb, 0); /* version & flags */
    avio_wb32(pb, 1); /* entry count */
    if (track->enc->codec_type == AVMEDIA_TYPE_VIDEO)
        mov_write_video_tag(pb, track);
    else if (track->enc->codec_type == AVMEDIA_TYPE_AUDIO)
        mov_write_audio_tag(pb, track);
    else if (track->enc->codec_type == AVMEDIA_TYPE_SUBTITLE)
        mov_write_subtitle_tag(pb, track);
    else if (track->enc->codec_tag == MKTAG('r','t','p',' '))
        mov_write_rtp_tag(pb, track);
    else if (track->enc->codec_tag == MKTAG('t','m','c','d'))
        mov_write_tmcd_tag(pb, track);
    return update_size(pb, pos);
}

static int mov_write_ctts_tag(AVIOContext *pb, MOVTrack *track)
{
    MOVStts *ctts_entries;
    uint32_t entries = 0;
    uint32_t atom_size;
    int i;

    ctts_entries = av_malloc_array((track->entry + 1), sizeof(*ctts_entries)); /* worst case */
    ctts_entries[0].count = 1;
    ctts_entries[0].duration = track->cluster[0].cts;
    for (i = 1; i < track->entry; i++) {
        if (track->cluster[i].cts == ctts_entries[entries].duration) {
            ctts_entries[entries].count++; /* compress */
        } else {
            entries++;
            ctts_entries[entries].duration = track->cluster[i].cts;
            ctts_entries[entries].count = 1;
        }
    }
    entries++; /* last one */
    atom_size = 16 + (entries * 8);
    avio_wb32(pb, atom_size); /* size */
    ffio_wfourcc(pb, "ctts");
    avio_wb32(pb, 0); /* version & flags */
    avio_wb32(pb, entries); /* entry count */
    for (i = 0; i < entries; i++) {
        avio_wb32(pb, ctts_entries[i].count);
        avio_wb32(pb, ctts_entries[i].duration);
    }
    av_free(ctts_entries);
    return atom_size;
}

/* Time to sample atom */
static int mov_write_stts_tag(AVIOContext *pb, MOVTrack *track)
{
    MOVStts *stts_entries;
    uint32_t entries = -1;
    uint32_t atom_size;
    int i;

    if (track->enc->codec_type == AVMEDIA_TYPE_AUDIO && !track->audio_vbr) {
        stts_entries = av_malloc(sizeof(*stts_entries)); /* one entry */
        stts_entries[0].count = track->sample_count;
        stts_entries[0].duration = 1;
        entries = 1;
    } else {
        stts_entries = track->entry ?
                       av_malloc_array(track->entry, sizeof(*stts_entries)) : /* worst case */
                       NULL;
        for (i = 0; i < track->entry; i++) {
            int duration = get_cluster_duration(track, i);
            if (i && duration == stts_entries[entries].duration) {
                stts_entries[entries].count++; /* compress */
            } else {
                entries++;
                stts_entries[entries].duration = duration;
                stts_entries[entries].count = 1;
            }
        }
        entries++; /* last one */
    }
    atom_size = 16 + (entries * 8);
    avio_wb32(pb, atom_size); /* size */
    ffio_wfourcc(pb, "stts");
    avio_wb32(pb, 0); /* version & flags */
    avio_wb32(pb, entries); /* entry count */
    for (i = 0; i < entries; i++) {
        avio_wb32(pb, stts_entries[i].count);
        avio_wb32(pb, stts_entries[i].duration);
    }
    av_free(stts_entries);
    return atom_size;
}

static int mov_write_dref_tag(AVIOContext *pb)
{
    avio_wb32(pb, 28); /* size */
    ffio_wfourcc(pb, "dref");
    avio_wb32(pb, 0); /* version & flags */
    avio_wb32(pb, 1); /* entry count */

    avio_wb32(pb, 0xc); /* size */
    //FIXME add the alis and rsrc atom
    ffio_wfourcc(pb, "url ");
    avio_wb32(pb, 1); /* version & flags */

    return 28;
}

static int mov_write_stbl_tag(AVIOContext *pb, MOVTrack *track)
{
    int64_t pos = avio_tell(pb);
    avio_wb32(pb, 0); /* size */
    ffio_wfourcc(pb, "stbl");
    mov_write_stsd_tag(pb, track);
    mov_write_stts_tag(pb, track);
    if ((track->enc->codec_type == AVMEDIA_TYPE_VIDEO ||
         track->enc->codec_tag == MKTAG('r','t','p',' ')) &&
        track->has_keyframes && track->has_keyframes < track->entry)
        mov_write_stss_tag(pb, track, MOV_SYNC_SAMPLE);
    if (track->mode == MODE_MOV && track->flags & MOV_TRACK_STPS)
        mov_write_stss_tag(pb, track, MOV_PARTIAL_SYNC_SAMPLE);
    if (track->enc->codec_type == AVMEDIA_TYPE_VIDEO &&
        track->flags & MOV_TRACK_CTTS)
        mov_write_ctts_tag(pb, track);
    mov_write_stsc_tag(pb, track);
    mov_write_stsz_tag(pb, track);
    mov_write_stco_tag(pb, track);
    return update_size(pb, pos);
}

static int mov_write_dinf_tag(AVIOContext *pb)
{
    int64_t pos = avio_tell(pb);
    avio_wb32(pb, 0); /* size */
    ffio_wfourcc(pb, "dinf");
    mov_write_dref_tag(pb);
    return update_size(pb, pos);
}

static int mov_write_nmhd_tag(AVIOContext *pb)
{
    avio_wb32(pb, 12);
    ffio_wfourcc(pb, "nmhd");
    avio_wb32(pb, 0);
    return 12;
}

static int mov_write_tcmi_tag(AVIOContext *pb, MOVTrack *track)
{
    int64_t pos = avio_tell(pb);
    const char *font = "Lucida Grande";
    avio_wb32(pb, 0);                   /* size */
    ffio_wfourcc(pb, "tcmi");           /* timecode media information atom */
    avio_wb32(pb, 0);                   /* version & flags */
    avio_wb16(pb, 0);                   /* text font */
    avio_wb16(pb, 0);                   /* text face */
    avio_wb16(pb, 12);                  /* text size */
    avio_wb16(pb, 0);                   /* (unknown, not in the QT specs...) */
    avio_wb16(pb, 0x0000);              /* text color (red) */
    avio_wb16(pb, 0x0000);              /* text color (green) */
    avio_wb16(pb, 0x0000);              /* text color (blue) */
    avio_wb16(pb, 0xffff);              /* background color (red) */
    avio_wb16(pb, 0xffff);              /* background color (green) */
    avio_wb16(pb, 0xffff);              /* background color (blue) */
    avio_w8(pb, strlen(font));          /* font len (part of the pascal string) */
    avio_write(pb, font, strlen(font)); /* font name */
    return update_size(pb, pos);
}

static int mov_write_gmhd_tag(AVIOContext *pb, MOVTrack *track)
{
    int64_t pos = avio_tell(pb);
    avio_wb32(pb, 0);      /* size */
    ffio_wfourcc(pb, "gmhd");
    avio_wb32(pb, 0x18);   /* gmin size */
    ffio_wfourcc(pb, "gmin");/* generic media info */
    avio_wb32(pb, 0);      /* version & flags */
    avio_wb16(pb, 0x40);   /* graphics mode = */
    avio_wb16(pb, 0x8000); /* opColor (r?) */
    avio_wb16(pb, 0x8000); /* opColor (g?) */
    avio_wb16(pb, 0x8000); /* opColor (b?) */
    avio_wb16(pb, 0);      /* balance */
    avio_wb16(pb, 0);      /* reserved */

    /*
     * This special text atom is required for
     * Apple Quicktime chapters. The contents
     * don't appear to be documented, so the
     * bytes are copied verbatim.
     */
    if (track->tag != MKTAG('c','6','0','8')) {
    avio_wb32(pb, 0x2C);   /* size */
    ffio_wfourcc(pb, "text");
    avio_wb16(pb, 0x01);
    avio_wb32(pb, 0x00);
    avio_wb32(pb, 0x00);
    avio_wb32(pb, 0x00);
    avio_wb32(pb, 0x01);
    avio_wb32(pb, 0x00);
    avio_wb32(pb, 0x00);
    avio_wb32(pb, 0x00);
    avio_wb32(pb, 0x00004000);
    avio_wb16(pb, 0x0000);
    }

    if (track->enc->codec_tag == MKTAG('t','m','c','d')) {
        int64_t tmcd_pos = avio_tell(pb);
        avio_wb32(pb, 0); /* size */
        ffio_wfourcc(pb, "tmcd");
        mov_write_tcmi_tag(pb, track);
        update_size(pb, tmcd_pos);
    }
    return update_size(pb, pos);
}

static int mov_write_smhd_tag(AVIOContext *pb)
{
    avio_wb32(pb, 16); /* size */
    ffio_wfourcc(pb, "smhd");
    avio_wb32(pb, 0); /* version & flags */
    avio_wb16(pb, 0); /* reserved (balance, normally = 0) */
    avio_wb16(pb, 0); /* reserved */
    return 16;
}

static int mov_write_vmhd_tag(AVIOContext *pb)
{
    avio_wb32(pb, 0x14); /* size (always 0x14) */
    ffio_wfourcc(pb, "vmhd");
    avio_wb32(pb, 0x01); /* version & flags */
    avio_wb64(pb, 0); /* reserved (graphics mode = copy) */
    return 0x14;
}

static int is_clcp_track(MOVTrack *track)
{
    return track->tag == MKTAG('c','7','0','8') ||
           track->tag == MKTAG('c','6','0','8');
}

static int mov_write_hdlr_tag(AVIOContext *pb, MOVTrack *track)
{
    const char *hdlr, *descr = NULL, *hdlr_type = NULL;
    int64_t pos = avio_tell(pb);

    hdlr      = "dhlr";
    hdlr_type = "url ";
    descr     = "DataHandler";

    if (track) {
        hdlr = (track->mode == MODE_MOV) ? "mhlr" : "\0\0\0\0";
        if (track->enc->codec_type == AVMEDIA_TYPE_VIDEO) {
            hdlr_type = "vide";
            descr     = "VideoHandler";
        } else if (track->enc->codec_type == AVMEDIA_TYPE_AUDIO) {
            hdlr_type = "soun";
            descr     = "SoundHandler";
        } else if (track->enc->codec_type == AVMEDIA_TYPE_SUBTITLE) {
            if (is_clcp_track(track)) {
                hdlr_type = "clcp";
                descr = "ClosedCaptionHandler";
            } else {
                if (track->tag == MKTAG('t','x','3','g')) {
                    hdlr_type = "sbtl";
                } else if (track->tag == MKTAG('m','p','4','s')) {
                    hdlr_type = "subp";
                } else {
                    hdlr_type = "text";
                }
            descr = "SubtitleHandler";
            }
        } else if (track->enc->codec_tag == MKTAG('r','t','p',' ')) {
            hdlr_type = "hint";
            descr     = "HintHandler";
        } else if (track->enc->codec_tag == MKTAG('t','m','c','d')) {
            hdlr_type = "tmcd";
            descr = "TimeCodeHandler";
        } else {
            char tag_buf[32];
            av_get_codec_tag_string(tag_buf, sizeof(tag_buf),
                                    track->enc->codec_tag);

            av_log(track->enc, AV_LOG_WARNING,
                   "Unknown hldr_type for %s / 0x%04X, writing dummy values\n",
                   tag_buf, track->enc->codec_tag);
        }
        if (track->st) {
            // hdlr.name is used by some players to identify the content title
            // of the track. So if an alternate handler description is
            // specified, use it.
            AVDictionaryEntry *t;
            t = av_dict_get(track->st->metadata, "handler", NULL, 0);
            if (t && utf8len(t->value))
                descr = t->value;
        }
    }

    avio_wb32(pb, 0); /* size */
    ffio_wfourcc(pb, "hdlr");
    avio_wb32(pb, 0); /* Version & flags */
    avio_write(pb, hdlr, 4); /* handler */
    ffio_wfourcc(pb, hdlr_type); /* handler type */
    avio_wb32(pb, 0); /* reserved */
    avio_wb32(pb, 0); /* reserved */
    avio_wb32(pb, 0); /* reserved */
    if (!track || track->mode == MODE_MOV)
        avio_w8(pb, strlen(descr)); /* pascal string */
    avio_write(pb, descr, strlen(descr)); /* handler description */
    if (track && track->mode != MODE_MOV)
        avio_w8(pb, 0); /* c string */
    return update_size(pb, pos);
}

static int mov_write_hmhd_tag(AVIOContext *pb)
{
    /* This atom must be present, but leaving the values at zero
     * seems harmless. */
    avio_wb32(pb, 28); /* size */
    ffio_wfourcc(pb, "hmhd");
    avio_wb32(pb, 0); /* version, flags */
    avio_wb16(pb, 0); /* maxPDUsize */
    avio_wb16(pb, 0); /* avgPDUsize */
    avio_wb32(pb, 0); /* maxbitrate */
    avio_wb32(pb, 0); /* avgbitrate */
    avio_wb32(pb, 0); /* reserved */
    return 28;
}

static int mov_write_minf_tag(AVIOContext *pb, MOVTrack *track)
{
    int64_t pos = avio_tell(pb);
    avio_wb32(pb, 0); /* size */
    ffio_wfourcc(pb, "minf");
    if (track->enc->codec_type == AVMEDIA_TYPE_VIDEO)
        mov_write_vmhd_tag(pb);
    else if (track->enc->codec_type == AVMEDIA_TYPE_AUDIO)
        mov_write_smhd_tag(pb);
    else if (track->enc->codec_type == AVMEDIA_TYPE_SUBTITLE) {
        if (track->tag == MKTAG('t','e','x','t') || is_clcp_track(track)) {
            mov_write_gmhd_tag(pb, track);
        } else {
            mov_write_nmhd_tag(pb);
        }
    } else if (track->tag == MKTAG('r','t','p',' ')) {
        mov_write_hmhd_tag(pb);
    } else if (track->tag == MKTAG('t','m','c','d')) {
        mov_write_gmhd_tag(pb, track);
    }
    if (track->mode == MODE_MOV) /* FIXME: Why do it for MODE_MOV only ? */
        mov_write_hdlr_tag(pb, NULL);
    mov_write_dinf_tag(pb);
    mov_write_stbl_tag(pb, track);
    return update_size(pb, pos);
}

static int mov_write_mdhd_tag(AVIOContext *pb, MOVTrack *track)
{
    int version = track->track_duration < INT32_MAX ? 0 : 1;

    if (track->mode == MODE_ISM)
        version = 1;

    (version == 1) ? avio_wb32(pb, 44) : avio_wb32(pb, 32); /* size */
    ffio_wfourcc(pb, "mdhd");
    avio_w8(pb, version);
    avio_wb24(pb, 0); /* flags */
    if (version == 1) {
        avio_wb64(pb, track->time);
        avio_wb64(pb, track->time);
    } else {
        avio_wb32(pb, track->time); /* creation time */
        avio_wb32(pb, track->time); /* modification time */
    }
    avio_wb32(pb, track->timescale); /* time scale (sample rate for audio) */
    if (!track->entry)
        (version == 1) ? avio_wb64(pb, UINT64_C(0xffffffffffffffff)) : avio_wb32(pb, 0xffffffff);
    else
        (version == 1) ? avio_wb64(pb, track->track_duration) : avio_wb32(pb, track->track_duration); /* duration */
    avio_wb16(pb, track->language); /* language */
    avio_wb16(pb, 0); /* reserved (quality) */

    if (version != 0 && track->mode == MODE_MOV) {
        av_log(NULL, AV_LOG_ERROR,
               "FATAL error, file duration too long for timebase, this file will not be\n"
               "playable with quicktime. Choose a different timebase or a different\n"
               "container format\n");
    }

    return 32;
}

static int mov_write_mdia_tag(AVIOContext *pb, MOVTrack *track)
{
    int64_t pos = avio_tell(pb);
    avio_wb32(pb, 0); /* size */
    ffio_wfourcc(pb, "mdia");
    mov_write_mdhd_tag(pb, track);
    mov_write_hdlr_tag(pb, track);
    mov_write_minf_tag(pb, track);
    return update_size(pb, pos);
}

/* transformation matrix
     |a  b  u|
     |c  d  v|
     |tx ty w| */
static void write_matrix(AVIOContext *pb, int16_t a, int16_t b, int16_t c,
                         int16_t d, int16_t tx, int16_t ty)
{
    avio_wb32(pb, a << 16);  /* 16.16 format */
    avio_wb32(pb, b << 16);  /* 16.16 format */
    avio_wb32(pb, 0);        /* u in 2.30 format */
    avio_wb32(pb, c << 16);  /* 16.16 format */
    avio_wb32(pb, d << 16);  /* 16.16 format */
    avio_wb32(pb, 0);        /* v in 2.30 format */
    avio_wb32(pb, tx << 16); /* 16.16 format */
    avio_wb32(pb, ty << 16); /* 16.16 format */
    avio_wb32(pb, 1 << 30);  /* w in 2.30 format */
}

static int mov_write_tkhd_tag(AVIOContext *pb, MOVMuxContext *mov,
                              MOVTrack *track, AVStream *st)
{
    int64_t duration = av_rescale_rnd(track->track_duration, MOV_TIMESCALE,
                                      track->timescale, AV_ROUND_UP);
    int version = duration < INT32_MAX ? 0 : 1;
    int flags   = MOV_TKHD_FLAG_IN_MOVIE;
    int rotation = 0;
    int group   = 0;


    if (st) {
        if (mov->per_stream_grouping)
            group = st->index;
        else
            group = st->codec->codec_type;
    }

    if (track->flags & MOV_TRACK_ENABLED)
        flags |= MOV_TKHD_FLAG_ENABLED;

    if (track->mode == MODE_ISM)
        version = 1;

    (version == 1) ? avio_wb32(pb, 104) : avio_wb32(pb, 92); /* size */
    ffio_wfourcc(pb, "tkhd");
    avio_w8(pb, version);
    avio_wb24(pb, flags);
    if (version == 1) {
        avio_wb64(pb, track->time);
        avio_wb64(pb, track->time);
    } else {
        avio_wb32(pb, track->time); /* creation time */
        avio_wb32(pb, track->time); /* modification time */
    }
    avio_wb32(pb, track->track_id); /* track-id */
    avio_wb32(pb, 0); /* reserved */
    if (!track->entry)
        (version == 1) ? avio_wb64(pb, UINT64_C(0xffffffffffffffff)) : avio_wb32(pb, 0xffffffff);
    else
        (version == 1) ? avio_wb64(pb, duration) : avio_wb32(pb, duration);

    avio_wb32(pb, 0); /* reserved */
    avio_wb32(pb, 0); /* reserved */
    avio_wb16(pb, 0); /* layer */
    avio_wb16(pb, group); /* alternate group) */
    /* Volume, only for audio */
    if (track->enc->codec_type == AVMEDIA_TYPE_AUDIO)
        avio_wb16(pb, 0x0100);
    else
        avio_wb16(pb, 0);
    avio_wb16(pb, 0); /* reserved */

    /* Matrix structure */
    if (st && st->metadata) {
        AVDictionaryEntry *rot = av_dict_get(st->metadata, "rotate", NULL, 0);
        rotation = (rot && rot->value) ? atoi(rot->value) : 0;
    }
    if (rotation == 90) {
        write_matrix(pb,  0,  1, -1,  0, track->enc->height, 0);
    } else if (rotation == 180) {
        write_matrix(pb, -1,  0,  0, -1, track->enc->width, track->enc->height);
    } else if (rotation == 270) {
        write_matrix(pb,  0, -1,  1,  0, 0, track->enc->width);
    } else {
        write_matrix(pb,  1,  0,  0,  1, 0, 0);
    }
    /* Track width and height, for visual only */
    if (st && (track->enc->codec_type == AVMEDIA_TYPE_VIDEO ||
               track->enc->codec_type == AVMEDIA_TYPE_SUBTITLE)) {
        if (track->mode == MODE_MOV) {
            avio_wb32(pb, track->enc->width << 16);
            avio_wb32(pb, track->height << 16);
        } else {
            double sample_aspect_ratio = av_q2d(st->sample_aspect_ratio);
            if (!sample_aspect_ratio || track->height != track->enc->height)
                sample_aspect_ratio = 1;
            avio_wb32(pb, sample_aspect_ratio * track->enc->width * 0x10000);
            avio_wb32(pb, track->height * 0x10000);
        }
    } else {
        avio_wb32(pb, 0);
        avio_wb32(pb, 0);
    }
    return 0x5c;
}

static int mov_write_tapt_tag(AVIOContext *pb, MOVTrack *track)
{
    int32_t width = av_rescale(track->enc->sample_aspect_ratio.num, track->enc->width,
                               track->enc->sample_aspect_ratio.den);

    int64_t pos = avio_tell(pb);

    avio_wb32(pb, 0); /* size */
    ffio_wfourcc(pb, "tapt");

    avio_wb32(pb, 20);
    ffio_wfourcc(pb, "clef");
    avio_wb32(pb, 0);
    avio_wb32(pb, width << 16);
    avio_wb32(pb, track->enc->height << 16);

    avio_wb32(pb, 20);
    ffio_wfourcc(pb, "prof");
    avio_wb32(pb, 0);
    avio_wb32(pb, width << 16);
    avio_wb32(pb, track->enc->height << 16);

    avio_wb32(pb, 20);
    ffio_wfourcc(pb, "enof");
    avio_wb32(pb, 0);
    avio_wb32(pb, track->enc->width << 16);
    avio_wb32(pb, track->enc->height << 16);

    return update_size(pb, pos);
}

// This box seems important for the psp playback ... without it the movie seems to hang
static int mov_write_edts_tag(AVIOContext *pb, MOVTrack *track)
{
    int64_t duration = av_rescale_rnd(track->track_duration, MOV_TIMESCALE,
                                      track->timescale, AV_ROUND_UP);
    int version = duration < INT32_MAX ? 0 : 1;
    int entry_size, entry_count, size;
    int64_t delay, start_ct = track->cluster[0].cts;
    delay = av_rescale_rnd(track->cluster[0].dts + start_ct, MOV_TIMESCALE,
                           track->timescale, AV_ROUND_DOWN);
    version |= delay < INT32_MAX ? 0 : 1;

    entry_size = (version == 1) ? 20 : 12;
    entry_count = 1 + (delay > 0);
    size = 24 + entry_count * entry_size;

    /* write the atom data */
    avio_wb32(pb, size);
    ffio_wfourcc(pb, "edts");
    avio_wb32(pb, size - 8);
    ffio_wfourcc(pb, "elst");
    avio_w8(pb, version);
    avio_wb24(pb, 0); /* flags */

    avio_wb32(pb, entry_count);
    if (delay > 0) { /* add an empty edit to delay presentation */
        if (version == 1) {
            avio_wb64(pb, delay);
            avio_wb64(pb, -1);
        } else {
            avio_wb32(pb, delay);
            avio_wb32(pb, -1);
        }
        avio_wb32(pb, 0x00010000);
    } else {
        av_assert0(av_rescale_rnd(track->cluster[0].dts, MOV_TIMESCALE, track->timescale, AV_ROUND_DOWN) <= 0);
        start_ct  = -FFMIN(track->cluster[0].dts, 0); //FFMIN needed due to rounding
        duration += delay;
    }

    /* duration */
    if (version == 1) {
        avio_wb64(pb, duration);
        avio_wb64(pb, start_ct);
    } else {
        avio_wb32(pb, duration);
        avio_wb32(pb, start_ct);
    }
    avio_wb32(pb, 0x00010000);
    return size;
}

static int mov_write_tref_tag(AVIOContext *pb, MOVTrack *track)
{
    avio_wb32(pb, 20);   // size
    ffio_wfourcc(pb, "tref");
    avio_wb32(pb, 12);   // size (subatom)
    avio_wl32(pb, track->tref_tag);
    avio_wb32(pb, track->tref_id);
    return 20;
}

// goes at the end of each track!  ... Critical for PSP playback ("Incompatible data" without it)
static int mov_write_uuid_tag_psp(AVIOContext *pb, MOVTrack *mov)
{
    avio_wb32(pb, 0x34); /* size ... reports as 28 in mp4box! */
    ffio_wfourcc(pb, "uuid");
    ffio_wfourcc(pb, "USMT");
    avio_wb32(pb, 0x21d24fce);
    avio_wb32(pb, 0xbb88695c);
    avio_wb32(pb, 0xfac9c740);
    avio_wb32(pb, 0x1c);     // another size here!
    ffio_wfourcc(pb, "MTDT");
    avio_wb32(pb, 0x00010012);
    avio_wb32(pb, 0x0a);
    avio_wb32(pb, 0x55c40000);
    avio_wb32(pb, 0x1);
    avio_wb32(pb, 0x0);
    return 0x34;
}

static int mov_write_udta_sdp(AVIOContext *pb, MOVTrack *track)
{
    AVFormatContext *ctx = track->rtp_ctx;
    char buf[1000] = "";
    int len;

    ff_sdp_write_media(buf, sizeof(buf), ctx->streams[0], track->src_track,
                       NULL, NULL, 0, 0, ctx);
    av_strlcatf(buf, sizeof(buf), "a=control:streamid=%d\r\n", track->track_id);
    len = strlen(buf);

    avio_wb32(pb, len + 24);
    ffio_wfourcc(pb, "udta");
    avio_wb32(pb, len + 16);
    ffio_wfourcc(pb, "hnti");
    avio_wb32(pb, len + 8);
    ffio_wfourcc(pb, "sdp ");
    avio_write(pb, buf, len);
    return len + 24;
}

static int mov_write_track_metadata(AVIOContext *pb, AVStream *st,
                                    const char *tag, const char *str)
{
    int64_t pos = avio_tell(pb);
    AVDictionaryEntry *t = av_dict_get(st->metadata, str, NULL, 0);
    if (!t || !utf8len(t->value))
        return 0;

    avio_wb32(pb, 0);   /* size */
    ffio_wfourcc(pb, tag); /* type */
    avio_write(pb, t->value, strlen(t->value)); /* UTF8 string value */
    return update_size(pb, pos);
}

static int mov_write_track_udta_tag(AVIOContext *pb, MOVMuxContext *mov,
                                    AVStream *st)
{
    AVIOContext *pb_buf;
    int ret, size;
    uint8_t *buf;

    if (!st || mov->fc->flags & AVFMT_FLAG_BITEXACT)
        return 0;

    ret = avio_open_dyn_buf(&pb_buf);
    if (ret < 0)
        return ret;

    if (mov->mode & MODE_MP4)
        mov_write_track_metadata(pb_buf, st, "name", "title");

    if ((size = avio_close_dyn_buf(pb_buf, &buf)) > 0) {
        avio_wb32(pb, size + 8);
        ffio_wfourcc(pb, "udta");
        avio_write(pb, buf, size);
    }
    av_free(buf);

    return 0;
}

static int mov_write_trak_tag(AVIOContext *pb, MOVMuxContext *mov,
                              MOVTrack *track, AVStream *st)
{
    int64_t pos = avio_tell(pb);
    avio_wb32(pb, 0); /* size */
    ffio_wfourcc(pb, "trak");
    mov_write_tkhd_tag(pb, mov, track, st);
    if (supports_edts(mov))
        mov_write_edts_tag(pb, track);  // PSP Movies and several other cases require edts box
    if (track->tref_tag)
        mov_write_tref_tag(pb, track);
    mov_write_mdia_tag(pb, track);
    if (track->mode == MODE_PSP)
        mov_write_uuid_tag_psp(pb, track); // PSP Movies require this uuid box
    if (track->tag == MKTAG('r','t','p',' '))
        mov_write_udta_sdp(pb, track);
    if (track->mode == MODE_MOV) {
        if (track->enc->codec_type == AVMEDIA_TYPE_VIDEO) {
            double sample_aspect_ratio = av_q2d(st->sample_aspect_ratio);
            if (st->sample_aspect_ratio.num && 1.0 != sample_aspect_ratio) {
                mov_write_tapt_tag(pb, track);
            }
        }
        if (is_clcp_track(track) && st->sample_aspect_ratio.num) {
            mov_write_tapt_tag(pb, track);
        }
    }
    mov_write_track_udta_tag(pb, mov, st);
    return update_size(pb, pos);
}

static int mov_write_iods_tag(AVIOContext *pb, MOVMuxContext *mov)
{
    int i, has_audio = 0, has_video = 0;
    int64_t pos = avio_tell(pb);
    int audio_profile = mov->iods_audio_profile;
    int video_profile = mov->iods_video_profile;
    for (i = 0; i < mov->nb_streams; i++) {
        if (mov->tracks[i].entry > 0) {
            has_audio |= mov->tracks[i].enc->codec_type == AVMEDIA_TYPE_AUDIO;
            has_video |= mov->tracks[i].enc->codec_type == AVMEDIA_TYPE_VIDEO;
        }
    }
    if (audio_profile < 0)
        audio_profile = 0xFF - has_audio;
    if (video_profile < 0)
        video_profile = 0xFF - has_video;
    avio_wb32(pb, 0x0); /* size */
    ffio_wfourcc(pb, "iods");
    avio_wb32(pb, 0);    /* version & flags */
    put_descr(pb, 0x10, 7);
    avio_wb16(pb, 0x004f);
    avio_w8(pb, 0xff);
    avio_w8(pb, 0xff);
    avio_w8(pb, audio_profile);
    avio_w8(pb, video_profile);
    avio_w8(pb, 0xff);
    return update_size(pb, pos);
}

static int mov_write_trex_tag(AVIOContext *pb, MOVTrack *track)
{
    avio_wb32(pb, 0x20); /* size */
    ffio_wfourcc(pb, "trex");
    avio_wb32(pb, 0);   /* version & flags */
    avio_wb32(pb, track->track_id); /* track ID */
    avio_wb32(pb, 1);   /* default sample description index */
    avio_wb32(pb, 0);   /* default sample duration */
    avio_wb32(pb, 0);   /* default sample size */
    avio_wb32(pb, 0);   /* default sample flags */
    return 0;
}

static int mov_write_mvex_tag(AVIOContext *pb, MOVMuxContext *mov)
{
    int64_t pos = avio_tell(pb);
    int i;
    avio_wb32(pb, 0x0); /* size */
    ffio_wfourcc(pb, "mvex");
    for (i = 0; i < mov->nb_streams; i++)
        mov_write_trex_tag(pb, &mov->tracks[i]);
    return update_size(pb, pos);
}

static int mov_write_mvhd_tag(AVIOContext *pb, MOVMuxContext *mov)
{
    int max_track_id = 1, i;
    int64_t max_track_len_temp, max_track_len = 0;
    int version;

    for (i = 0; i < mov->nb_streams; i++) {
        if (mov->tracks[i].entry > 0 && mov->tracks[i].timescale) {
            max_track_len_temp = av_rescale_rnd(mov->tracks[i].track_duration,
                                                MOV_TIMESCALE,
                                                mov->tracks[i].timescale,
                                                AV_ROUND_UP);
            if (max_track_len < max_track_len_temp)
                max_track_len = max_track_len_temp;
            if (max_track_id < mov->tracks[i].track_id)
                max_track_id = mov->tracks[i].track_id;
        }
    }

    version = max_track_len < UINT32_MAX ? 0 : 1;
    (version == 1) ? avio_wb32(pb, 120) : avio_wb32(pb, 108); /* size */
    ffio_wfourcc(pb, "mvhd");
    avio_w8(pb, version);
    avio_wb24(pb, 0); /* flags */
    if (version == 1) {
        avio_wb64(pb, mov->time);
        avio_wb64(pb, mov->time);
    } else {
        avio_wb32(pb, mov->time); /* creation time */
        avio_wb32(pb, mov->time); /* modification time */
    }
    avio_wb32(pb, MOV_TIMESCALE);
    (version == 1) ? avio_wb64(pb, max_track_len) : avio_wb32(pb, max_track_len); /* duration of longest track */

    avio_wb32(pb, 0x00010000); /* reserved (preferred rate) 1.0 = normal */
    avio_wb16(pb, 0x0100); /* reserved (preferred volume) 1.0 = normal */
    avio_wb16(pb, 0); /* reserved */
    avio_wb32(pb, 0); /* reserved */
    avio_wb32(pb, 0); /* reserved */

    /* Matrix structure */
    write_matrix(pb, 1, 0, 0, 1, 0, 0);

    avio_wb32(pb, 0); /* reserved (preview time) */
    avio_wb32(pb, 0); /* reserved (preview duration) */
    avio_wb32(pb, 0); /* reserved (poster time) */
    avio_wb32(pb, 0); /* reserved (selection time) */
    avio_wb32(pb, 0); /* reserved (selection duration) */
    avio_wb32(pb, 0); /* reserved (current time) */
    avio_wb32(pb, max_track_id + 1); /* Next track id */
    return 0x6c;
}

static int mov_write_itunes_hdlr_tag(AVIOContext *pb, MOVMuxContext *mov,
                                     AVFormatContext *s)
{
    avio_wb32(pb, 33); /* size */
    ffio_wfourcc(pb, "hdlr");
    avio_wb32(pb, 0);
    avio_wb32(pb, 0);
    ffio_wfourcc(pb, "mdir");
    ffio_wfourcc(pb, "appl");
    avio_wb32(pb, 0);
    avio_wb32(pb, 0);
    avio_w8(pb, 0);
    return 33;
}

/* helper function to write a data tag with the specified string as data */
static int mov_write_string_data_tag(AVIOContext *pb, const char *data, int lang, int long_style)
{
    if (long_style) {
        int size = 16 + strlen(data);
        avio_wb32(pb, size); /* size */
        ffio_wfourcc(pb, "data");
        avio_wb32(pb, 1);
        avio_wb32(pb, 0);
        avio_write(pb, data, strlen(data));
        return size;
    } else {
        if (!lang)
            lang = ff_mov_iso639_to_lang("und", 1);
        avio_wb16(pb, strlen(data)); /* string length */
        avio_wb16(pb, lang);
        avio_write(pb, data, strlen(data));
        return strlen(data) + 4;
    }
}

static int mov_write_string_tag(AVIOContext *pb, const char *name,
                                const char *value, int lang, int long_style)
{
    int size = 0;
    if (value && value[0]) {
        int64_t pos = avio_tell(pb);
        avio_wb32(pb, 0); /* size */
        ffio_wfourcc(pb, name);
        mov_write_string_data_tag(pb, value, lang, long_style);
        size = update_size(pb, pos);
    }
    return size;
}

static int mov_write_string_metadata(AVFormatContext *s, AVIOContext *pb,
                                     const char *name, const char *tag,
                                     int long_style)
{
    int l, lang = 0, len, len2;
    AVDictionaryEntry *t, *t2 = NULL;
    char tag2[16];

    if (!(t = av_dict_get(s->metadata, tag, NULL, 0)))
        return 0;

    len = strlen(t->key);
    snprintf(tag2, sizeof(tag2), "%s-", tag);
    while ((t2 = av_dict_get(s->metadata, tag2, t2, AV_DICT_IGNORE_SUFFIX))) {
        len2 = strlen(t2->key);
        if (len2 == len + 4 && !strcmp(t->value, t2->value)
            && (l = ff_mov_iso639_to_lang(&t2->key[len2 - 3], 1)) >= 0) {
            lang = l;
            break;
        }
    }
    return mov_write_string_tag(pb, name, t->value, lang, long_style);
}

/* iTunes bpm number */
static int mov_write_tmpo_tag(AVIOContext *pb, AVFormatContext *s)
{
    AVDictionaryEntry *t = av_dict_get(s->metadata, "tmpo", NULL, 0);
    int size = 0, tmpo = t ? atoi(t->value) : 0;
    if (tmpo) {
        size = 26;
        avio_wb32(pb, size);
        ffio_wfourcc(pb, "tmpo");
        avio_wb32(pb, size-8); /* size */
        ffio_wfourcc(pb, "data");
        avio_wb32(pb, 0x15);  //type specifier
        avio_wb32(pb, 0);
        avio_wb16(pb, tmpo);        // data
    }
    return size;
}

/* iTunes track or disc number */
static int mov_write_trkn_tag(AVIOContext *pb, MOVMuxContext *mov,
                              AVFormatContext *s, int disc)
{
    AVDictionaryEntry *t = av_dict_get(s->metadata,
                                       disc ? "disc" : "track",
                                       NULL, 0);
    int size = 0, track = t ? atoi(t->value) : 0;
    if (track) {
        int tracks = 0;
        char *slash = strchr(t->value, '/');
        if (slash)
            tracks = atoi(slash + 1);
        avio_wb32(pb, 32); /* size */
        ffio_wfourcc(pb, disc ? "disk" : "trkn");
        avio_wb32(pb, 24); /* size */
        ffio_wfourcc(pb, "data");
        avio_wb32(pb, 0);        // 8 bytes empty
        avio_wb32(pb, 0);
        avio_wb16(pb, 0);        // empty
        avio_wb16(pb, track);    // track / disc number
        avio_wb16(pb, tracks);   // total track / disc number
        avio_wb16(pb, 0);        // empty
        size = 32;
    }
    return size;
}

static int mov_write_int8_metadata(AVFormatContext *s, AVIOContext *pb,
                                   const char *name, const char *tag,
                                   int len)
{
    AVDictionaryEntry *t = NULL;
    uint8_t num;
    int size = 24 + len;

    if (len != 1 && len != 4)
        return -1;

    if (!(t = av_dict_get(s->metadata, tag, NULL, 0)))
        return 0;
    num = atoi(t->value);

    avio_wb32(pb, size);
    ffio_wfourcc(pb, name);
    avio_wb32(pb, size - 8);
    ffio_wfourcc(pb, "data");
    avio_wb32(pb, 0x15);
    avio_wb32(pb, 0);
    if (len==4) avio_wb32(pb, num);
    else        avio_w8 (pb, num);

    return size;
}

/* iTunes meta data list */
static int mov_write_ilst_tag(AVIOContext *pb, MOVMuxContext *mov,
                              AVFormatContext *s)
{
    int64_t pos = avio_tell(pb);
    avio_wb32(pb, 0); /* size */
    ffio_wfourcc(pb, "ilst");
    mov_write_string_metadata(s, pb, "\251nam", "title"    , 1);
    mov_write_string_metadata(s, pb, "\251ART", "artist"   , 1);
    mov_write_string_metadata(s, pb, "aART", "album_artist", 1);
    mov_write_string_metadata(s, pb, "\251wrt", "composer" , 1);
    mov_write_string_metadata(s, pb, "\251alb", "album"    , 1);
    mov_write_string_metadata(s, pb, "\251day", "date"     , 1);
    if (!mov->exact &&
        !mov_write_string_metadata(s, pb, "\251too", "encoding_tool", 1))
        mov_write_string_tag(pb, "\251too", LIBAVFORMAT_IDENT, 0, 1);
    mov_write_string_metadata(s, pb, "\251cmt", "comment"  , 1);
    mov_write_string_metadata(s, pb, "\251gen", "genre"    , 1);
    mov_write_string_metadata(s, pb, "\251cpy", "copyright", 1);
    mov_write_string_metadata(s, pb, "\251grp", "grouping" , 1);
    mov_write_string_metadata(s, pb, "\251lyr", "lyrics"   , 1);
    mov_write_string_metadata(s, pb, "desc",    "description",1);
    mov_write_string_metadata(s, pb, "ldes",    "synopsis" , 1);
    mov_write_string_metadata(s, pb, "tvsh",    "show"     , 1);
    mov_write_string_metadata(s, pb, "tven",    "episode_id",1);
    mov_write_string_metadata(s, pb, "tvnn",    "network"  , 1);
    mov_write_int8_metadata  (s, pb, "tves",    "episode_sort",4);
    mov_write_int8_metadata  (s, pb, "tvsn",    "season_number",4);
    mov_write_int8_metadata  (s, pb, "stik",    "media_type",1);
    mov_write_int8_metadata  (s, pb, "hdvd",    "hd_video",  1);
    mov_write_int8_metadata  (s, pb, "pgap",    "gapless_playback",1);
    mov_write_int8_metadata  (s, pb, "cpil",    "compilation", 1);
    mov_write_trkn_tag(pb, mov, s, 0); // track number
    mov_write_trkn_tag(pb, mov, s, 1); // disc number
    mov_write_tmpo_tag(pb, s);
    return update_size(pb, pos);
}

/* iTunes meta data tag */
static int mov_write_meta_tag(AVIOContext *pb, MOVMuxContext *mov,
                              AVFormatContext *s)
{
    int size = 0;
    int64_t pos = avio_tell(pb);
    avio_wb32(pb, 0); /* size */
    ffio_wfourcc(pb, "meta");
    avio_wb32(pb, 0);
    mov_write_itunes_hdlr_tag(pb, mov, s);
    mov_write_ilst_tag(pb, mov, s);
    size = update_size(pb, pos);
    return size;
}

static int mov_write_raw_metadata_tag(AVFormatContext *s, AVIOContext *pb,
                                      const char *name, const char *key)
{
    int len;
    AVDictionaryEntry *t;

    if (!(t = av_dict_get(s->metadata, key, NULL, 0)))
        return 0;

    len = strlen(t->value);
    if (len > 0) {
        int size = len + 8;
        avio_wb32(pb, size);
        ffio_wfourcc(pb, name);
        avio_write(pb, t->value, len);
        return size;
    }
    return 0;
}

static int ascii_to_wc(AVIOContext *pb, const uint8_t *b)
{
    int val;
    while (*b) {
        GET_UTF8(val, *b++, return -1;)
        avio_wb16(pb, val);
    }
    avio_wb16(pb, 0x00);
    return 0;
}

static uint16_t language_code(const char *str)
{
    return (((str[0] - 0x60) & 0x1F) << 10) +
           (((str[1] - 0x60) & 0x1F) <<  5) +
           (( str[2] - 0x60) & 0x1F);
}

static int mov_write_3gp_udta_tag(AVIOContext *pb, AVFormatContext *s,
                                  const char *tag, const char *str)
{
    int64_t pos = avio_tell(pb);
    AVDictionaryEntry *t = av_dict_get(s->metadata, str, NULL, 0);
    if (!t || !utf8len(t->value))
        return 0;
    avio_wb32(pb, 0);   /* size */
    ffio_wfourcc(pb, tag); /* type */
    avio_wb32(pb, 0);   /* version + flags */
    if (!strcmp(tag, "yrrc"))
        avio_wb16(pb, atoi(t->value));
    else {
        avio_wb16(pb, language_code("eng")); /* language */
        avio_write(pb, t->value, strlen(t->value) + 1); /* UTF8 string value */
        if (!strcmp(tag, "albm") &&
            (t = av_dict_get(s->metadata, "track", NULL, 0)))
            avio_w8(pb, atoi(t->value));
    }
    return update_size(pb, pos);
}

static int mov_write_chpl_tag(AVIOContext *pb, AVFormatContext *s)
{
    int64_t pos = avio_tell(pb);
    int i, nb_chapters = FFMIN(s->nb_chapters, 255);

    avio_wb32(pb, 0);            // size
    ffio_wfourcc(pb, "chpl");
    avio_wb32(pb, 0x01000000);   // version + flags
    avio_wb32(pb, 0);            // unknown
    avio_w8(pb, nb_chapters);

    for (i = 0; i < nb_chapters; i++) {
        AVChapter *c = s->chapters[i];
        AVDictionaryEntry *t;
        avio_wb64(pb, av_rescale_q(c->start, c->time_base, (AVRational){1,10000000}));

        if ((t = av_dict_get(c->metadata, "title", NULL, 0))) {
            int len = FFMIN(strlen(t->value), 255);
            avio_w8(pb, len);
            avio_write(pb, t->value, len);
        } else
            avio_w8(pb, 0);
    }
    return update_size(pb, pos);
}

static int mov_write_udta_tag(AVIOContext *pb, MOVMuxContext *mov,
                              AVFormatContext *s)
{
    AVIOContext *pb_buf;
    int ret, size;
    uint8_t *buf;

    ret = avio_open_dyn_buf(&pb_buf);
    if (ret < 0)
        return ret;

    if (mov->mode & MODE_3GP) {
        mov_write_3gp_udta_tag(pb_buf, s, "perf", "artist");
        mov_write_3gp_udta_tag(pb_buf, s, "titl", "title");
        mov_write_3gp_udta_tag(pb_buf, s, "auth", "author");
        mov_write_3gp_udta_tag(pb_buf, s, "gnre", "genre");
        mov_write_3gp_udta_tag(pb_buf, s, "dscp", "comment");
        mov_write_3gp_udta_tag(pb_buf, s, "albm", "album");
        mov_write_3gp_udta_tag(pb_buf, s, "cprt", "copyright");
        mov_write_3gp_udta_tag(pb_buf, s, "yrrc", "date");
    } else if (mov->mode == MODE_MOV) { // the title field breaks gtkpod with mp4 and my suspicion is that stuff is not valid in mp4
        mov_write_string_metadata(s, pb_buf, "\251ART", "artist",      0);
        mov_write_string_metadata(s, pb_buf, "\251nam", "title",       0);
        mov_write_string_metadata(s, pb_buf, "\251aut", "author",      0);
        mov_write_string_metadata(s, pb_buf, "\251alb", "album",       0);
        mov_write_string_metadata(s, pb_buf, "\251day", "date",        0);
        mov_write_string_metadata(s, pb_buf, "\251swr", "encoder",     0);
        // currently ignored by mov.c
        mov_write_string_metadata(s, pb_buf, "\251des", "comment",     0);
        // add support for libquicktime, this atom is also actually read by mov.c
        mov_write_string_metadata(s, pb_buf, "\251cmt", "comment",     0);
        mov_write_string_metadata(s, pb_buf, "\251gen", "genre",       0);
        mov_write_string_metadata(s, pb_buf, "\251cpy", "copyright",   0);
        mov_write_raw_metadata_tag(s, pb_buf, "XMP_", "xmp");
    } else {
        /* iTunes meta data */
        mov_write_meta_tag(pb_buf, mov, s);
    }

    if (s->nb_chapters && !(mov->flags & FF_MOV_FLAG_DISABLE_CHPL))
        mov_write_chpl_tag(pb_buf, s);

    if ((size = avio_close_dyn_buf(pb_buf, &buf)) > 0) {
        avio_wb32(pb, size + 8);
        ffio_wfourcc(pb, "udta");
        avio_write(pb, buf, size);
    }
    av_free(buf);

    return 0;
}

static void mov_write_psp_udta_tag(AVIOContext *pb,
                                   const char *str, const char *lang, int type)
{
    int len = utf8len(str) + 1;
    if (len <= 0)
        return;
    avio_wb16(pb, len * 2 + 10);        /* size */
    avio_wb32(pb, type);                /* type */
    avio_wb16(pb, language_code(lang)); /* language */
    avio_wb16(pb, 0x01);                /* ? */
    ascii_to_wc(pb, str);
}

static int mov_write_uuidusmt_tag(AVIOContext *pb, AVFormatContext *s)
{
    MOVMuxContext *mov = s->priv_data;
    AVDictionaryEntry *title = av_dict_get(s->metadata, "title", NULL, 0);
    int64_t pos, pos2;

    if (title) {
        pos = avio_tell(pb);
        avio_wb32(pb, 0); /* size placeholder*/
        ffio_wfourcc(pb, "uuid");
        ffio_wfourcc(pb, "USMT");
        avio_wb32(pb, 0x21d24fce); /* 96 bit UUID */
        avio_wb32(pb, 0xbb88695c);
        avio_wb32(pb, 0xfac9c740);

        pos2 = avio_tell(pb);
        avio_wb32(pb, 0); /* size placeholder*/
        ffio_wfourcc(pb, "MTDT");
        avio_wb16(pb, 4);

        // ?
        avio_wb16(pb, 0x0C);                 /* size */
        avio_wb32(pb, 0x0B);                 /* type */
        avio_wb16(pb, language_code("und")); /* language */
        avio_wb16(pb, 0x0);                  /* ? */
        avio_wb16(pb, 0x021C);               /* data */

        if (!mov->exact)
            mov_write_psp_udta_tag(pb, LIBAVCODEC_IDENT,      "eng", 0x04);
        mov_write_psp_udta_tag(pb, title->value,          "eng", 0x01);
        mov_write_psp_udta_tag(pb, "2006/04/01 11:11:11", "und", 0x03);

        update_size(pb, pos2);
        return update_size(pb, pos);
    }

    return 0;
}

static void build_chunks(MOVTrack *trk)
{
    int i;
    MOVIentry *chunk = &trk->cluster[0];
    uint64_t chunkSize = chunk->size;
    chunk->chunkNum = 1;
    if (trk->chunkCount)
        return;
    trk->chunkCount = 1;
    for (i = 1; i<trk->entry; i++){
        if (chunk->pos + chunkSize == trk->cluster[i].pos &&
            chunkSize + trk->cluster[i].size < (1<<20)){
            chunkSize             += trk->cluster[i].size;
            chunk->samples_in_chunk += trk->cluster[i].entries;
        } else {
            trk->cluster[i].chunkNum = chunk->chunkNum+1;
            chunk=&trk->cluster[i];
            chunkSize = chunk->size;
            trk->chunkCount++;
        }
    }
}

static int mov_write_moov_tag(AVIOContext *pb, MOVMuxContext *mov,
                              AVFormatContext *s)
{
    int i;
    int64_t pos = avio_tell(pb);
    avio_wb32(pb, 0); /* size placeholder*/
    ffio_wfourcc(pb, "moov");

    for (i = 0; i < mov->nb_streams; i++) {
        if (mov->tracks[i].entry <= 0 && !(mov->flags & FF_MOV_FLAG_FRAGMENT))
            continue;

        mov->tracks[i].time     = mov->time;
        mov->tracks[i].track_id = i + 1;

        if (mov->tracks[i].entry)
            build_chunks(&mov->tracks[i]);
    }

    if (mov->chapter_track)
        for (i = 0; i < s->nb_streams; i++) {
            mov->tracks[i].tref_tag = MKTAG('c','h','a','p');
            mov->tracks[i].tref_id  = mov->tracks[mov->chapter_track].track_id;
        }
    for (i = 0; i < mov->nb_streams; i++) {
        if (mov->tracks[i].tag == MKTAG('r','t','p',' ')) {
            mov->tracks[i].tref_tag = MKTAG('h','i','n','t');
            mov->tracks[i].tref_id =
                mov->tracks[mov->tracks[i].src_track].track_id;
        }
    }
    for (i = 0; i < mov->nb_streams; i++) {
        if (mov->tracks[i].tag == MKTAG('t','m','c','d')) {
            int src_trk = mov->tracks[i].src_track;
            mov->tracks[src_trk].tref_tag = mov->tracks[i].tag;
            mov->tracks[src_trk].tref_id  = mov->tracks[i].track_id;
            //src_trk may have a different timescale than the tmcd track
            mov->tracks[i].track_duration = av_rescale(mov->tracks[src_trk].track_duration,
                                                       mov->tracks[i].timescale,
                                                       mov->tracks[src_trk].timescale);
        }
    }

    mov_write_mvhd_tag(pb, mov);
    if (mov->mode != MODE_MOV && !mov->iods_skip)
        mov_write_iods_tag(pb, mov);
    for (i = 0; i < mov->nb_streams; i++) {
        if (mov->tracks[i].entry > 0 || mov->flags & FF_MOV_FLAG_FRAGMENT) {
            mov_write_trak_tag(pb, mov, &(mov->tracks[i]), i < s->nb_streams ? s->streams[i] : NULL);
        }
    }
    if (mov->flags & FF_MOV_FLAG_FRAGMENT)
        mov_write_mvex_tag(pb, mov); /* QuickTime requires trak to precede this */

    if (mov->mode == MODE_PSP)
        mov_write_uuidusmt_tag(pb, s);
    else
        mov_write_udta_tag(pb, mov, s);

    return update_size(pb, pos);
}

static void param_write_int(AVIOContext *pb, const char *name, int value)
{
    avio_printf(pb, "<param name=\"%s\" value=\"%d\" valuetype=\"data\"/>\n", name, value);
}

static void param_write_string(AVIOContext *pb, const char *name, const char *value)
{
    avio_printf(pb, "<param name=\"%s\" value=\"%s\" valuetype=\"data\"/>\n", name, value);
}

static void param_write_hex(AVIOContext *pb, const char *name, const uint8_t *value, int len)
{
    char buf[150];
    len = FFMIN(sizeof(buf) / 2 - 1, len);
    ff_data_to_hex(buf, value, len, 0);
    buf[2 * len] = '\0';
    avio_printf(pb, "<param name=\"%s\" value=\"%s\" valuetype=\"data\"/>\n", name, buf);
}

static int mov_write_isml_manifest(AVIOContext *pb, MOVMuxContext *mov)
{
    int64_t pos = avio_tell(pb);
    int i;
    static const uint8_t uuid[] = {
        0xa5, 0xd4, 0x0b, 0x30, 0xe8, 0x14, 0x11, 0xdd,
        0xba, 0x2f, 0x08, 0x00, 0x20, 0x0c, 0x9a, 0x66
    };

    avio_wb32(pb, 0);
    ffio_wfourcc(pb, "uuid");
    avio_write(pb, uuid, sizeof(uuid));
    avio_wb32(pb, 0);

    avio_printf(pb, "<?xml version=\"1.0\" encoding=\"utf-8\"?>\n");
    avio_printf(pb, "<smil xmlns=\"http://www.w3.org/2001/SMIL20/Language\">\n");
    avio_printf(pb, "<head>\n");
    if (!mov->exact)
        avio_printf(pb, "<meta name=\"creator\" content=\"%s\" />\n",
                    LIBAVFORMAT_IDENT);
    avio_printf(pb, "</head>\n");
    avio_printf(pb, "<body>\n");
    avio_printf(pb, "<switch>\n");
    for (i = 0; i < mov->nb_streams; i++) {
        MOVTrack *track = &mov->tracks[i];
        const char *type;
        /* track->track_id is initialized in write_moov, and thus isn't known
         * here yet */
        int track_id = i + 1;

        if (track->enc->codec_type == AVMEDIA_TYPE_VIDEO) {
            type = "video";
        } else if (track->enc->codec_type == AVMEDIA_TYPE_AUDIO) {
            type = "audio";
        } else {
            continue;
        }
        avio_printf(pb, "<%s systemBitrate=\"%d\">\n", type,
                                                       track->enc->bit_rate);
        param_write_int(pb, "systemBitrate", track->enc->bit_rate);
        param_write_int(pb, "trackID", track_id);
        if (track->enc->codec_type == AVMEDIA_TYPE_VIDEO) {
            if (track->enc->codec_id == AV_CODEC_ID_H264) {
                uint8_t *ptr;
                int size = track->enc->extradata_size;
                if (!ff_avc_write_annexb_extradata(track->enc->extradata, &ptr,
                                                   &size)) {
                    param_write_hex(pb, "CodecPrivateData",
                                    ptr ? ptr : track->enc->extradata,
                                    size);
                    av_free(ptr);
                }
                param_write_string(pb, "FourCC", "H264");
            } else if (track->enc->codec_id == AV_CODEC_ID_VC1) {
                param_write_string(pb, "FourCC", "WVC1");
                param_write_hex(pb, "CodecPrivateData", track->enc->extradata,
                                track->enc->extradata_size);
            }
            param_write_int(pb, "MaxWidth", track->enc->width);
            param_write_int(pb, "MaxHeight", track->enc->height);
            param_write_int(pb, "DisplayWidth", track->enc->width);
            param_write_int(pb, "DisplayHeight", track->enc->height);
        } else {
            if (track->enc->codec_id == AV_CODEC_ID_AAC) {
                param_write_string(pb, "FourCC", "AACL");
            } else if (track->enc->codec_id == AV_CODEC_ID_WMAPRO) {
                param_write_string(pb, "FourCC", "WMAP");
            }
            param_write_hex(pb, "CodecPrivateData", track->enc->extradata,
                            track->enc->extradata_size);
            param_write_int(pb, "AudioTag", ff_codec_get_tag(ff_codec_wav_tags,
                                                             track->enc->codec_id));
            param_write_int(pb, "Channels", track->enc->channels);
            param_write_int(pb, "SamplingRate", track->enc->sample_rate);
            param_write_int(pb, "BitsPerSample", 16);
            param_write_int(pb, "PacketSize", track->enc->block_align ?
                                              track->enc->block_align : 4);
        }
        avio_printf(pb, "</%s>\n", type);
    }
    avio_printf(pb, "</switch>\n");
    avio_printf(pb, "</body>\n");
    avio_printf(pb, "</smil>\n");

    return update_size(pb, pos);
}

static int mov_write_mfhd_tag(AVIOContext *pb, MOVMuxContext *mov)
{
    avio_wb32(pb, 16);
    ffio_wfourcc(pb, "mfhd");
    avio_wb32(pb, 0);
    avio_wb32(pb, mov->fragments);
    return 0;
}

static int mov_write_tfhd_tag(AVIOContext *pb, MOVMuxContext *mov,
                              MOVTrack *track, int64_t moof_offset)
{
    int64_t pos = avio_tell(pb);
    uint32_t flags = MOV_TFHD_DEFAULT_SIZE | MOV_TFHD_DEFAULT_DURATION |
                     MOV_TFHD_BASE_DATA_OFFSET;
    if (!track->entry) {
        flags |= MOV_TFHD_DURATION_IS_EMPTY;
    } else {
        flags |= MOV_TFHD_DEFAULT_FLAGS;
    }
    if (mov->flags & FF_MOV_FLAG_OMIT_TFHD_OFFSET)
        flags &= ~MOV_TFHD_BASE_DATA_OFFSET;

    /* Don't set a default sample size, the silverlight player refuses
     * to play files with that set. Don't set a default sample duration,
     * WMP freaks out if it is set. Don't set a base data offset, PIFF
     * file format says it MUST NOT be set. */
    if (track->mode == MODE_ISM)
        flags &= ~(MOV_TFHD_DEFAULT_SIZE | MOV_TFHD_DEFAULT_DURATION |
                   MOV_TFHD_BASE_DATA_OFFSET);

    avio_wb32(pb, 0); /* size placeholder */
    ffio_wfourcc(pb, "tfhd");
    avio_w8(pb, 0); /* version */
    avio_wb24(pb, flags);

    avio_wb32(pb, track->track_id); /* track-id */
    if (flags & MOV_TFHD_BASE_DATA_OFFSET)
        avio_wb64(pb, moof_offset);
    if (flags & MOV_TFHD_DEFAULT_DURATION) {
        track->default_duration = get_cluster_duration(track, 0);
        avio_wb32(pb, track->default_duration);
    }
    if (flags & MOV_TFHD_DEFAULT_SIZE) {
        track->default_size = track->entry ? track->cluster[0].size : 1;
        avio_wb32(pb, track->default_size);
    } else
        track->default_size = -1;

    if (flags & MOV_TFHD_DEFAULT_FLAGS) {
        track->default_sample_flags =
            track->enc->codec_type == AVMEDIA_TYPE_VIDEO ?
            (MOV_FRAG_SAMPLE_FLAG_DEPENDS_YES | MOV_FRAG_SAMPLE_FLAG_IS_NON_SYNC) :
            MOV_FRAG_SAMPLE_FLAG_DEPENDS_NO;
        avio_wb32(pb, track->default_sample_flags);
    }

    return update_size(pb, pos);
}

static uint32_t get_sample_flags(MOVTrack *track, MOVIentry *entry)
{
    return entry->flags & MOV_SYNC_SAMPLE ? MOV_FRAG_SAMPLE_FLAG_DEPENDS_NO :
           (MOV_FRAG_SAMPLE_FLAG_DEPENDS_YES | MOV_FRAG_SAMPLE_FLAG_IS_NON_SYNC);
}

static int mov_write_trun_tag(AVIOContext *pb, MOVMuxContext *mov,
                              MOVTrack *track, int moof_size)
{
    int64_t pos = avio_tell(pb);
    uint32_t flags = MOV_TRUN_DATA_OFFSET;
    int i;

    for (i = 0; i < track->entry; i++) {
        if (get_cluster_duration(track, i) != track->default_duration)
            flags |= MOV_TRUN_SAMPLE_DURATION;
        if (track->cluster[i].size != track->default_size)
            flags |= MOV_TRUN_SAMPLE_SIZE;
        if (i > 0 && get_sample_flags(track, &track->cluster[i]) != track->default_sample_flags)
            flags |= MOV_TRUN_SAMPLE_FLAGS;
    }
    if (!(flags & MOV_TRUN_SAMPLE_FLAGS))
        flags |= MOV_TRUN_FIRST_SAMPLE_FLAGS;
    if (track->flags & MOV_TRACK_CTTS)
        flags |= MOV_TRUN_SAMPLE_CTS;

    avio_wb32(pb, 0); /* size placeholder */
    ffio_wfourcc(pb, "trun");
    avio_w8(pb, 0); /* version */
    avio_wb24(pb, flags);

    avio_wb32(pb, track->entry); /* sample count */
    if (mov->flags & FF_MOV_FLAG_OMIT_TFHD_OFFSET &&
        !(mov->flags & FF_MOV_FLAG_SEPARATE_MOOF) &&
        track->track_id != 1)
        avio_wb32(pb, 0); /* Later tracks follow immediately after the previous one */
    else
        avio_wb32(pb, moof_size + 8 + track->data_offset +
                      track->cluster[0].pos); /* data offset */
    if (flags & MOV_TRUN_FIRST_SAMPLE_FLAGS)
        avio_wb32(pb, get_sample_flags(track, &track->cluster[0]));

    for (i = 0; i < track->entry; i++) {
        if (flags & MOV_TRUN_SAMPLE_DURATION)
            avio_wb32(pb, get_cluster_duration(track, i));
        if (flags & MOV_TRUN_SAMPLE_SIZE)
            avio_wb32(pb, track->cluster[i].size);
        if (flags & MOV_TRUN_SAMPLE_FLAGS)
            avio_wb32(pb, get_sample_flags(track, &track->cluster[i]));
        if (flags & MOV_TRUN_SAMPLE_CTS)
            avio_wb32(pb, track->cluster[i].cts);
    }

    return update_size(pb, pos);
}

static int mov_write_tfxd_tag(AVIOContext *pb, MOVTrack *track)
{
    int64_t pos = avio_tell(pb);
    static const uint8_t uuid[] = {
        0x6d, 0x1d, 0x9b, 0x05, 0x42, 0xd5, 0x44, 0xe6,
        0x80, 0xe2, 0x14, 0x1d, 0xaf, 0xf7, 0x57, 0xb2
    };

    avio_wb32(pb, 0); /* size placeholder */
    ffio_wfourcc(pb, "uuid");
    avio_write(pb, uuid, sizeof(uuid));
    avio_w8(pb, 1);
    avio_wb24(pb, 0);
    avio_wb64(pb, track->frag_start);
    avio_wb64(pb, track->start_dts + track->track_duration -
                  track->cluster[0].dts);

    return update_size(pb, pos);
}

static int mov_write_tfrf_tag(AVIOContext *pb, MOVMuxContext *mov,
                              MOVTrack *track, int entry)
{
    int n = track->nb_frag_info - 1 - entry, i;
    int size = 8 + 16 + 4 + 1 + 16*n;
    static const uint8_t uuid[] = {
        0xd4, 0x80, 0x7e, 0xf2, 0xca, 0x39, 0x46, 0x95,
        0x8e, 0x54, 0x26, 0xcb, 0x9e, 0x46, 0xa7, 0x9f
    };

    if (entry < 0)
        return 0;

    avio_seek(pb, track->frag_info[entry].tfrf_offset, SEEK_SET);
    avio_wb32(pb, size);
    ffio_wfourcc(pb, "uuid");
    avio_write(pb, uuid, sizeof(uuid));
    avio_w8(pb, 1);
    avio_wb24(pb, 0);
    avio_w8(pb, n);
    for (i = 0; i < n; i++) {
        int index = entry + 1 + i;
        avio_wb64(pb, track->frag_info[index].time);
        avio_wb64(pb, track->frag_info[index].duration);
    }
    if (n < mov->ism_lookahead) {
        int free_size = 16 * (mov->ism_lookahead - n);
        avio_wb32(pb, free_size);
        ffio_wfourcc(pb, "free");
        ffio_fill(pb, 0, free_size - 8);
    }

    return 0;
}

static int mov_write_tfrf_tags(AVIOContext *pb, MOVMuxContext *mov,
                               MOVTrack *track)
{
    int64_t pos = avio_tell(pb);
    int i;
    for (i = 0; i < mov->ism_lookahead; i++) {
        /* Update the tfrf tag for the last ism_lookahead fragments,
         * nb_frag_info - 1 is the next fragment to be written. */
        mov_write_tfrf_tag(pb, mov, track, track->nb_frag_info - 2 - i);
    }
    avio_seek(pb, pos, SEEK_SET);
    return 0;
}

static int mov_write_traf_tag(AVIOContext *pb, MOVMuxContext *mov,
                              MOVTrack *track, int64_t moof_offset,
                              int moof_size)
{
    int64_t pos = avio_tell(pb);
    avio_wb32(pb, 0); /* size placeholder */
    ffio_wfourcc(pb, "traf");

    mov_write_tfhd_tag(pb, mov, track, moof_offset);
    mov_write_trun_tag(pb, mov, track, moof_size);
    if (mov->mode == MODE_ISM) {
        mov_write_tfxd_tag(pb, track);

        if (mov->ism_lookahead) {
            int i, size = 16 + 4 + 1 + 16 * mov->ism_lookahead;

            track->tfrf_offset = avio_tell(pb);
            avio_wb32(pb, 8 + size);
            ffio_wfourcc(pb, "free");
            for (i = 0; i < size; i++)
                avio_w8(pb, 0);
        }
    }

    return update_size(pb, pos);
}

static int mov_write_moof_tag_internal(AVIOContext *pb, MOVMuxContext *mov,
                                       int tracks, int moof_size)
{
    int64_t pos = avio_tell(pb);
    int i;

    avio_wb32(pb, 0); /* size placeholder */
    ffio_wfourcc(pb, "moof");

    mov_write_mfhd_tag(pb, mov);
    for (i = 0; i < mov->nb_streams; i++) {
        MOVTrack *track = &mov->tracks[i];
        if (tracks >= 0 && i != tracks)
            continue;
        if (!track->entry)
            continue;
        mov_write_traf_tag(pb, mov, track, pos, moof_size);
    }

    return update_size(pb, pos);
}

static int mov_write_moof_tag(AVIOContext *pb, MOVMuxContext *mov, int tracks)
{
    AVIOContext *avio_buf;
    int ret, moof_size;

    if ((ret = ffio_open_null_buf(&avio_buf)) < 0)
        return ret;
    mov_write_moof_tag_internal(avio_buf, mov, tracks, 0);
    moof_size = ffio_close_null_buf(avio_buf);
    return mov_write_moof_tag_internal(pb, mov, tracks, moof_size);
}

static int mov_write_tfra_tag(AVIOContext *pb, MOVTrack *track)
{
    int64_t pos = avio_tell(pb);
    int i;

    avio_wb32(pb, 0); /* size placeholder */
    ffio_wfourcc(pb, "tfra");
    avio_w8(pb, 1); /* version */
    avio_wb24(pb, 0);

    avio_wb32(pb, track->track_id);
    avio_wb32(pb, 0); /* length of traf/trun/sample num */
    avio_wb32(pb, track->nb_frag_info);
    for (i = 0; i < track->nb_frag_info; i++) {
        avio_wb64(pb, track->frag_info[i].time);
        avio_wb64(pb, track->frag_info[i].offset);
        avio_w8(pb, 1); /* traf number */
        avio_w8(pb, 1); /* trun number */
        avio_w8(pb, 1); /* sample number */
    }

    return update_size(pb, pos);
}

static int mov_write_mfra_tag(AVIOContext *pb, MOVMuxContext *mov)
{
    int64_t pos = avio_tell(pb);
    int i;

    avio_wb32(pb, 0); /* size placeholder */
    ffio_wfourcc(pb, "mfra");
    /* An empty mfra atom is enough to indicate to the publishing point that
     * the stream has ended. */
    if (mov->flags & FF_MOV_FLAG_ISML)
        return update_size(pb, pos);

    for (i = 0; i < mov->nb_streams; i++) {
        MOVTrack *track = &mov->tracks[i];
        if (track->nb_frag_info)
            mov_write_tfra_tag(pb, track);
    }

    avio_wb32(pb, 16);
    ffio_wfourcc(pb, "mfro");
    avio_wb32(pb, 0); /* version + flags */
    avio_wb32(pb, avio_tell(pb) + 4 - pos);

    return update_size(pb, pos);
}

static int mov_write_mdat_tag(AVIOContext *pb, MOVMuxContext *mov)
{
    avio_wb32(pb, 8);    // placeholder for extended size field (64 bit)
    ffio_wfourcc(pb, mov->mode == MODE_MOV ? "wide" : "free");

    mov->mdat_pos = avio_tell(pb);
    avio_wb32(pb, 0); /* size placeholder*/
    ffio_wfourcc(pb, "mdat");
    return 0;
}

/* TODO: This needs to be more general */
static int mov_write_ftyp_tag(AVIOContext *pb, AVFormatContext *s)
{
    MOVMuxContext *mov = s->priv_data;
    int64_t pos = avio_tell(pb);
    int has_h264 = 0, has_video = 0;
    int minor = 0x200;
    int i;

    for (i = 0; i < s->nb_streams; i++) {
        AVStream *st = s->streams[i];
        if (st->codec->codec_type == AVMEDIA_TYPE_VIDEO)
            has_video = 1;
        if (st->codec->codec_id == AV_CODEC_ID_H264)
            has_h264 = 1;
    }

    avio_wb32(pb, 0); /* size */
    ffio_wfourcc(pb, "ftyp");

    if (mov->major_brand && strlen(mov->major_brand) >= 4)
        ffio_wfourcc(pb, mov->major_brand);
    else if (mov->mode == MODE_3GP) {
        ffio_wfourcc(pb, has_h264 ? "3gp6"  : "3gp4");
        minor =     has_h264 ?   0x100 :   0x200;
    } else if (mov->mode & MODE_3G2) {
        ffio_wfourcc(pb, has_h264 ? "3g2b"  : "3g2a");
        minor =     has_h264 ? 0x20000 : 0x10000;
    } else if (mov->mode == MODE_PSP)
        ffio_wfourcc(pb, "MSNV");
    else if (mov->mode == MODE_MP4)
        ffio_wfourcc(pb, "isom");
    else if (mov->mode == MODE_IPOD)
        ffio_wfourcc(pb, has_video ? "M4V ":"M4A ");
    else if (mov->mode == MODE_ISM)
        ffio_wfourcc(pb, "isml");
    else if (mov->mode == MODE_F4V)
        ffio_wfourcc(pb, "f4v ");
    else
        ffio_wfourcc(pb, "qt  ");

    avio_wb32(pb, minor);

    if (mov->mode == MODE_MOV)
        ffio_wfourcc(pb, "qt  ");
    else if (mov->mode == MODE_ISM) {
        ffio_wfourcc(pb, "piff");
        ffio_wfourcc(pb, "iso2");
    } else {
        ffio_wfourcc(pb, "isom");
        ffio_wfourcc(pb, "iso2");
        if (has_h264)
            ffio_wfourcc(pb, "avc1");
    }

    if (mov->mode == MODE_3GP)
        ffio_wfourcc(pb, has_h264 ? "3gp6":"3gp4");
    else if (mov->mode & MODE_3G2)
        ffio_wfourcc(pb, has_h264 ? "3g2b":"3g2a");
    else if (mov->mode == MODE_PSP)
        ffio_wfourcc(pb, "MSNV");
    else if (mov->mode == MODE_MP4)
        ffio_wfourcc(pb, "mp41");
    return update_size(pb, pos);
}

static void mov_write_uuidprof_tag(AVIOContext *pb, AVFormatContext *s)
{
    AVStream       *video_st    = s->streams[0];
    AVCodecContext *video_codec = s->streams[0]->codec;
    AVCodecContext *audio_codec = s->streams[1]->codec;
    int audio_rate = audio_codec->sample_rate;
    // TODO: should be avg_frame_rate
    int frame_rate = ((video_st->time_base.den) * (0x10000)) / (video_st->time_base.num);
    int audio_kbitrate = audio_codec->bit_rate / 1000;
    int video_kbitrate = FFMIN(video_codec->bit_rate / 1000, 800 - audio_kbitrate);

    avio_wb32(pb, 0x94); /* size */
    ffio_wfourcc(pb, "uuid");
    ffio_wfourcc(pb, "PROF");

    avio_wb32(pb, 0x21d24fce); /* 96 bit UUID */
    avio_wb32(pb, 0xbb88695c);
    avio_wb32(pb, 0xfac9c740);

    avio_wb32(pb, 0x0);  /* ? */
    avio_wb32(pb, 0x3);  /* 3 sections ? */

    avio_wb32(pb, 0x14); /* size */
    ffio_wfourcc(pb, "FPRF");
    avio_wb32(pb, 0x0);  /* ? */
    avio_wb32(pb, 0x0);  /* ? */
    avio_wb32(pb, 0x0);  /* ? */

    avio_wb32(pb, 0x2c);  /* size */
    ffio_wfourcc(pb, "APRF"); /* audio */
    avio_wb32(pb, 0x0);
    avio_wb32(pb, 0x2);   /* TrackID */
    ffio_wfourcc(pb, "mp4a");
    avio_wb32(pb, 0x20f);
    avio_wb32(pb, 0x0);
    avio_wb32(pb, audio_kbitrate);
    avio_wb32(pb, audio_kbitrate);
    avio_wb32(pb, audio_rate);
    avio_wb32(pb, audio_codec->channels);

    avio_wb32(pb, 0x34);  /* size */
    ffio_wfourcc(pb, "VPRF");   /* video */
    avio_wb32(pb, 0x0);
    avio_wb32(pb, 0x1);    /* TrackID */
    if (video_codec->codec_id == AV_CODEC_ID_H264) {
        ffio_wfourcc(pb, "avc1");
        avio_wb16(pb, 0x014D);
        avio_wb16(pb, 0x0015);
    } else {
        ffio_wfourcc(pb, "mp4v");
        avio_wb16(pb, 0x0000);
        avio_wb16(pb, 0x0103);
    }
    avio_wb32(pb, 0x0);
    avio_wb32(pb, video_kbitrate);
    avio_wb32(pb, video_kbitrate);
    avio_wb32(pb, frame_rate);
    avio_wb32(pb, frame_rate);
    avio_wb16(pb, video_codec->width);
    avio_wb16(pb, video_codec->height);
    avio_wb32(pb, 0x010001); /* ? */
}

static int mov_parse_mpeg2_frame(AVPacket *pkt, uint32_t *flags)
{
    uint32_t c = -1;
    int i, closed_gop = 0;

    for (i = 0; i < pkt->size - 4; i++) {
        c = (c << 8) + pkt->data[i];
        if (c == 0x1b8) { // gop
            closed_gop = pkt->data[i + 4] >> 6 & 0x01;
        } else if (c == 0x100) { // pic
            int temp_ref = (pkt->data[i + 1] << 2) | (pkt->data[i + 2] >> 6);
            if (!temp_ref || closed_gop) // I picture is not reordered
                *flags = MOV_SYNC_SAMPLE;
            else
                *flags = MOV_PARTIAL_SYNC_SAMPLE;
            break;
        }
    }
    return 0;
}

static void mov_parse_vc1_frame(AVPacket *pkt, MOVTrack *trk, int fragment)
{
    const uint8_t *start, *next, *end = pkt->data + pkt->size;
    int seq = 0, entry = 0;
    int key = pkt->flags & AV_PKT_FLAG_KEY;
    start = find_next_marker(pkt->data, end);
    for (next = start; next < end; start = next) {
        next = find_next_marker(start + 4, end);
        switch (AV_RB32(start)) {
        case VC1_CODE_SEQHDR:
            seq = 1;
            break;
        case VC1_CODE_ENTRYPOINT:
            entry = 1;
            break;
        case VC1_CODE_SLICE:
            trk->vc1_info.slices = 1;
            break;
        }
    }
    if (!trk->entry && !fragment) {
        /* First packet in first fragment */
        trk->vc1_info.first_packet_seq   = seq;
        trk->vc1_info.first_packet_entry = entry;
    } else if ((seq && !trk->vc1_info.packet_seq) ||
               (entry && !trk->vc1_info.packet_entry)) {
        int i;
        for (i = 0; i < trk->entry; i++)
            trk->cluster[i].flags &= ~MOV_SYNC_SAMPLE;
        trk->has_keyframes = 0;
        if (seq)
            trk->vc1_info.packet_seq = 1;
        if (entry)
            trk->vc1_info.packet_entry = 1;
        if (!fragment) {
            /* First fragment */
            if ((!seq   || trk->vc1_info.first_packet_seq) &&
                (!entry || trk->vc1_info.first_packet_entry)) {
                /* First packet had the same headers as this one, readd the
                 * sync sample flag. */
                trk->cluster[0].flags |= MOV_SYNC_SAMPLE;
                trk->has_keyframes = 1;
            }
        }
    }
    if (trk->vc1_info.packet_seq && trk->vc1_info.packet_entry)
        key = seq && entry;
    else if (trk->vc1_info.packet_seq)
        key = seq;
    else if (trk->vc1_info.packet_entry)
        key = entry;
    if (key) {
        trk->cluster[trk->entry].flags |= MOV_SYNC_SAMPLE;
        trk->has_keyframes++;
    }
}

static int mov_flush_fragment(AVFormatContext *s)
{
    MOVMuxContext *mov = s->priv_data;
    int i, first_track = -1;
    int64_t mdat_size = 0;

    if (!(mov->flags & FF_MOV_FLAG_FRAGMENT))
        return 0;

    if (!(mov->flags & FF_MOV_FLAG_EMPTY_MOOV) && mov->fragments == 0) {
        int64_t pos = avio_tell(s->pb);
        uint8_t *buf;
        int buf_size, moov_size;

        for (i = 0; i < mov->nb_streams; i++)
            if (!mov->tracks[i].entry)
                break;
        /* Don't write the initial moov unless all tracks have data */
        if (i < mov->nb_streams)
            return 0;

        moov_size = get_moov_size(s);
        for (i = 0; i < mov->nb_streams; i++)
            mov->tracks[i].data_offset = pos + moov_size + 8;

        mov_write_moov_tag(s->pb, mov, s);

        buf_size = avio_close_dyn_buf(mov->mdat_buf, &buf);
        mov->mdat_buf = NULL;
        avio_wb32(s->pb, buf_size + 8);
        ffio_wfourcc(s->pb, "mdat");
        avio_write(s->pb, buf, buf_size);
        av_free(buf);

        mov->fragments++;
        mov->mdat_size = 0;
        for (i = 0; i < mov->nb_streams; i++) {
            if (mov->tracks[i].entry)
                mov->tracks[i].frag_start += mov->tracks[i].start_dts +
                                             mov->tracks[i].track_duration -
                                             mov->tracks[i].cluster[0].dts;
            mov->tracks[i].entry = 0;
        }
        avio_flush(s->pb);
        return 0;
    }

    for (i = 0; i < mov->nb_streams; i++) {
        MOVTrack *track = &mov->tracks[i];
        if (mov->flags & FF_MOV_FLAG_SEPARATE_MOOF)
            track->data_offset = 0;
        else
            track->data_offset = mdat_size;
        if (!track->mdat_buf)
            continue;
        mdat_size += avio_tell(track->mdat_buf);
        if (first_track < 0)
            first_track = i;
    }

    if (!mdat_size)
        return 0;

    for (i = 0; i < mov->nb_streams; i++) {
        MOVTrack *track = &mov->tracks[i];
        int buf_size, write_moof = 1, moof_tracks = -1;
        uint8_t *buf;
        int64_t duration = 0;

        if (track->entry)
            duration = track->start_dts + track->track_duration -
                       track->cluster[0].dts;
        if (mov->flags & FF_MOV_FLAG_SEPARATE_MOOF) {
            if (!track->mdat_buf)
                continue;
            mdat_size = avio_tell(track->mdat_buf);
            moof_tracks = i;
        } else {
            write_moof = i == first_track;
        }

        if (write_moof) {
            MOVFragmentInfo *info;
            avio_flush(s->pb);
            track->nb_frag_info++;
            if (track->nb_frag_info >= track->frag_info_capacity) {
                unsigned new_capacity = track->nb_frag_info + MOV_FRAG_INFO_ALLOC_INCREMENT;
                if (av_reallocp_array(&track->frag_info,
                                      new_capacity,
                                      sizeof(*track->frag_info)))
                    return AVERROR(ENOMEM);
                track->frag_info_capacity = new_capacity;
            }
            info = &track->frag_info[track->nb_frag_info - 1];
            info->offset   = avio_tell(s->pb);
            info->time     = mov->tracks[i].frag_start;
            info->duration = duration;
            mov_write_tfrf_tags(s->pb, mov, track);

            mov_write_moof_tag(s->pb, mov, moof_tracks);
            info->tfrf_offset = track->tfrf_offset;
            mov->fragments++;

            avio_wb32(s->pb, mdat_size + 8);
            ffio_wfourcc(s->pb, "mdat");
        }

        if (track->entry)
            track->frag_start += duration;
        track->entry = 0;
        if (!track->mdat_buf)
            continue;
        buf_size = avio_close_dyn_buf(track->mdat_buf, &buf);
        track->mdat_buf = NULL;

        avio_write(s->pb, buf, buf_size);
        av_free(buf);
    }

    mov->mdat_size = 0;

    avio_flush(s->pb);
    return 0;
}

int ff_mov_write_packet(AVFormatContext *s, AVPacket *pkt)
{
    MOVMuxContext *mov = s->priv_data;
    AVIOContext *pb = s->pb;
    MOVTrack *trk = &mov->tracks[pkt->stream_index];
    AVCodecContext *enc = trk->enc;
    unsigned int samples_in_chunk = 0;
    int size = pkt->size;
    uint8_t *reformatted_data = NULL;

    if (trk->entry) {
        int64_t duration = pkt->dts - trk->cluster[trk->entry - 1].dts;
        if (duration < 0 || duration > INT_MAX) {
            av_log(s, AV_LOG_ERROR, "Application provided duration: %"PRId64" / timestamp: %"PRId64" is out of range for mov/mp4 format\n",
                duration, pkt->dts
            );

            pkt->dts = trk->cluster[trk->entry - 1].dts + 1;
            pkt->pts = AV_NOPTS_VALUE;
        }
        if (pkt->duration < 0) {
            av_log(s, AV_LOG_ERROR, "Application provided duration: %d is invalid\n", pkt->duration);
            return AVERROR(EINVAL);
        }
    }
    if (mov->flags & FF_MOV_FLAG_FRAGMENT) {
        int ret;
        if (mov->fragments > 0) {
            if (!trk->mdat_buf) {
                if ((ret = avio_open_dyn_buf(&trk->mdat_buf)) < 0)
                    return ret;
            }
            pb = trk->mdat_buf;
        } else {
            if (!mov->mdat_buf) {
                if ((ret = avio_open_dyn_buf(&mov->mdat_buf)) < 0)
                    return ret;
            }
            pb = mov->mdat_buf;
        }
    }

    if (enc->codec_id == AV_CODEC_ID_AMR_NB) {
        /* We must find out how many AMR blocks there are in one packet */
        static uint16_t packed_size[16] =
            {13, 14, 16, 18, 20, 21, 27, 32, 6, 0, 0, 0, 0, 0, 0, 1};
        int len = 0;

        while (len < size && samples_in_chunk < 100) {
            len += packed_size[(pkt->data[len] >> 3) & 0x0F];
            samples_in_chunk++;
        }
        if (samples_in_chunk > 1) {
            av_log(s, AV_LOG_ERROR, "fatal error, input is not a single packet, implement a AVParser for it\n");
            return -1;
        }
    } else if (enc->codec_id == AV_CODEC_ID_ADPCM_MS ||
               enc->codec_id == AV_CODEC_ID_ADPCM_IMA_WAV) {
        samples_in_chunk = enc->frame_size;
    } else if (trk->sample_size)
        samples_in_chunk = size / trk->sample_size;
    else
        samples_in_chunk = 1;

    /* copy extradata if it exists */
    if (trk->vos_len == 0 && enc->extradata_size > 0) {
        trk->vos_len  = enc->extradata_size;
        trk->vos_data = av_malloc(trk->vos_len);
        memcpy(trk->vos_data, enc->extradata, trk->vos_len);
    }

    if (enc->codec_id == AV_CODEC_ID_AAC && pkt->size > 2 &&
        (AV_RB16(pkt->data) & 0xfff0) == 0xfff0) {
        if (!s->streams[pkt->stream_index]->nb_frames) {
            av_log(s, AV_LOG_ERROR, "Malformed AAC bitstream detected: "
                   "use audio bitstream filter 'aac_adtstoasc' to fix it "
                   "('-bsf:a aac_adtstoasc' option with ffmpeg)\n");
            return -1;
        }
        av_log(s, AV_LOG_WARNING, "aac bitstream error\n");
    }
    if (enc->codec_id == AV_CODEC_ID_H264 && trk->vos_len > 0 && *(uint8_t *)trk->vos_data != 1) {
        /* from x264 or from bytestream h264 */
        /* nal reformating needed */
        if (trk->hint_track >= 0 && trk->hint_track < mov->nb_streams) {
            ff_avc_parse_nal_units_buf(pkt->data, &reformatted_data,
                                       &size);
            avio_write(pb, reformatted_data, size);
        } else {
            size = ff_avc_parse_nal_units(pb, pkt->data, pkt->size);
        }
    } else if (enc->codec_id == AV_CODEC_ID_HEVC && trk->vos_len > 6 &&
               (AV_RB24(trk->vos_data) == 1 || AV_RB32(trk->vos_data) == 1)) {
        /* extradata is Annex B, assume the bitstream is too and convert it */
        if (trk->hint_track >= 0 && trk->hint_track < mov->nb_streams) {
            ff_hevc_annexb2mp4_buf(pkt->data, &reformatted_data, &size, 0, NULL);
            avio_write(pb, reformatted_data, size);
        } else {
            size = ff_hevc_annexb2mp4(pb, pkt->data, pkt->size, 0, NULL);
        }
    } else {
        avio_write(pb, pkt->data, size);
    }

    if ((enc->codec_id == AV_CODEC_ID_DNXHD ||
         enc->codec_id == AV_CODEC_ID_AC3) && !trk->vos_len) {
        /* copy frame to create needed atoms */
        trk->vos_len  = size;
        trk->vos_data = av_malloc(size);
        if (!trk->vos_data)
            return AVERROR(ENOMEM);
        memcpy(trk->vos_data, pkt->data, size);
    }

    if (trk->entry >= trk->cluster_capacity) {
        unsigned new_capacity = 2 * (trk->entry + MOV_INDEX_CLUSTER_SIZE);
        if (av_reallocp_array(&trk->cluster, new_capacity,
                              sizeof(*trk->cluster)))
            return AVERROR(ENOMEM);
        trk->cluster_capacity = new_capacity;
    }

    trk->cluster[trk->entry].pos              = avio_tell(pb) - size;
    trk->cluster[trk->entry].samples_in_chunk = samples_in_chunk;
    trk->cluster[trk->entry].chunkNum         = 0;
    trk->cluster[trk->entry].size             = size;
    trk->cluster[trk->entry].entries          = samples_in_chunk;
    trk->cluster[trk->entry].dts              = pkt->dts;
    if (!trk->entry && trk->start_dts != AV_NOPTS_VALUE) {
        /* First packet of a new fragment. We already wrote the duration
         * of the last packet of the previous fragment based on track_duration,
         * which might not exactly match our dts. Therefore adjust the dts
         * of this packet to be what the previous packets duration implies. */
        trk->cluster[trk->entry].dts = trk->start_dts + trk->track_duration;
    }
    if (!trk->entry && trk->start_dts == AV_NOPTS_VALUE && !supports_edts(mov)) {
        trk->cluster[trk->entry].dts = trk->start_dts = 0;
    }
    if (trk->start_dts == AV_NOPTS_VALUE)
        trk->start_dts = pkt->dts;
    trk->track_duration = pkt->dts - trk->start_dts + pkt->duration;
    trk->last_sample_is_subtitle_end = 0;

    if (pkt->pts == AV_NOPTS_VALUE) {
        av_log(s, AV_LOG_WARNING, "pts has no value\n");
        pkt->pts = pkt->dts;
    }
    if (pkt->dts != pkt->pts)
        trk->flags |= MOV_TRACK_CTTS;
    trk->cluster[trk->entry].cts   = pkt->pts - pkt->dts;
    trk->cluster[trk->entry].flags = 0;
    if (enc->codec_id == AV_CODEC_ID_VC1) {
        mov_parse_vc1_frame(pkt, trk, mov->fragments);
    } else if (pkt->flags & AV_PKT_FLAG_KEY) {
        if (mov->mode == MODE_MOV && enc->codec_id == AV_CODEC_ID_MPEG2VIDEO &&
            trk->entry > 0) { // force sync sample for the first key frame
            mov_parse_mpeg2_frame(pkt, &trk->cluster[trk->entry].flags);
            if (trk->cluster[trk->entry].flags & MOV_PARTIAL_SYNC_SAMPLE)
                trk->flags |= MOV_TRACK_STPS;
        } else {
            trk->cluster[trk->entry].flags = MOV_SYNC_SAMPLE;
        }
        if (trk->cluster[trk->entry].flags & MOV_SYNC_SAMPLE)
            trk->has_keyframes++;
    }
    trk->entry++;
    trk->sample_count += samples_in_chunk;
    mov->mdat_size    += size;

    if (trk->hint_track >= 0 && trk->hint_track < mov->nb_streams)
        ff_mov_add_hinted_packet(s, pkt, trk->hint_track, trk->entry,
                                 reformatted_data, size);
    av_free(reformatted_data);
    return 0;
}

static int mov_write_single_packet(AVFormatContext *s, AVPacket *pkt)
{
        MOVMuxContext *mov = s->priv_data;
        MOVTrack *trk = &mov->tracks[pkt->stream_index];
        AVCodecContext *enc = trk->enc;
        int64_t frag_duration = 0;
        int size = pkt->size;

        if (!pkt->size)
            return 0;             /* Discard 0 sized packets */

        if (trk->entry && pkt->stream_index < s->nb_streams)
            frag_duration = av_rescale_q(pkt->dts - trk->cluster[0].dts,
                                         s->streams[pkt->stream_index]->time_base,
                                         AV_TIME_BASE_Q);
        if ((mov->max_fragment_duration &&
             frag_duration >= mov->max_fragment_duration) ||
             (mov->max_fragment_size && mov->mdat_size + size >= mov->max_fragment_size) ||
             (mov->flags & FF_MOV_FLAG_FRAG_KEYFRAME &&
              enc->codec_type == AVMEDIA_TYPE_VIDEO &&
              trk->entry && pkt->flags & AV_PKT_FLAG_KEY)) {
            if (frag_duration >= mov->min_fragment_duration)
                mov_flush_fragment(s);
        }

        return ff_mov_write_packet(s, pkt);
}

static int mov_write_subtitle_end_packet(AVFormatContext *s,
                                         int stream_index,
                                         int64_t dts) {
    AVPacket end;
    uint8_t data[2] = {0};
    int ret;

    av_init_packet(&end);
    end.size = sizeof(data);
    end.data = data;
    end.pts = dts;
    end.dts = dts;
    end.duration = 0;
    end.stream_index = stream_index;

    ret = mov_write_single_packet(s, &end);
    av_free_packet(&end);

    return ret;
}

static int mov_write_packet(AVFormatContext *s, AVPacket *pkt)
{
    if (!pkt) {
        mov_flush_fragment(s);
        return 1;
    } else {
        int i;
        MOVMuxContext *mov = s->priv_data;

        if (!pkt->size) return 0; /* Discard 0 sized packets */

        /*
         * Subtitles require special handling.
         *
         * 1) For full complaince, every track must have a sample at
         * dts == 0, which is rarely true for subtitles. So, as soon
         * as we see any packet with dts > 0, write an empty subtitle
         * at dts == 0 for any subtitle track with no samples in it.
         *
         * 2) For each subtitle track, check if the current packet's
         * dts is past the duration of the last subtitle sample. If
         * so, we now need to write an end sample for that subtitle.
         *
         * This must be done conditionally to allow for subtitles that
         * immediately replace each other, in which case an end sample
         * is not needed, and is, in fact, actively harmful.
         *
         * 3) See mov_write_trailer for how the final end sample is
         * handled.
         */
        for (i = 0; i < mov->nb_streams; i++) {
            MOVTrack *trk = &mov->tracks[i];
            int ret;

            if (trk->enc->codec_id == AV_CODEC_ID_MOV_TEXT &&
                trk->track_duration < pkt->dts &&
                (trk->entry == 0 || !trk->last_sample_is_subtitle_end)) {
                ret = mov_write_subtitle_end_packet(s, i, trk->track_duration);
                if (ret < 0) return ret;
                trk->last_sample_is_subtitle_end = 1;
            }
        }

        return mov_write_single_packet(s, pkt);
    }
}

// QuickTime chapters involve an additional text track with the chapter names
// as samples, and a tref pointing from the other tracks to the chapter one.
static int mov_create_chapter_track(AVFormatContext *s, int tracknum)
{
    AVIOContext *pb;

    MOVMuxContext *mov = s->priv_data;
    MOVTrack *track = &mov->tracks[tracknum];
    AVPacket pkt = { .stream_index = tracknum, .flags = AV_PKT_FLAG_KEY };
    int i, len;

    track->mode = mov->mode;
    track->tag = MKTAG('t','e','x','t');
    track->timescale = MOV_TIMESCALE;
    track->enc = avcodec_alloc_context3(NULL);
    if (!track->enc)
        return AVERROR(ENOMEM);
    track->enc->codec_type = AVMEDIA_TYPE_SUBTITLE;
<<<<<<< HEAD
#if 0
    // These properties are required to make QT recognize the chapter track
    uint8_t chapter_properties[43] = { 0, 0, 0, 0, 0, 0, 0, 1, };
    if (ff_alloc_extradata(track->enc, sizeof(chapter_properties)))
=======
    track->enc->extradata = av_malloc(sizeof(chapter_properties));
    if (!track->enc->extradata)
>>>>>>> f929ab05
        return AVERROR(ENOMEM);
    memcpy(track->enc->extradata, chapter_properties, sizeof(chapter_properties));
#else
    if (avio_open_dyn_buf(&pb) >= 0) {
        int size;
        uint8_t *buf;

        /* Stub header (usually for Quicktime chapter track) */
        // TextSampleEntry
        avio_wb32(pb, 0x01); // displayFlags
        avio_w8(pb, 0x00);   // horizontal justification
        avio_w8(pb, 0x00);   // vertical justification
        avio_w8(pb, 0x00);   // bgColourRed
        avio_w8(pb, 0x00);   // bgColourGreen
        avio_w8(pb, 0x00);   // bgColourBlue
        avio_w8(pb, 0x00);   // bgColourAlpha
        // BoxRecord
        avio_wb16(pb, 0x00); // defTextBoxTop
        avio_wb16(pb, 0x00); // defTextBoxLeft
        avio_wb16(pb, 0x00); // defTextBoxBottom
        avio_wb16(pb, 0x00); // defTextBoxRight
        // StyleRecord
        avio_wb16(pb, 0x00); // startChar
        avio_wb16(pb, 0x00); // endChar
        avio_wb16(pb, 0x01); // fontID
        avio_w8(pb, 0x00);   // fontStyleFlags
        avio_w8(pb, 0x00);   // fontSize
        avio_w8(pb, 0x00);   // fgColourRed
        avio_w8(pb, 0x00);   // fgColourGreen
        avio_w8(pb, 0x00);   // fgColourBlue
        avio_w8(pb, 0x00);   // fgColourAlpha
        // FontTableBox
        avio_wb32(pb, 0x0D); // box size
        ffio_wfourcc(pb, "ftab"); // box atom name
        avio_wb16(pb, 0x01); // entry count
        // FontRecord
        avio_wb16(pb, 0x01); // font ID
        avio_w8(pb, 0x00);   // font name length

        if ((size = avio_close_dyn_buf(pb, &buf)) > 0) {
            track->enc->extradata = buf;
            track->enc->extradata_size = size;
        } else {
            av_freep(&buf);
        }
    }
#endif

    for (i = 0; i < s->nb_chapters; i++) {
        AVChapter *c = s->chapters[i];
        AVDictionaryEntry *t;

        int64_t end = av_rescale_q(c->end, c->time_base, (AVRational){1,MOV_TIMESCALE});
        pkt.pts = pkt.dts = av_rescale_q(c->start, c->time_base, (AVRational){1,MOV_TIMESCALE});
        pkt.duration = end - pkt.dts;

        if ((t = av_dict_get(c->metadata, "title", NULL, 0))) {
            const char encd[12] = {
                0x00, 0x00, 0x00, 0x0C,
                'e',  'n',  'c',  'd',
                0x00, 0x00, 0x01, 0x00 };
            len      = strlen(t->value);
            pkt.size = len + 2 + 12;
            pkt.data = av_malloc(pkt.size);
            if (!pkt.data)
                return AVERROR(ENOMEM);
            AV_WB16(pkt.data, len);
            memcpy(pkt.data + 2, t->value, len);
            memcpy(pkt.data + len + 2, encd, sizeof(encd));
            ff_mov_write_packet(s, &pkt);
            av_freep(&pkt.data);
        }
    }

    return 0;
}

static int mov_create_timecode_track(AVFormatContext *s, int index, int src_index, const char *tcstr)
{
    int ret;
    MOVMuxContext *mov  = s->priv_data;
    MOVTrack *track     = &mov->tracks[index];
    AVStream *src_st    = s->streams[src_index];
    AVTimecode tc;
    AVPacket pkt    = {.stream_index = index, .flags = AV_PKT_FLAG_KEY, .size = 4};
    AVRational rate = find_fps(s, src_st);

    /* compute the frame number */
    ret = av_timecode_init_from_string(&tc, rate, tcstr, s);
    if (ret < 0)
        return ret;

    /* tmcd track based on video stream */
    track->mode      = mov->mode;
    track->tag       = MKTAG('t','m','c','d');
    track->src_track = src_index;
    track->timescale = mov->tracks[src_index].timescale;
    if (tc.flags & AV_TIMECODE_FLAG_DROPFRAME)
        track->timecode_flags |= MOV_TIMECODE_FLAG_DROPFRAME;

    /* set st to src_st for metadata access*/
    track->st = src_st;

    /* encode context: tmcd data stream */
    track->enc = avcodec_alloc_context3(NULL);
    track->enc->codec_type = AVMEDIA_TYPE_DATA;
    track->enc->codec_tag  = track->tag;
    track->enc->time_base  = av_inv_q(rate);

    /* the tmcd track just contains one packet with the frame number */
    pkt.data = av_malloc(pkt.size);
    AV_WB32(pkt.data, tc.start);
    ret = ff_mov_write_packet(s, &pkt);
    av_free(pkt.data);
    return ret;
}

/*
 * st->disposition controls the "enabled" flag in the tkhd tag.
 * QuickTime will not play a track if it is not enabled.  So make sure
 * that one track of each type (audio, video, subtitle) is enabled.
 *
 * Subtitles are special.  For audio and video, setting "enabled" also
 * makes the track "default" (i.e. it is rendered when played). For
 * subtitles, an "enabled" subtitle is not rendered by default, but
 * if no subtitle is enabled, the subtitle menu in QuickTime will be
 * empty!
 */
static void enable_tracks(AVFormatContext *s)
{
    MOVMuxContext *mov = s->priv_data;
    int i;
    int enabled[AVMEDIA_TYPE_NB];
    int first[AVMEDIA_TYPE_NB];

    for (i = 0; i < AVMEDIA_TYPE_NB; i++) {
        enabled[i] = 0;
        first[i] = -1;
    }

    for (i = 0; i < s->nb_streams; i++) {
        AVStream *st = s->streams[i];

        if (st->codec->codec_type <= AVMEDIA_TYPE_UNKNOWN ||
            st->codec->codec_type >= AVMEDIA_TYPE_NB)
            continue;

        if (first[st->codec->codec_type] < 0)
            first[st->codec->codec_type] = i;
        if (st->disposition & AV_DISPOSITION_DEFAULT) {
            mov->tracks[i].flags |= MOV_TRACK_ENABLED;
            enabled[st->codec->codec_type]++;
        }
    }

    for (i = 0; i < AVMEDIA_TYPE_NB; i++) {
        switch (i) {
        case AVMEDIA_TYPE_VIDEO:
        case AVMEDIA_TYPE_AUDIO:
        case AVMEDIA_TYPE_SUBTITLE:
            if (enabled[i] > 1)
                mov->per_stream_grouping = 1;
            if (!enabled[i] && first[i] >= 0)
                mov->tracks[first[i]].flags |= MOV_TRACK_ENABLED;
            break;
        }
    }
}

static void mov_free(AVFormatContext *s)
{
    MOVMuxContext *mov = s->priv_data;
    int i;

    if (mov->chapter_track) {
        if (mov->tracks[mov->chapter_track].enc)
            av_freep(&mov->tracks[mov->chapter_track].enc->extradata);
        av_freep(&mov->tracks[mov->chapter_track].enc);
    }

    for (i = 0; i < mov->nb_streams; i++) {
        if (mov->tracks[i].tag == MKTAG('r','t','p',' '))
            ff_mov_close_hinting(&mov->tracks[i]);
        else if (mov->tracks[i].tag == MKTAG('t','m','c','d') && mov->nb_meta_tmcd)
            av_freep(&mov->tracks[i].enc);
        av_freep(&mov->tracks[i].cluster);
        av_freep(&mov->tracks[i].frag_info);

        if (mov->tracks[i].vos_len)
            av_freep(&mov->tracks[i].vos_data);
    }

    av_freep(&mov->tracks);
}

static uint32_t rgb_to_yuv(uint32_t rgb)
{
    uint8_t r, g, b;
    int y, cb, cr;

    r = (rgb >> 16) & 0xFF;
    g = (rgb >>  8) & 0xFF;
    b = (rgb      ) & 0xFF;

    y  = av_clip_uint8( 16. +  0.257 * r + 0.504 * g + 0.098 * b);
    cb = av_clip_uint8(128. -  0.148 * r - 0.291 * g + 0.439 * b);
    cr = av_clip_uint8(128. +  0.439 * r - 0.368 * g - 0.071 * b);

    return (y << 16) | (cr << 8) | cb;
}

static int mov_create_dvd_sub_decoder_specific_info(MOVTrack *track,
                                                    AVStream *st)
{
    int i, width = 720, height = 480;
    int have_palette = 0, have_size = 0;
    uint32_t palette[16];
    char *cur = st->codec->extradata;

    while (cur && *cur) {
        if (strncmp("palette:", cur, 8) == 0) {
            int i, count;
            count = sscanf(cur + 8,
                "%06"PRIx32", %06"PRIx32", %06"PRIx32", %06"PRIx32", "
                "%06"PRIx32", %06"PRIx32", %06"PRIx32", %06"PRIx32", "
                "%06"PRIx32", %06"PRIx32", %06"PRIx32", %06"PRIx32", "
                "%06"PRIx32", %06"PRIx32", %06"PRIx32", %06"PRIx32"",
                &palette[ 0], &palette[ 1], &palette[ 2], &palette[ 3],
                &palette[ 4], &palette[ 5], &palette[ 6], &palette[ 7],
                &palette[ 8], &palette[ 9], &palette[10], &palette[11],
                &palette[12], &palette[13], &palette[14], &palette[15]);

            for (i = 0; i < count; i++) {
                palette[i] = rgb_to_yuv(palette[i]);
            }
            have_palette = 1;
        } else if (!strncmp("size:", cur, 5)) {
            sscanf(cur + 5, "%dx%d", &width, &height);
            have_size = 1;
        }
        if (have_palette && have_size)
            break;
        cur += strcspn(cur, "\n\r");
        cur += strspn(cur, "\n\r");
    }
    if (have_palette) {
        track->vos_data = av_malloc(16*4);
        if (!track->vos_data)
            return AVERROR(ENOMEM);
        for (i = 0; i < 16; i++) {
            AV_WB32(track->vos_data + i * 4, palette[i]);
        }
        track->vos_len = 16 * 4;
    }
    st->codec->width = width;
    st->codec->height = track->height = height;

    return 0;
}

static int mov_write_header(AVFormatContext *s)
{
    AVIOContext *pb = s->pb;
    MOVMuxContext *mov = s->priv_data;
    AVDictionaryEntry *t, *global_tcr = av_dict_get(s->metadata, "timecode", NULL, 0);
    int i, ret, hint_track = 0, tmcd_track = 0;

    mov->fc = s;

    /* Default mode == MP4 */
    mov->mode = MODE_MP4;

    if (s->oformat != NULL) {
        if (!strcmp("3gp", s->oformat->name)) mov->mode = MODE_3GP;
        else if (!strcmp("3g2", s->oformat->name)) mov->mode = MODE_3GP|MODE_3G2;
        else if (!strcmp("mov", s->oformat->name)) mov->mode = MODE_MOV;
        else if (!strcmp("psp", s->oformat->name)) mov->mode = MODE_PSP;
        else if (!strcmp("ipod",s->oformat->name)) mov->mode = MODE_IPOD;
        else if (!strcmp("ismv",s->oformat->name)) mov->mode = MODE_ISM;
        else if (!strcmp("f4v", s->oformat->name)) mov->mode = MODE_F4V;
    }

    if (s->flags & AVFMT_FLAG_BITEXACT)
        mov->exact = 1;

    /* Set the FRAGMENT flag if any of the fragmentation methods are
     * enabled. */
    if (mov->max_fragment_duration || mov->max_fragment_size ||
        mov->flags & (FF_MOV_FLAG_EMPTY_MOOV |
                      FF_MOV_FLAG_FRAG_KEYFRAME |
                      FF_MOV_FLAG_FRAG_CUSTOM))
        mov->flags |= FF_MOV_FLAG_FRAGMENT;

    /* Set other implicit flags immediately */
    if (mov->mode == MODE_ISM)
        mov->flags |= FF_MOV_FLAG_EMPTY_MOOV | FF_MOV_FLAG_SEPARATE_MOOF |
                      FF_MOV_FLAG_FRAGMENT;

    /* faststart: moov at the beginning of the file, if supported */
    if (mov->flags & FF_MOV_FLAG_FASTSTART) {
        if ((mov->flags & FF_MOV_FLAG_FRAGMENT) ||
            (s->flags & AVFMT_FLAG_CUSTOM_IO)) {
            av_log(s, AV_LOG_WARNING, "The faststart flag is incompatible "
                   "with fragmentation and custom IO, disabling faststart\n");
            mov->flags &= ~FF_MOV_FLAG_FASTSTART;
        } else
            mov->reserved_moov_size = -1;
    }

    if (!supports_edts(mov) && s->avoid_negative_ts < 0) {
        s->avoid_negative_ts = 2;
    }

    /* Non-seekable output is ok if using fragmentation. If ism_lookahead
     * is enabled, we don't support non-seekable output at all. */
    if (!s->pb->seekable &&
        (!(mov->flags & FF_MOV_FLAG_FRAGMENT) || mov->ism_lookahead)) {
        av_log(s, AV_LOG_ERROR, "muxer does not support non seekable output\n");
        return AVERROR(EINVAL);
    }

    mov_write_ftyp_tag(pb,s);
    if (mov->mode == MODE_PSP) {
        int video_streams_nb = 0, audio_streams_nb = 0, other_streams_nb = 0;
        for (i = 0; i < s->nb_streams; i++) {
            AVStream *st = s->streams[i];
            if (st->codec->codec_type == AVMEDIA_TYPE_VIDEO)
                video_streams_nb++;
            else if (st->codec->codec_type == AVMEDIA_TYPE_AUDIO)
                audio_streams_nb++;
            else
                other_streams_nb++;
            }

        if (video_streams_nb != 1 || audio_streams_nb != 1 || other_streams_nb) {
            av_log(s, AV_LOG_ERROR, "PSP mode need one video and one audio stream\n");
            return AVERROR(EINVAL);
        }
        mov_write_uuidprof_tag(pb, s);
    }

    mov->nb_streams = s->nb_streams;
    if (mov->mode & (MODE_MP4|MODE_MOV|MODE_IPOD) && s->nb_chapters)
        mov->chapter_track = mov->nb_streams++;

    if (mov->flags & FF_MOV_FLAG_RTP_HINT) {
        /* Add hint tracks for each audio and video stream */
        hint_track = mov->nb_streams;
        for (i = 0; i < s->nb_streams; i++) {
            AVStream *st = s->streams[i];
            if (st->codec->codec_type == AVMEDIA_TYPE_VIDEO ||
                st->codec->codec_type == AVMEDIA_TYPE_AUDIO) {
                mov->nb_streams++;
            }
        }
    }

    if (mov->mode == MODE_MOV) {
        tmcd_track = mov->nb_streams;

        /* +1 tmcd track for each video stream with a timecode */
        for (i = 0; i < s->nb_streams; i++) {
            AVStream *st = s->streams[i];
            if (st->codec->codec_type == AVMEDIA_TYPE_VIDEO &&
                (global_tcr || av_dict_get(st->metadata, "timecode", NULL, 0)))
                mov->nb_meta_tmcd++;
        }

        /* check if there is already a tmcd track to remux */
        if (mov->nb_meta_tmcd) {
            for (i = 0; i < s->nb_streams; i++) {
                AVStream *st = s->streams[i];
                if (st->codec->codec_tag == MKTAG('t','m','c','d')) {
                    av_log(s, AV_LOG_WARNING, "You requested a copy of the original timecode track "
                           "so timecode metadata are now ignored\n");
                    mov->nb_meta_tmcd = 0;
                }
            }
        }

        mov->nb_streams += mov->nb_meta_tmcd;
    }

    // Reserve an extra stream for chapters for the case where chapters
    // are written in the trailer
    mov->tracks = av_mallocz_array((mov->nb_streams + 1), sizeof(*mov->tracks));
    if (!mov->tracks)
        return AVERROR(ENOMEM);

    for (i = 0; i < s->nb_streams; i++) {
        AVStream *st= s->streams[i];
        MOVTrack *track= &mov->tracks[i];
        AVDictionaryEntry *lang = av_dict_get(st->metadata, "language", NULL,0);

        track->st  = st;
        track->enc = st->codec;
        track->language = ff_mov_iso639_to_lang(lang?lang->value:"und", mov->mode!=MODE_MOV);
        if (track->language < 0)
            track->language = 0;
        track->mode = mov->mode;
        track->tag  = mov_find_codec_tag(s, track);
        if (!track->tag) {
            av_log(s, AV_LOG_ERROR, "Could not find tag for codec %s in stream #%d, "
                   "codec not currently supported in container\n",
                   avcodec_get_name(st->codec->codec_id), i);
            ret = AVERROR(EINVAL);
            goto error;
        }
        /* If hinting of this track is enabled by a later hint track,
         * this is updated. */
        track->hint_track = -1;
        track->start_dts  = AV_NOPTS_VALUE;
        if (st->codec->codec_type == AVMEDIA_TYPE_VIDEO) {
            if (track->tag == MKTAG('m','x','3','p') || track->tag == MKTAG('m','x','3','n') ||
                track->tag == MKTAG('m','x','4','p') || track->tag == MKTAG('m','x','4','n') ||
                track->tag == MKTAG('m','x','5','p') || track->tag == MKTAG('m','x','5','n')) {
                if (st->codec->width != 720 || (st->codec->height != 608 && st->codec->height != 512)) {
                    av_log(s, AV_LOG_ERROR, "D-10/IMX must use 720x608 or 720x512 video resolution\n");
                    ret = AVERROR(EINVAL);
                    goto error;
                }
                track->height = track->tag >> 24 == 'n' ? 486 : 576;
            }
            if (mov->video_track_timescale) {
                track->timescale = mov->video_track_timescale;
            } else {
                track->timescale = st->time_base.den;
                while(track->timescale < 10000)
                    track->timescale *= 2;
            }
            if (st->codec->width > 65535 || st->codec->height > 65535) {
                av_log(s, AV_LOG_ERROR, "Resolution %dx%d too large for mov/mp4\n", st->codec->width, st->codec->height);
                ret = AVERROR(EINVAL);
                goto error;
            }
            if (track->mode == MODE_MOV && track->timescale > 100000)
                av_log(s, AV_LOG_WARNING,
                       "WARNING codec timebase is very high. If duration is too long,\n"
                       "file may not be playable by quicktime. Specify a shorter timebase\n"
                       "or choose different container.\n");
        } else if (st->codec->codec_type == AVMEDIA_TYPE_AUDIO) {
            track->timescale = st->codec->sample_rate;
            if (!st->codec->frame_size && !av_get_bits_per_sample(st->codec->codec_id)) {
                av_log(s, AV_LOG_WARNING, "track %d: codec frame size is not set\n", i);
                track->audio_vbr = 1;
            }else if (st->codec->codec_id == AV_CODEC_ID_ADPCM_MS ||
                     st->codec->codec_id == AV_CODEC_ID_ADPCM_IMA_WAV ||
                     st->codec->codec_id == AV_CODEC_ID_ILBC){
                if (!st->codec->block_align) {
                    av_log(s, AV_LOG_ERROR, "track %d: codec block align is not set for adpcm\n", i);
                    ret = AVERROR(EINVAL);
                    goto error;
                }
                track->sample_size = st->codec->block_align;
            }else if (st->codec->frame_size > 1){ /* assume compressed audio */
                track->audio_vbr = 1;
            }else{
                track->sample_size = (av_get_bits_per_sample(st->codec->codec_id) >> 3) * st->codec->channels;
            }
            if (st->codec->codec_id == AV_CODEC_ID_ILBC ||
                st->codec->codec_id == AV_CODEC_ID_ADPCM_IMA_QT) {
                track->audio_vbr = 1;
            }
            if (track->mode != MODE_MOV &&
                track->enc->codec_id == AV_CODEC_ID_MP3 && track->timescale < 16000) {
                av_log(s, AV_LOG_ERROR, "track %d: muxing mp3 at %dhz is not supported\n",
                       i, track->enc->sample_rate);
                ret = AVERROR(EINVAL);
                goto error;
            }
        } else if (st->codec->codec_type == AVMEDIA_TYPE_SUBTITLE) {
            track->timescale = st->time_base.den;
        } else if (st->codec->codec_type == AVMEDIA_TYPE_DATA) {
            track->timescale = st->time_base.den;
        } else {
            track->timescale = MOV_TIMESCALE;
        }
        if (!track->height)
            track->height = st->codec->height;
        /* The ism specific timescale isn't mandatory, but is assumed by
         * some tools, such as mp4split. */
        if (mov->mode == MODE_ISM)
            track->timescale = 10000000;

        avpriv_set_pts_info(st, 64, 1, track->timescale);

        /* copy extradata if it exists */
        if (st->codec->extradata_size) {
            if (st->codec->codec_id == AV_CODEC_ID_DVD_SUBTITLE)
                mov_create_dvd_sub_decoder_specific_info(track, st);
            else {
                track->vos_len  = st->codec->extradata_size;
                track->vos_data = av_malloc(track->vos_len);
                memcpy(track->vos_data, st->codec->extradata, track->vos_len);
            }
        }
    }

    for (i = 0; i < s->nb_streams; i++) {
        int j;
        AVStream *st= s->streams[i];
        MOVTrack *track= &mov->tracks[i];

        if (st->codec->codec_type != AVMEDIA_TYPE_AUDIO ||
            track->enc->channel_layout != AV_CH_LAYOUT_MONO)
            continue;

        for (j = 0; j < s->nb_streams; j++) {
            AVStream *stj= s->streams[j];
            MOVTrack *trackj= &mov->tracks[j];
            if (j == i)
                continue;

            if (stj->codec->codec_type != AVMEDIA_TYPE_AUDIO ||
                trackj->enc->channel_layout != AV_CH_LAYOUT_MONO ||
                trackj->language != track->language ||
                trackj->tag != track->tag
            )
                continue;
            track->multichannel_as_mono++;
        }
    }

    enable_tracks(s);


    if (mov->reserved_moov_size){
        mov->reserved_moov_pos= avio_tell(pb);
        if (mov->reserved_moov_size > 0)
            avio_skip(pb, mov->reserved_moov_size);
    }

    if (mov->flags & FF_MOV_FLAG_FRAGMENT) {
        /* If no fragmentation options have been set, set a default. */
        if (!(mov->flags & (FF_MOV_FLAG_FRAG_KEYFRAME |
                            FF_MOV_FLAG_FRAG_CUSTOM)) &&
            !mov->max_fragment_duration && !mov->max_fragment_size)
            mov->flags |= FF_MOV_FLAG_FRAG_KEYFRAME;
    } else {
        if (mov->flags & FF_MOV_FLAG_FASTSTART)
            mov->reserved_moov_pos = avio_tell(pb);
        mov_write_mdat_tag(pb, mov);
    }

    if (t = av_dict_get(s->metadata, "creation_time", NULL, 0))
        mov->time = ff_iso8601_to_unix_time(t->value);
    if (mov->time)
        mov->time += 0x7C25B080; // 1970 based -> 1904 based

    if (mov->chapter_track)
        if ((ret = mov_create_chapter_track(s, mov->chapter_track)) < 0)
            goto error;

    if (mov->flags & FF_MOV_FLAG_RTP_HINT) {
        /* Initialize the hint tracks for each audio and video stream */
        for (i = 0; i < s->nb_streams; i++) {
            AVStream *st = s->streams[i];
            if (st->codec->codec_type == AVMEDIA_TYPE_VIDEO ||
                st->codec->codec_type == AVMEDIA_TYPE_AUDIO) {
                if ((ret = ff_mov_init_hinting(s, hint_track, i)) < 0)
                    goto error;
                hint_track++;
            }
        }
    }

    if (mov->nb_meta_tmcd) {
        /* Initialize the tmcd tracks */
        for (i = 0; i < s->nb_streams; i++) {
            AVStream *st = s->streams[i];
            t = global_tcr;

            if (st->codec->codec_type == AVMEDIA_TYPE_VIDEO) {
                if (!t)
                    t = av_dict_get(st->metadata, "timecode", NULL, 0);
                if (!t)
                    continue;
                if ((ret = mov_create_timecode_track(s, tmcd_track, i, t->value)) < 0)
                    goto error;
                tmcd_track++;
            }
        }
    }

    avio_flush(pb);

    if (mov->flags & FF_MOV_FLAG_ISML)
        mov_write_isml_manifest(pb, mov);

    if (mov->flags & FF_MOV_FLAG_EMPTY_MOOV) {
        mov_write_moov_tag(pb, mov, s);
        mov->fragments++;
    }

    return 0;
 error:
    mov_free(s);
    return ret;
}

static int get_moov_size(AVFormatContext *s)
{
    int ret;
    AVIOContext *moov_buf;
    MOVMuxContext *mov = s->priv_data;

    if ((ret = ffio_open_null_buf(&moov_buf)) < 0)
        return ret;
    mov_write_moov_tag(moov_buf, mov, s);
    return ffio_close_null_buf(moov_buf);
}

/*
 * This function gets the moov size if moved to the top of the file: the chunk
 * offset table can switch between stco (32-bit entries) to co64 (64-bit
 * entries) when the moov is moved to the beginning, so the size of the moov
 * would change. It also updates the chunk offset tables.
 */
static int compute_moov_size(AVFormatContext *s)
{
    int i, moov_size, moov_size2;
    MOVMuxContext *mov = s->priv_data;

    moov_size = get_moov_size(s);
    if (moov_size < 0)
        return moov_size;

    for (i = 0; i < mov->nb_streams; i++)
        mov->tracks[i].data_offset += moov_size;

    moov_size2 = get_moov_size(s);
    if (moov_size2 < 0)
        return moov_size2;

    /* if the size changed, we just switched from stco to co64 and need to
     * update the offsets */
    if (moov_size2 != moov_size)
        for (i = 0; i < mov->nb_streams; i++)
            mov->tracks[i].data_offset += moov_size2 - moov_size;

    return moov_size2;
}

static int shift_data(AVFormatContext *s)
{
    int ret = 0, moov_size;
    MOVMuxContext *mov = s->priv_data;
    int64_t pos, pos_end = avio_tell(s->pb);
    uint8_t *buf, *read_buf[2];
    int read_buf_id = 0;
    int read_size[2];
    AVIOContext *read_pb;

    moov_size = compute_moov_size(s);
    if (moov_size < 0)
        return moov_size;

    buf = av_malloc(moov_size * 2);
    if (!buf)
        return AVERROR(ENOMEM);
    read_buf[0] = buf;
    read_buf[1] = buf + moov_size;

    /* Shift the data: the AVIO context of the output can only be used for
     * writing, so we re-open the same output, but for reading. It also avoids
     * a read/seek/write/seek back and forth. */
    avio_flush(s->pb);
    ret = avio_open(&read_pb, s->filename, AVIO_FLAG_READ);
    if (ret < 0) {
        av_log(s, AV_LOG_ERROR, "Unable to re-open %s output file for "
               "the second pass (faststart)\n", s->filename);
        goto end;
    }

    /* mark the end of the shift to up to the last data we wrote, and get ready
     * for writing */
    pos_end = avio_tell(s->pb);
    avio_seek(s->pb, mov->reserved_moov_pos + moov_size, SEEK_SET);

    /* start reading at where the new moov will be placed */
    avio_seek(read_pb, mov->reserved_moov_pos, SEEK_SET);
    pos = avio_tell(read_pb);

#define READ_BLOCK do {                                                             \
    read_size[read_buf_id] = avio_read(read_pb, read_buf[read_buf_id], moov_size);  \
    read_buf_id ^= 1;                                                               \
} while (0)

    /* shift data by chunk of at most moov_size */
    READ_BLOCK;
    do {
        int n;
        READ_BLOCK;
        n = read_size[read_buf_id];
        if (n <= 0)
            break;
        avio_write(s->pb, read_buf[read_buf_id], n);
        pos += n;
    } while (pos < pos_end);
    avio_close(read_pb);

end:
    av_free(buf);
    return ret;
}

static int mov_write_trailer(AVFormatContext *s)
{
    MOVMuxContext *mov = s->priv_data;
    AVIOContext *pb = s->pb;
    int res = 0;
    int i;
    int64_t moov_pos;

    /*
     * Before actually writing the trailer, make sure that there are no
     * dangling subtitles, that need a terminating sample.
     */
    for (i = 0; i < mov->nb_streams; i++) {
        MOVTrack *trk = &mov->tracks[i];
        if (trk->enc->codec_id == AV_CODEC_ID_MOV_TEXT &&
            !trk->last_sample_is_subtitle_end) {
            mov_write_subtitle_end_packet(s, i, trk->track_duration);
            trk->last_sample_is_subtitle_end = 1;
        }
    }

    // If there were no chapters when the header was written, but there
    // are chapters now, write them in the trailer.  This only works
    // when we are not doing fragments.
    if (!mov->chapter_track && !(mov->flags & FF_MOV_FLAG_FRAGMENT)) {
        if (mov->mode & (MODE_MP4|MODE_MOV|MODE_IPOD) && s->nb_chapters) {
            mov->chapter_track = mov->nb_streams++;
            if ((res = mov_create_chapter_track(s, mov->chapter_track)) < 0)
                goto error;
        }
    }

    if (!(mov->flags & FF_MOV_FLAG_FRAGMENT)) {
        moov_pos = avio_tell(pb);

        /* Write size of mdat tag */
        if (mov->mdat_size + 8 <= UINT32_MAX) {
            avio_seek(pb, mov->mdat_pos, SEEK_SET);
            avio_wb32(pb, mov->mdat_size + 8);
        } else {
            /* overwrite 'wide' placeholder atom */
            avio_seek(pb, mov->mdat_pos - 8, SEEK_SET);
            /* special value: real atom size will be 64 bit value after
             * tag field */
            avio_wb32(pb, 1);
            ffio_wfourcc(pb, "mdat");
            avio_wb64(pb, mov->mdat_size + 16);
        }
        avio_seek(pb, mov->reserved_moov_size > 0 ? mov->reserved_moov_pos : moov_pos, SEEK_SET);

        if (mov->flags & FF_MOV_FLAG_FASTSTART) {
            av_log(s, AV_LOG_INFO, "Starting second pass: moving the moov atom to the beginning of the file\n");
            res = shift_data(s);
            if (res == 0) {
                avio_seek(s->pb, mov->reserved_moov_pos, SEEK_SET);
                mov_write_moov_tag(pb, mov, s);
            }
        } else if (mov->reserved_moov_size > 0) {
            int64_t size;
            mov_write_moov_tag(pb, mov, s);
            size = mov->reserved_moov_size - (avio_tell(pb) - mov->reserved_moov_pos);
            if (size < 8){
                av_log(s, AV_LOG_ERROR, "reserved_moov_size is too small, needed %"PRId64" additional\n", 8-size);
                return -1;
            }
            avio_wb32(pb, size);
            ffio_wfourcc(pb, "free");
            ffio_fill(pb, 0, size - 8);
            avio_seek(pb, moov_pos, SEEK_SET);
        } else {
            mov_write_moov_tag(pb, mov, s);
        }
    } else {
        mov_flush_fragment(s);
        mov_write_mfra_tag(pb, mov);
    }

    for (i = 0; i < mov->nb_streams; i++) {
        if (mov->flags & FF_MOV_FLAG_FRAGMENT &&
            mov->tracks[i].vc1_info.struct_offset && s->pb->seekable) {
            int64_t off = avio_tell(pb);
            uint8_t buf[7];
            if (mov_write_dvc1_structs(&mov->tracks[i], buf) >= 0) {
                avio_seek(pb, mov->tracks[i].vc1_info.struct_offset, SEEK_SET);
                avio_write(pb, buf, 7);
                avio_seek(pb, off, SEEK_SET);
            }
        }
    }

error:
    mov_free(s);

    return res;
}

#if CONFIG_MOV_MUXER
MOV_CLASS(mov)
AVOutputFormat ff_mov_muxer = {
    .name              = "mov",
    .long_name         = NULL_IF_CONFIG_SMALL("QuickTime / MOV"),
    .extensions        = "mov",
    .priv_data_size    = sizeof(MOVMuxContext),
    .audio_codec       = AV_CODEC_ID_AAC,
    .video_codec       = CONFIG_LIBX264_ENCODER ?
                         AV_CODEC_ID_H264 : AV_CODEC_ID_MPEG4,
    .write_header      = mov_write_header,
    .write_packet      = mov_write_packet,
    .write_trailer     = mov_write_trailer,
    .flags             = AVFMT_GLOBALHEADER | AVFMT_ALLOW_FLUSH | AVFMT_TS_NEGATIVE,
    .codec_tag         = (const AVCodecTag* const []){
        ff_codec_movvideo_tags, ff_codec_movaudio_tags, 0
    },
    .priv_class        = &mov_muxer_class,
};
#endif
#if CONFIG_TGP_MUXER
MOV_CLASS(tgp)
AVOutputFormat ff_tgp_muxer = {
    .name              = "3gp",
    .long_name         = NULL_IF_CONFIG_SMALL("3GP (3GPP file format)"),
    .extensions        = "3gp",
    .priv_data_size    = sizeof(MOVMuxContext),
    .audio_codec       = AV_CODEC_ID_AMR_NB,
    .video_codec       = AV_CODEC_ID_H263,
    .write_header      = mov_write_header,
    .write_packet      = mov_write_packet,
    .write_trailer     = mov_write_trailer,
    .flags             = AVFMT_GLOBALHEADER | AVFMT_ALLOW_FLUSH | AVFMT_TS_NEGATIVE,
    .codec_tag         = (const AVCodecTag* const []){ codec_3gp_tags, 0 },
    .priv_class        = &tgp_muxer_class,
};
#endif
#if CONFIG_MP4_MUXER
MOV_CLASS(mp4)
AVOutputFormat ff_mp4_muxer = {
    .name              = "mp4",
    .long_name         = NULL_IF_CONFIG_SMALL("MP4 (MPEG-4 Part 14)"),
    .mime_type         = "application/mp4",
    .extensions        = "mp4",
    .priv_data_size    = sizeof(MOVMuxContext),
    .audio_codec       = AV_CODEC_ID_AAC,
    .video_codec       = CONFIG_LIBX264_ENCODER ?
                         AV_CODEC_ID_H264 : AV_CODEC_ID_MPEG4,
    .write_header      = mov_write_header,
    .write_packet      = mov_write_packet,
    .write_trailer     = mov_write_trailer,
    .flags             = AVFMT_GLOBALHEADER | AVFMT_ALLOW_FLUSH | AVFMT_TS_NEGATIVE,
    .codec_tag         = (const AVCodecTag* const []){ ff_mp4_obj_type, 0 },
    .priv_class        = &mp4_muxer_class,
};
#endif
#if CONFIG_PSP_MUXER
MOV_CLASS(psp)
AVOutputFormat ff_psp_muxer = {
    .name              = "psp",
    .long_name         = NULL_IF_CONFIG_SMALL("PSP MP4 (MPEG-4 Part 14)"),
    .extensions        = "mp4,psp",
    .priv_data_size    = sizeof(MOVMuxContext),
    .audio_codec       = AV_CODEC_ID_AAC,
    .video_codec       = CONFIG_LIBX264_ENCODER ?
                         AV_CODEC_ID_H264 : AV_CODEC_ID_MPEG4,
    .write_header      = mov_write_header,
    .write_packet      = mov_write_packet,
    .write_trailer     = mov_write_trailer,
    .flags             = AVFMT_GLOBALHEADER | AVFMT_ALLOW_FLUSH | AVFMT_TS_NEGATIVE,
    .codec_tag         = (const AVCodecTag* const []){ ff_mp4_obj_type, 0 },
    .priv_class        = &psp_muxer_class,
};
#endif
#if CONFIG_TG2_MUXER
MOV_CLASS(tg2)
AVOutputFormat ff_tg2_muxer = {
    .name              = "3g2",
    .long_name         = NULL_IF_CONFIG_SMALL("3GP2 (3GPP2 file format)"),
    .extensions        = "3g2",
    .priv_data_size    = sizeof(MOVMuxContext),
    .audio_codec       = AV_CODEC_ID_AMR_NB,
    .video_codec       = AV_CODEC_ID_H263,
    .write_header      = mov_write_header,
    .write_packet      = mov_write_packet,
    .write_trailer     = mov_write_trailer,
    .flags             = AVFMT_GLOBALHEADER | AVFMT_ALLOW_FLUSH | AVFMT_TS_NEGATIVE,
    .codec_tag         = (const AVCodecTag* const []){ codec_3gp_tags, 0 },
    .priv_class        = &tg2_muxer_class,
};
#endif
#if CONFIG_IPOD_MUXER
MOV_CLASS(ipod)
AVOutputFormat ff_ipod_muxer = {
    .name              = "ipod",
    .long_name         = NULL_IF_CONFIG_SMALL("iPod H.264 MP4 (MPEG-4 Part 14)"),
    .mime_type         = "application/mp4",
    .extensions        = "m4v,m4a",
    .priv_data_size    = sizeof(MOVMuxContext),
    .audio_codec       = AV_CODEC_ID_AAC,
    .video_codec       = AV_CODEC_ID_H264,
    .write_header      = mov_write_header,
    .write_packet      = mov_write_packet,
    .write_trailer     = mov_write_trailer,
    .flags             = AVFMT_GLOBALHEADER | AVFMT_ALLOW_FLUSH | AVFMT_TS_NEGATIVE,
    .codec_tag         = (const AVCodecTag* const []){ codec_ipod_tags, 0 },
    .priv_class        = &ipod_muxer_class,
};
#endif
#if CONFIG_ISMV_MUXER
MOV_CLASS(ismv)
AVOutputFormat ff_ismv_muxer = {
    .name              = "ismv",
    .long_name         = NULL_IF_CONFIG_SMALL("ISMV/ISMA (Smooth Streaming)"),
    .mime_type         = "application/mp4",
    .extensions        = "ismv,isma",
    .priv_data_size    = sizeof(MOVMuxContext),
    .audio_codec       = AV_CODEC_ID_AAC,
    .video_codec       = AV_CODEC_ID_H264,
    .write_header      = mov_write_header,
    .write_packet      = mov_write_packet,
    .write_trailer     = mov_write_trailer,
    .flags             = AVFMT_GLOBALHEADER | AVFMT_ALLOW_FLUSH | AVFMT_TS_NEGATIVE,
    .codec_tag         = (const AVCodecTag* const []){ ff_mp4_obj_type, 0 },
    .priv_class        = &ismv_muxer_class,
};
#endif
#if CONFIG_F4V_MUXER
MOV_CLASS(f4v)
AVOutputFormat ff_f4v_muxer = {
    .name              = "f4v",
    .long_name         = NULL_IF_CONFIG_SMALL("F4V Adobe Flash Video"),
    .mime_type         = "application/f4v",
    .extensions        = "f4v",
    .priv_data_size    = sizeof(MOVMuxContext),
    .audio_codec       = AV_CODEC_ID_AAC,
    .video_codec       = AV_CODEC_ID_H264,
    .write_header      = mov_write_header,
    .write_packet      = mov_write_packet,
    .write_trailer     = mov_write_trailer,
    .flags             = AVFMT_GLOBALHEADER | AVFMT_ALLOW_FLUSH,
    .codec_tag         = (const AVCodecTag* const []){ codec_f4v_tags, 0 },
    .priv_class        = &f4v_muxer_class,
};
#endif<|MERGE_RESOLUTION|>--- conflicted
+++ resolved
@@ -3732,15 +3732,10 @@
     if (!track->enc)
         return AVERROR(ENOMEM);
     track->enc->codec_type = AVMEDIA_TYPE_SUBTITLE;
-<<<<<<< HEAD
 #if 0
     // These properties are required to make QT recognize the chapter track
     uint8_t chapter_properties[43] = { 0, 0, 0, 0, 0, 0, 0, 1, };
     if (ff_alloc_extradata(track->enc, sizeof(chapter_properties)))
-=======
-    track->enc->extradata = av_malloc(sizeof(chapter_properties));
-    if (!track->enc->extradata)
->>>>>>> f929ab05
         return AVERROR(ENOMEM);
     memcpy(track->enc->extradata, chapter_properties, sizeof(chapter_properties));
 #else
