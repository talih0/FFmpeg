/*
 * copyright (c) 2001 Fabrice Bellard
 *
 * This file is part of FFmpeg.
 *
 * FFmpeg is free software; you can redistribute it and/or
 * modify it under the terms of the GNU Lesser General Public
 * License as published by the Free Software Foundation; either
 * version 2.1 of the License, or (at your option) any later version.
 *
 * FFmpeg is distributed in the hope that it will be useful,
 * but WITHOUT ANY WARRANTY; without even the implied warranty of
 * MERCHANTABILITY or FITNESS FOR A PARTICULAR PURPOSE.  See the GNU
 * Lesser General Public License for more details.
 *
 * You should have received a copy of the GNU Lesser General Public
 * License along with FFmpeg; if not, write to the Free Software
 * Foundation, Inc., 51 Franklin Street, Fifth Floor, Boston, MA 02110-1301 USA
 */

#ifndef AVFORMAT_AVFORMAT_H
#define AVFORMAT_AVFORMAT_H

/**
 * @file
 * @ingroup libavf
 * Main libavformat public API header
 */

/**
 * @defgroup libavf I/O and Muxing/Demuxing Library
 * @{
 *
 * Libavformat (lavf) is a library for dealing with various media container
 * formats. Its main two purposes are demuxing - i.e. splitting a media file
 * into component streams, and the reverse process of muxing - writing supplied
 * data in a specified container format. It also has an @ref lavf_io
 * "I/O module" which supports a number of protocols for accessing the data (e.g.
 * file, tcp, http and others). Before using lavf, you need to call
 * av_register_all() to register all compiled muxers, demuxers and protocols.
 * Unless you are absolutely sure you won't use libavformat's network
 * capabilities, you should also call avformat_network_init().
 *
 * A supported input format is described by an AVInputFormat struct, conversely
 * an output format is described by AVOutputFormat. You can iterate over all
 * registered input/output formats using the av_iformat_next() /
 * av_oformat_next() functions. The protocols layer is not part of the public
 * API, so you can only get the names of supported protocols with the
 * avio_enum_protocols() function.
 *
 * Main lavf structure used for both muxing and demuxing is AVFormatContext,
 * which exports all information about the file being read or written. As with
 * most Libav structures, its size is not part of public ABI, so it cannot be
 * allocated on stack or directly with av_malloc(). To create an
 * AVFormatContext, use avformat_alloc_context() (some functions, like
 * avformat_open_input() might do that for you).
 *
 * Most importantly an AVFormatContext contains:
 * @li the @ref AVFormatContext.iformat "input" or @ref AVFormatContext.oformat
 * "output" format. It is either autodetected or set by user for input;
 * always set by user for output.
 * @li an @ref AVFormatContext.streams "array" of AVStreams, which describe all
 * elementary streams stored in the file. AVStreams are typically referred to
 * using their index in this array.
 * @li an @ref AVFormatContext.pb "I/O context". It is either opened by lavf or
 * set by user for input, always set by user for output (unless you are dealing
 * with an AVFMT_NOFILE format).
 *
 * @defgroup lavf_decoding Demuxing
 * @{
 * Demuxers read a media file and split it into chunks of data (@em packets). A
 * @ref AVPacket "packet" contains one or more frames which belong a single
 * elementary stream. In lavf API this process is represented by the
 * avformat_open_input() function for opening a file, av_read_frame() for
 * reading a single packet and finally avformat_close_input(), which does the
 * cleanup.
 *
 * @section lavf_decoding_open Opening a media file
 * The minimum information required to open a file is its URL or filename, which
 * is passed to avformat_open_input(), as in the following code:
 * @code
 * const char    *url = "in.mp3";
 * AVFormatContext *s = NULL;
 * int ret = avformat_open_input(&s, url, NULL, NULL);
 * if (ret < 0)
 *     abort();
 * @endcode
 * The above code attempts to allocate an AVFormatContext, open the
 * specified file (autodetecting the format) and read the header, exporting the
 * information stored there into s. Some formats do not have a header or do not
 * store enough information there, so it is recommended that you call the
 * avformat_find_stream_info() function which tries to read and decode a few
 * frames to find missing information.
 *
 * In some cases you might want to preallocate an AVFormatContext yourself with
 * avformat_alloc_context() and do some tweaking on it before passing it to
 * avformat_open_input(). One such case is when you want to use custom functions
 * for reading input data instead of lavf internal I/O layer.
 * To do that, create your own AVIOContext with avio_alloc_context(), passing
 * your reading callbacks to it. Then set the @em pb field of your
 * AVFormatContext to newly created AVIOContext.
 *
 * After you have finished reading the file, you must close it with
 * avformat_close_input(). It will free everything associated with the file.
 *
 * @section lavf_decoding_read Reading from an opened file
 *
 * @section lavf_decoding_seek Seeking
 * @}
 *
 * @defgroup lavf_encoding Muxing
 * @{
 * @}
 *
 * @defgroup lavf_io I/O Read/Write
 * @{
 * @}
 *
 * @defgroup lavf_codec Demuxers
 * @{
 * @defgroup lavf_codec_native Native Demuxers
 * @{
 * @}
 * @defgroup lavf_codec_wrappers External library wrappers
 * @{
 * @}
 * @}
 * @defgroup lavf_protos I/O Protocols
 * @{
 * @}
 * @defgroup lavf_internal Internal
 * @{
 * @}
 * @}
 *
 */

#include <time.h>
#include <stdio.h>  /* FILE */
#include "libavcodec/avcodec.h"
#include "libavutil/dict.h"
#include "libavutil/log.h"

#include "avio.h"
#include "libavformat/version.h"

struct AVFormatContext;


/**
 * @defgroup metadata_api Public Metadata API
 * @{
 * @ingroup libavf
 * The metadata API allows libavformat to export metadata tags to a client
 * application when demuxing. Conversely it allows a client application to
 * set metadata when muxing.
 *
 * Metadata is exported or set as pairs of key/value strings in the 'metadata'
 * fields of the AVFormatContext, AVStream, AVChapter and AVProgram structs
 * using the @ref lavu_dict "AVDictionary" API. Like all strings in FFmpeg,
 * metadata is assumed to be UTF-8 encoded Unicode. Note that metadata
 * exported by demuxers isn't checked to be valid UTF-8 in most cases.
 *
 * Important concepts to keep in mind:
 * -  Keys are unique; there can never be 2 tags with the same key. This is
 *    also meant semantically, i.e., a demuxer should not knowingly produce
 *    several keys that are literally different but semantically identical.
 *    E.g., key=Author5, key=Author6. In this example, all authors must be
 *    placed in the same tag.
 * -  Metadata is flat, not hierarchical; there are no subtags. If you
 *    want to store, e.g., the email address of the child of producer Alice
 *    and actor Bob, that could have key=alice_and_bobs_childs_email_address.
 * -  Several modifiers can be applied to the tag name. This is done by
 *    appending a dash character ('-') and the modifier name in the order
 *    they appear in the list below -- e.g. foo-eng-sort, not foo-sort-eng.
 *    -  language -- a tag whose value is localized for a particular language
 *       is appended with the ISO 639-2/B 3-letter language code.
 *       For example: Author-ger=Michael, Author-eng=Mike
 *       The original/default language is in the unqualified "Author" tag.
 *       A demuxer should set a default if it sets any translated tag.
 *    -  sorting  -- a modified version of a tag that should be used for
 *       sorting will have '-sort' appended. E.g. artist="The Beatles",
 *       artist-sort="Beatles, The".
 *
 * -  Demuxers attempt to export metadata in a generic format, however tags
 *    with no generic equivalents are left as they are stored in the container.
 *    Follows a list of generic tag names:
 *
 @verbatim
 album        -- name of the set this work belongs to
 album_artist -- main creator of the set/album, if different from artist.
                 e.g. "Various Artists" for compilation albums.
 artist       -- main creator of the work
 comment      -- any additional description of the file.
 composer     -- who composed the work, if different from artist.
 copyright    -- name of copyright holder.
 creation_time-- date when the file was created, preferably in ISO 8601.
 date         -- date when the work was created, preferably in ISO 8601.
 disc         -- number of a subset, e.g. disc in a multi-disc collection.
 encoder      -- name/settings of the software/hardware that produced the file.
 encoded_by   -- person/group who created the file.
 filename     -- original name of the file.
 genre        -- <self-evident>.
 language     -- main language in which the work is performed, preferably
                 in ISO 639-2 format. Multiple languages can be specified by
                 separating them with commas.
 performer    -- artist who performed the work, if different from artist.
                 E.g for "Also sprach Zarathustra", artist would be "Richard
                 Strauss" and performer "London Philharmonic Orchestra".
 publisher    -- name of the label/publisher.
 service_name     -- name of the service in broadcasting (channel name).
 service_provider -- name of the service provider in broadcasting.
 title        -- name of the work.
 track        -- number of this work in the set, can be in form current/total.
 variant_bitrate -- the total bitrate of the bitrate variant that the current stream is part of
 @endverbatim
 *
 * Look in the examples section for an application example how to use the Metadata API.
 *
 * @}
 */

/* packet functions */


/**
 * Allocate and read the payload of a packet and initialize its
 * fields with default values.
 *
 * @param pkt packet
 * @param size desired payload size
 * @return >0 (read size) if OK, AVERROR_xxx otherwise
 */
int av_get_packet(AVIOContext *s, AVPacket *pkt, int size);


/**
 * Read data and append it to the current content of the AVPacket.
 * If pkt->size is 0 this is identical to av_get_packet.
 * Note that this uses av_grow_packet and thus involves a realloc
 * which is inefficient. Thus this function should only be used
 * when there is no reasonable way to know (an upper bound of)
 * the final size.
 *
 * @param pkt packet
 * @param size amount of data to read
 * @return >0 (read size) if OK, AVERROR_xxx otherwise, previous data
 *         will not be lost even if an error occurs.
 */
int av_append_packet(AVIOContext *s, AVPacket *pkt, int size);

/*************************************************/
/* fractional numbers for exact pts handling */

/**
 * The exact value of the fractional number is: 'val + num / den'.
 * num is assumed to be 0 <= num < den.
 */
typedef struct AVFrac {
    int64_t val, num, den;
} AVFrac;

/*************************************************/
/* input/output formats */

struct AVCodecTag;

/**
 * This structure contains the data a format has to probe a file.
 */
typedef struct AVProbeData {
    const char *filename;
    unsigned char *buf; /**< Buffer must have AVPROBE_PADDING_SIZE of extra allocated bytes filled with zero. */
    int buf_size;       /**< Size of buf except extra allocated bytes */
} AVProbeData;

#define AVPROBE_SCORE_MAX 100               ///< maximum score, half of that is used for file-extension-based detection
#define AVPROBE_PADDING_SIZE 32             ///< extra allocated bytes at the end of the probe buffer

/// Demuxer will use avio_open, no opened file should be provided by the caller.
#define AVFMT_NOFILE        0x0001
#define AVFMT_NEEDNUMBER    0x0002 /**< Needs '%d' in filename. */
#define AVFMT_SHOW_IDS      0x0008 /**< Show format stream IDs numbers. */
#define AVFMT_RAWPICTURE    0x0020 /**< Format wants AVPicture structure for
                                      raw picture data. */
#define AVFMT_GLOBALHEADER  0x0040 /**< Format wants global header. */
#define AVFMT_NOTIMESTAMPS  0x0080 /**< Format does not need / have any timestamps. */
#define AVFMT_GENERIC_INDEX 0x0100 /**< Use generic index building code. */
#define AVFMT_TS_DISCONT    0x0200 /**< Format allows timestamp discontinuities. Note, muxers always require valid (monotone) timestamps */
#define AVFMT_VARIABLE_FPS  0x0400 /**< Format allows variable fps. */
#define AVFMT_NODIMENSIONS  0x0800 /**< Format does not need width/height */
#define AVFMT_NOSTREAMS     0x1000 /**< Format does not require any streams */
#define AVFMT_NOBINSEARCH   0x2000 /**< Format does not allow to fallback to binary search via read_timestamp */
#define AVFMT_NOGENSEARCH   0x4000 /**< Format does not allow to fallback to generic search */
#define AVFMT_NO_BYTE_SEEK  0x8000 /**< Format does not allow seeking by bytes */
#define AVFMT_ALLOW_FLUSH  0x10000 /**< Format allows flushing. If not set, the muxer will not receive a NULL packet in the write_packet function. */
#define AVFMT_TS_NONSTRICT  0x8000000 /**< Format does not require strictly
                                           increasing timestamps, but they must
                                           still be monotonic */

/**
 * @addtogroup lavf_encoding
 * @{
 */
typedef struct AVOutputFormat {
    const char *name;
    /**
     * Descriptive name for the format, meant to be more human-readable
     * than name. You should use the NULL_IF_CONFIG_SMALL() macro
     * to define it.
     */
    const char *long_name;
    const char *mime_type;
    const char *extensions; /**< comma-separated filename extensions */
    /**
     * size of private data so that it can be allocated in the wrapper
     */
    int priv_data_size;
    /* output support */
    enum CodecID audio_codec; /**< default audio codec */
    enum CodecID video_codec; /**< default video codec */
    int (*write_header)(struct AVFormatContext *);
    /**
     * Write a packet. If AVFMT_ALLOW_FLUSH is set in flags,
     * pkt can be NULL in order to flush data buffered in the muxer.
     * When flushing, return 0 if there still is more data to flush,
     * or 1 if everything was flushed and there is no more buffered
     * data.
     */
    int (*write_packet)(struct AVFormatContext *, AVPacket *pkt);
    int (*write_trailer)(struct AVFormatContext *);
    /**
     * can use flags: AVFMT_NOFILE, AVFMT_NEEDNUMBER, AVFMT_RAWPICTURE,
     * AVFMT_GLOBALHEADER, AVFMT_NOTIMESTAMPS, AVFMT_VARIABLE_FPS,
     * AVFMT_NODIMENSIONS, AVFMT_NOSTREAMS, AVFMT_ALLOW_FLUSH
     */
    int flags;
<<<<<<< HEAD

    void *dummy;

=======
    /**
     * Currently only used to set pixel format if not YUV420P.
     */
>>>>>>> e771e6dd
    int (*interleave_packet)(struct AVFormatContext *, AVPacket *out,
                             AVPacket *in, int flush);

    /**
     * List of supported codec_id-codec_tag pairs, ordered by "better
     * choice first". The arrays are all terminated by CODEC_ID_NONE.
     */
    const struct AVCodecTag * const *codec_tag;

    enum CodecID subtitle_codec; /**< default subtitle codec */

    const AVClass *priv_class; ///< AVClass for the private context

    /**
     * Test if the given codec can be stored in this container.
     *
     * @return 1 if the codec is supported, 0 if it is not.
     *         A negative number if unknown.
     */
    int (*query_codec)(enum CodecID id, int std_compliance);

    void (*get_output_timestamp)(struct AVFormatContext *s, int stream,
                                 int64_t *dts, int64_t *wall);

    /* private fields */
    struct AVOutputFormat *next;
} AVOutputFormat;
/**
 * @}
 */

/**
 * @addtogroup lavf_decoding
 * @{
 */
typedef struct AVInputFormat {
    /**
     * A comma separated list of short names for the format. New names
     * may be appended with a minor bump.
     */
    const char *name;

    /**
     * Descriptive name for the format, meant to be more human-readable
     * than name. You should use the NULL_IF_CONFIG_SMALL() macro
     * to define it.
     */
    const char *long_name;

    /**
     * Size of private data so that it can be allocated in the wrapper.
     */
    int priv_data_size;

    /**
     * Tell if a given file has a chance of being parsed as this format.
     * The buffer provided is guaranteed to be AVPROBE_PADDING_SIZE bytes
     * big so you do not have to check for that unless you need more.
     */
    int (*read_probe)(AVProbeData *);

    /**
     * Read the format header and initialize the AVFormatContext
     * structure. Return 0 if OK. 'ap' if non-NULL contains
     * additional parameters. Only used in raw format right
     * now. 'av_new_stream' should be called to create new streams.
     */
    int (*read_header)(struct AVFormatContext *);

    /**
     * Read one packet and put it in 'pkt'. pts and flags are also
     * set. 'av_new_stream' can be called only if the flag
     * AVFMTCTX_NOHEADER is used and only in the calling thread (not in a
     * background thread).
     * @return 0 on success, < 0 on error.
     *         When returning an error, pkt must not have been allocated
     *         or must be freed before returning
     */
    int (*read_packet)(struct AVFormatContext *, AVPacket *pkt);

    /**
     * Close the stream. The AVFormatContext and AVStreams are not
     * freed by this function
     */
    int (*read_close)(struct AVFormatContext *);

    /**
     * Seek to a given timestamp relative to the frames in
     * stream component stream_index.
     * @param stream_index Must not be -1.
     * @param flags Selects which direction should be preferred if no exact
     *              match is available.
     * @return >= 0 on success (but not necessarily the new offset)
     */
    int (*read_seek)(struct AVFormatContext *,
                     int stream_index, int64_t timestamp, int flags);

    /**
     * Get the next timestamp in stream[stream_index].time_base units.
     * @return the timestamp or AV_NOPTS_VALUE if an error occurred
     */
    int64_t (*read_timestamp)(struct AVFormatContext *s, int stream_index,
                              int64_t *pos, int64_t pos_limit);

    /**
     * Can use flags: AVFMT_NOFILE, AVFMT_NEEDNUMBER, AVFMT_SHOW_IDS,
     * AVFMT_GENERIC_INDEX, AVFMT_TS_DISCONT, AVFMT_NOBINSEARCH,
     * AVFMT_NOGENSEARCH, AVFMT_NO_BYTE_SEEK.
     */
    int flags;

    /**
     * If extensions are defined, then no probe is done. You should
     * usually not use extension format guessing because it is not
     * reliable enough
     */
    const char *extensions;

    /**
     * General purpose read-only value that the format can use.
     */
    int value;

    /**
     * Start/resume playing - only meaningful if using a network-based format
     * (RTSP).
     */
    int (*read_play)(struct AVFormatContext *);

    /**
     * Pause playing - only meaningful if using a network-based format
     * (RTSP).
     */
    int (*read_pause)(struct AVFormatContext *);

    const struct AVCodecTag * const *codec_tag;

    /**
     * Seek to timestamp ts.
     * Seeking will be done so that the point from which all active streams
     * can be presented successfully will be closest to ts and within min/max_ts.
     * Active streams are all streams that have AVStream.discard < AVDISCARD_ALL.
     */
    int (*read_seek2)(struct AVFormatContext *s, int stream_index, int64_t min_ts, int64_t ts, int64_t max_ts, int flags);

    const AVClass *priv_class; ///< AVClass for the private context

    /* private fields */
    struct AVInputFormat *next;
} AVInputFormat;
/**
 * @}
 */

enum AVStreamParseType {
    AVSTREAM_PARSE_NONE,
    AVSTREAM_PARSE_FULL,       /**< full parsing and repack */
    AVSTREAM_PARSE_HEADERS,    /**< Only parse headers, do not repack. */
    AVSTREAM_PARSE_TIMESTAMPS, /**< full parsing and interpolation of timestamps for frames not starting on a packet boundary */
    AVSTREAM_PARSE_FULL_ONCE,  /**< full parsing and repack of the first frame only, only implemented for H.264 currently */
};

typedef struct AVIndexEntry {
    int64_t pos;
    int64_t timestamp;        /**<
                               * Timestamp in AVStream.time_base units, preferably the time from which on correctly decoded frames are available
                               * when seeking to this entry. That means preferable PTS on keyframe based formats.
                               * But demuxers can choose to store a different timestamp, if it is more convenient for the implementation or nothing better
                               * is known
                               */
#define AVINDEX_KEYFRAME 0x0001
    int flags:2;
    int size:30; //Yeah, trying to keep the size of this small to reduce memory requirements (it is 24 vs. 32 bytes due to possible 8-byte alignment).
    int min_distance;         /**< Minimum distance between this and the previous keyframe, used to avoid unneeded searching. */
} AVIndexEntry;

#define AV_DISPOSITION_DEFAULT   0x0001
#define AV_DISPOSITION_DUB       0x0002
#define AV_DISPOSITION_ORIGINAL  0x0004
#define AV_DISPOSITION_COMMENT   0x0008
#define AV_DISPOSITION_LYRICS    0x0010
#define AV_DISPOSITION_KARAOKE   0x0020

/**
 * Track should be used during playback by default.
 * Useful for subtitle track that should be displayed
 * even when user did not explicitly ask for subtitles.
 */
#define AV_DISPOSITION_FORCED    0x0040
#define AV_DISPOSITION_HEARING_IMPAIRED  0x0080  /**< stream for hearing impaired audiences */
#define AV_DISPOSITION_VISUAL_IMPAIRED   0x0100  /**< stream for visual impaired audiences */
#define AV_DISPOSITION_CLEAN_EFFECTS     0x0200  /**< stream without voice */

/**
 * Stream structure.
 * New fields can be added to the end with minor version bumps.
 * Removal, reordering and changes to existing fields require a major
 * version bump.
 * sizeof(AVStream) must not be used outside libav*.
 */
typedef struct AVStream {
    int index;    /**< stream index in AVFormatContext */
    int id;       /**< format-specific stream ID */
    AVCodecContext *codec; /**< codec context */
    /**
     * Real base framerate of the stream.
     * This is the lowest framerate with which all timestamps can be
     * represented accurately (it is the least common multiple of all
     * framerates in the stream). Note, this value is just a guess!
     * For example, if the time base is 1/90000 and all frames have either
     * approximately 3600 or 1800 timer ticks, then r_frame_rate will be 50/1.
     */
    AVRational r_frame_rate;
    void *priv_data;

    /**
     * encoding: pts generation when outputting stream
     */
    struct AVFrac pts;

    /**
     * This is the fundamental unit of time (in seconds) in terms
     * of which frame timestamps are represented. For fixed-fps content,
     * time base should be 1/framerate and timestamp increments should be 1.
     * decoding: set by libavformat
     * encoding: set by libavformat in av_write_header
     */
    AVRational time_base;
    enum AVDiscard discard; ///< Selects which packets can be discarded at will and do not need to be demuxed.

    /**
     * Decoding: pts of the first frame of the stream in presentation order, in stream time base.
     * Only set this if you are absolutely 100% sure that the value you set
     * it to really is the pts of the first frame.
     * This may be undefined (AV_NOPTS_VALUE).
     * @note The ASF header does NOT contain a correct start_time the ASF
     * demuxer must NOT set this.
     */
    int64_t start_time;

    /**
     * Decoding: duration of the stream, in stream time base.
     * If a source file does not specify a duration, but does specify
     * a bitrate, this value will be estimated from bitrate and file size.
     */
    int64_t duration;

    int64_t nb_frames;                 ///< number of frames in this stream if known or 0

    int disposition; /**< AV_DISPOSITION_* bit field */

    /**
     * sample aspect ratio (0 if unknown)
     * - encoding: Set by user.
     * - decoding: Set by libavformat.
     */
    AVRational sample_aspect_ratio;

    AVDictionary *metadata;

    /**
     * Average framerate
     */
    AVRational avg_frame_rate;

    /*****************************************************************
     * All fields below this line are not part of the public API. They
     * may not be used outside of libavformat and can be changed and
     * removed at will.
     * New public fields should be added right above.
     *****************************************************************
     */

    /**
     * Number of frames that have been demuxed during av_find_stream_info()
     */
    int codec_info_nb_frames;

    /**
     * Stream Identifier
     * This is the MPEG-TS stream identifier +1
     * 0 means unknown
     */
    int stream_identifier;

    int64_t interleaver_chunk_size;
    int64_t interleaver_chunk_duration;

    /**
     * Stream information used internally by av_find_stream_info()
     */
#define MAX_STD_TIMEBASES (60*12+5)
    struct {
        int64_t last_dts;
        int64_t duration_gcd;
        int duration_count;
        double duration_error[2][2][MAX_STD_TIMEBASES];
        int64_t codec_info_duration;
        int nb_decoded_frames;
    } *info;
<<<<<<< HEAD

    /**
     * flag to indicate that probing is requested
     * NOT PART OF PUBLIC API
     */
    int request_probe;
#if !FF_API_REORDER_PRIVATE
=======
>>>>>>> e771e6dd
    const uint8_t *cur_ptr;
    int cur_len;
    AVPacket cur_pkt;

    // Timestamp generation support:
    /**
     * Timestamp corresponding to the last dts sync point.
     *
     * Initialized when AVCodecParserContext.dts_sync_point >= 0 and
     * a DTS is received from the underlying container. Otherwise set to
     * AV_NOPTS_VALUE by default.
     */
    int64_t reference_dts;
    int64_t first_dts;
    int64_t cur_dts;
    int last_IP_duration;
    int64_t last_IP_pts;

    /**
     * Number of packets to buffer for codec probing
     */
#define MAX_PROBE_PACKETS 2500
    int probe_packets;

    /**
     * last packet in packet_buffer for this stream when muxing.
     */
    struct AVPacketList *last_in_packet_buffer;
    AVProbeData probe_data;
#define MAX_REORDER_DELAY 16
    int64_t pts_buffer[MAX_REORDER_DELAY+1];
    /* av_read_frame() support */
    enum AVStreamParseType need_parsing;
    struct AVCodecParserContext *parser;

    AVIndexEntry *index_entries; /**< Only used if the format does not
                                    support seeking natively. */
    int nb_index_entries;
    unsigned int index_entries_allocated_size;

    int pts_wrap_bits; /**< number of bits in pts (used for wrapping control) */
} AVStream;

#define AV_PROGRAM_RUNNING 1

/**
 * New fields can be added to the end with minor version bumps.
 * Removal, reordering and changes to existing fields require a major
 * version bump.
 * sizeof(AVProgram) must not be used outside libav*.
 */
typedef struct AVProgram {
    int            id;
    int            flags;
    enum AVDiscard discard;        ///< selects which program to discard and which to feed to the caller
    unsigned int   *stream_index;
    unsigned int   nb_stream_indexes;
    AVDictionary *metadata;

    int program_num;
    int pmt_pid;
    int pcr_pid;
} AVProgram;

#define AVFMTCTX_NOHEADER      0x0001 /**< signal that no header is present
                                         (streams are added dynamically) */

typedef struct AVChapter {
    int id;                 ///< unique ID to identify the chapter
    AVRational time_base;   ///< time base in which the start/end timestamps are specified
    int64_t start, end;     ///< chapter start/end time in time_base units
    AVDictionary *metadata;
} AVChapter;

/**
 * Format I/O context.
 * New fields can be added to the end with minor version bumps.
 * Removal, reordering and changes to existing fields require a major
 * version bump.
 * sizeof(AVFormatContext) must not be used outside libav*, use
 * avformat_alloc_context() to create an AVFormatContext.
 */
typedef struct AVFormatContext {
    /**
     * A class for logging and AVOptions. Set by avformat_alloc_context().
     * Exports (de)muxer private options if they exist.
     */
    const AVClass *av_class;

    /**
     * Can only be iformat or oformat, not both at the same time.
     *
     * decoding: set by avformat_open_input().
     * encoding: set by the user.
     */
    struct AVInputFormat *iformat;
    struct AVOutputFormat *oformat;

    /**
     * Format private data. This is an AVOptions-enabled struct
     * if and only if iformat/oformat.priv_class is not NULL.
     */
    void *priv_data;

    /*
     * I/O context.
     *
     * decoding: either set by the user before avformat_open_input() (then
     * the user must close it manually) or set by avformat_open_input().
     * encoding: set by the user.
     *
     * Do NOT set this field if AVFMT_NOFILE flag is set in
     * iformat/oformat.flags. In such a case, the (de)muxer will handle
     * I/O in some other way and this field will be NULL.
     */
    AVIOContext *pb;

    /**
     * A list of all streams in the file. New streams are created with
     * avformat_new_stream().
     *
     * decoding: streams are created by libavformat in avformat_open_input().
     * If AVFMTCTX_NOHEADER is set in ctx_flags, then new streams may also
     * appear in av_read_frame().
     * encoding: streams are created by the user before avformat_write_header().
     */
    unsigned int nb_streams;
    AVStream **streams;

    char filename[1024]; /**< input or output filename */
    /* stream info */
    int ctx_flags; /**< Format-specific flags, see AVFMTCTX_xx */

    /**
     * Decoding: position of the first frame of the component, in
     * AV_TIME_BASE fractional seconds. NEVER set this value directly:
     * It is deduced from the AVStream values.
     */
    int64_t start_time;

    /**
     * Decoding: duration of the stream, in AV_TIME_BASE fractional
     * seconds. Only set this value if you know none of the individual stream
     * durations and also do not set any of them. This is deduced from the
     * AVStream values if not set.
     */
    int64_t duration;

    /**
     * Decoding: total stream bitrate in bit/s, 0 if not
     * available. Never set it directly if the file_size and the
     * duration are known as FFmpeg can compute it automatically.
     */
    int bit_rate;

    unsigned int packet_size;
    int max_delay;

    int flags;
#define AVFMT_FLAG_GENPTS       0x0001 ///< Generate missing pts even if it requires parsing future frames.
#define AVFMT_FLAG_IGNIDX       0x0002 ///< Ignore index.
#define AVFMT_FLAG_NONBLOCK     0x0004 ///< Do not block when reading packets from input.
#define AVFMT_FLAG_IGNDTS       0x0008 ///< Ignore DTS on frames that contain both DTS & PTS
#define AVFMT_FLAG_NOFILLIN     0x0010 ///< Do not infer any values from other values, just return what is stored in the container
#define AVFMT_FLAG_NOPARSE      0x0020 ///< Do not use AVParsers, you also must set AVFMT_FLAG_NOFILLIN as the fillin code works on frames and no parsing -> no frames. Also seeking to frames can not work if parsing to find frame boundaries has been disabled
#define AVFMT_FLAG_CUSTOM_IO    0x0080 ///< The caller has supplied a custom AVIOContext, don't avio_close() it.
#define AVFMT_FLAG_DISCARD_CORRUPT  0x0100 ///< Discard frames marked corrupted
#define AVFMT_FLAG_MP4A_LATM    0x8000 ///< Enable RTP MP4A-LATM payload
#define AVFMT_FLAG_SORT_DTS    0x10000 ///< try to interleave outputted packets by dts (using this flag can slow demuxing down)
#define AVFMT_FLAG_PRIV_OPT    0x20000 ///< Enable use of private options by delaying codec open (this could be made default once all code is converted)
#define AVFMT_FLAG_KEEP_SIDE_DATA 0x40000 ///< Dont merge side data but keep it seperate.

    /**
     * decoding: size of data to probe; encoding: unused.
     */
    unsigned int probesize;

    /**
     * decoding: maximum time (in AV_TIME_BASE units) during which the input should
     * be analyzed in avformat_find_stream_info().
     */
    int max_analyze_duration;

    const uint8_t *key;
    int keylen;

    unsigned int nb_programs;
    AVProgram **programs;

    /**
     * Forced video codec_id.
     * Demuxing: Set by user.
     */
    enum CodecID video_codec_id;

    /**
     * Forced audio codec_id.
     * Demuxing: Set by user.
     */
    enum CodecID audio_codec_id;

    /**
     * Forced subtitle codec_id.
     * Demuxing: Set by user.
     */
    enum CodecID subtitle_codec_id;

    /**
     * Maximum amount of memory in bytes to use for the index of each stream.
     * If the index exceeds this size, entries will be discarded as
     * needed to maintain a smaller size. This can lead to slower or less
     * accurate seeking (depends on demuxer).
     * Demuxers for which a full in-memory index is mandatory will ignore
     * this.
     * muxing  : unused
     * demuxing: set by user
     */
    unsigned int max_index_size;

    /**
     * Maximum amount of memory in bytes to use for buffering frames
     * obtained from realtime capture devices.
     */
    unsigned int max_picture_buffer;

    unsigned int nb_chapters;
    AVChapter **chapters;

    /**
     * Flags to enable debugging.
     */
    int debug;
#define FF_FDEBUG_TS        0x0001

    AVDictionary *metadata;

    /**
     * Start time of the stream in real world time, in microseconds
     * since the unix epoch (00:00 1st January 1970). That is, pts=0
     * in the stream was captured at this real world time.
     * - encoding: Set by user.
     * - decoding: Unused.
     */
    int64_t start_time_realtime;

    /**
     * decoding: number of frames used to probe fps
     */
    int fps_probe_size;

    /**
     * Error recognition; higher values will detect more errors but may
     * misdetect some more or less valid parts as errors.
     * - encoding: unused
     * - decoding: Set by user.
     */
    int error_recognition;

    /**
     * Custom interrupt callbacks for the I/O layer.
     *
     * decoding: set by the user before avformat_open_input().
     * encoding: set by the user before avformat_write_header()
     * (mainly useful for AVFMT_NOFILE formats). The callback
     * should also be passed to avio_open2() if it's used to
     * open the file.
     */
    AVIOInterruptCB interrupt_callback;

    /**
     * Transport stream id.
     * This will be moved into demuxer private options. Thus no API/ABI compatibility
     */
    int ts_id;

    /**
     * Audio preload in microseconds.
     * Note, not all formats support this and unpredictable things may happen if it is used when not supported.
     * - encoding: Set by user via AVOptions (NO direct access)
     * - decoding: unused
     */
    int audio_preload;

    /**
     * Max chunk time in microseconds.
     * Note, not all formats support this and unpredictable things may happen if it is used when not supported.
     * - encoding: Set by user via AVOptions (NO direct access)
     * - decoding: unused
     */
    int max_chunk_duration;

    /**
     * Max chunk size in bytes
     * Note, not all formats support this and unpredictable things may happen if it is used when not supported.
     * - encoding: Set by user via AVOptions (NO direct access)
     * - decoding: unused
     */
    int max_chunk_size;

    /*****************************************************************
     * All fields below this line are not part of the public API. They
     * may not be used outside of libavformat and can be changed and
     * removed at will.
     * New public fields should be added right above.
     *****************************************************************
     */
    /**
     * Raw packets from the demuxer, prior to parsing and decoding.
     * This buffer is used for buffering packets until the codec can
     * be identified, as parsing cannot be done without knowing the
     * codec.
     */
    struct AVPacketList *raw_packet_buffer;
    struct AVPacketList *raw_packet_buffer_end;
    /**
     * Remaining size available for raw_packet_buffer, in bytes.
     */
#define RAW_PACKET_BUFFER_SIZE 2500000
    int raw_packet_buffer_remaining_size;

    /**
     * This buffer is only needed when packets were already buffered but
     * not decoded, for example to get the codec parameters in MPEG
     * streams.
     */
    struct AVPacketList *packet_buffer;
    struct AVPacketList *packet_buffer_end;

    /* av_read_frame() support */
    AVStream *cur_st;

    /* av_seek_frame() support */
    int64_t data_offset; /**< offset of the first packet */
} AVFormatContext;

typedef struct AVPacketList {
    AVPacket pkt;
    struct AVPacketList *next;
} AVPacketList;


/**
 * @defgroup lavf_core Core functions
 * @ingroup libavf
 *
 * Functions for querying libavformat capabilities, allocating core structures,
 * etc.
 * @{
 */

/**
 * Return the LIBAVFORMAT_VERSION_INT constant.
 */
unsigned avformat_version(void);

/**
 * Return the libavformat build-time configuration.
 */
const char *avformat_configuration(void);

/**
 * Return the libavformat license.
 */
const char *avformat_license(void);

/**
 * Initialize libavformat and register all the muxers, demuxers and
 * protocols. If you do not call this function, then you can select
 * exactly which formats you want to support.
 *
 * @see av_register_input_format()
 * @see av_register_output_format()
 * @see av_register_protocol()
 */
void av_register_all(void);

void av_register_input_format(AVInputFormat *format);
void av_register_output_format(AVOutputFormat *format);

/**
 * Do global initialization of network components. This is optional,
 * but recommended, since it avoids the overhead of implicitly
 * doing the setup for each session.
 *
 * Calling this function will become mandatory if using network
 * protocols at some major version bump.
 */
int avformat_network_init(void);

/**
 * Undo the initialization done by avformat_network_init.
 */
int avformat_network_deinit(void);

/**
 * If f is NULL, returns the first registered input format,
 * if f is non-NULL, returns the next registered input format after f
 * or NULL if f is the last one.
 */
AVInputFormat  *av_iformat_next(AVInputFormat  *f);

/**
 * If f is NULL, returns the first registered output format,
 * if f is non-NULL, returns the next registered output format after f
 * or NULL if f is the last one.
 */
AVOutputFormat *av_oformat_next(AVOutputFormat *f);

/**
 * Allocate an AVFormatContext.
 * avformat_free_context() can be used to free the context and everything
 * allocated by the framework within it.
 */
AVFormatContext *avformat_alloc_context(void);

/**
 * Free an AVFormatContext and all its streams.
 * @param s context to free
 */
void avformat_free_context(AVFormatContext *s);

/**
 * Get the AVClass for AVFormatContext. It can be used in combination with
 * AV_OPT_SEARCH_FAKE_OBJ for examining options.
 *
 * @see av_opt_find().
 */
const AVClass *avformat_get_class(void);

/**
 * Add a new stream to a media file.
 *
 * When demuxing, it is called by the demuxer in read_header(). If the
 * flag AVFMTCTX_NOHEADER is set in s.ctx_flags, then it may also
 * be called in read_packet().
 *
 * When muxing, should be called by the user before avformat_write_header().
 *
 * @param c If non-NULL, the AVCodecContext corresponding to the new stream
 * will be initialized to use this codec. This is needed for e.g. codec-specific
 * defaults to be set, so codec should be provided if it is known.
 *
 * @return newly created stream or NULL on error.
 */
AVStream *avformat_new_stream(AVFormatContext *s, AVCodec *c);

AVProgram *av_new_program(AVFormatContext *s, int id);

/**
 * @}
 */


<<<<<<< HEAD
#if FF_API_GUESS_IMG2_CODEC
attribute_deprecated enum CodecID av_guess_image2_codec(const char *filename);
#endif

#if FF_API_PKT_DUMP
attribute_deprecated void av_pkt_dump(FILE *f, AVPacket *pkt, int dump_payload);
attribute_deprecated void av_pkt_dump_log(void *avcl, int level, AVPacket *pkt,
                                          int dump_payload);
#endif


#if FF_API_ALLOC_OUTPUT_CONTEXT
/**
 * @deprecated deprecated in favor of avformat_alloc_output_context2()
 */
attribute_deprecated
AVFormatContext *avformat_alloc_output_context(const char *format,
                                               AVOutputFormat *oformat,
                                               const char *filename);
#endif

/**
 * Allocate an AVFormatContext for an output format.
 * avformat_free_context() can be used to free the context and
 * everything allocated by the framework within it.
 *
 * @param *ctx is set to the created format context, or to NULL in
 * case of failure
 * @param oformat format to use for allocating the context, if NULL
 * format_name and filename are used instead
 * @param format_name the name of output format to use for allocating the
 * context, if NULL filename is used instead
 * @param filename the name of the filename to use for allocating the
 * context, may be NULL
 * @return >= 0 in case of success, a negative AVERROR code in case of
 * failure
 */
int avformat_alloc_output_context2(AVFormatContext **ctx, AVOutputFormat *oformat,
                                   const char *format_name, const char *filename);

=======
>>>>>>> e771e6dd
/**
 * @addtogroup lavf_decoding
 * @{
 */

/**
 * Find AVInputFormat based on the short name of the input format.
 */
AVInputFormat *av_find_input_format(const char *short_name);

/**
 * Guess the file format.
 *
 * @param is_opened Whether the file is already opened; determines whether
 *                  demuxers with or without AVFMT_NOFILE are probed.
 */
AVInputFormat *av_probe_input_format(AVProbeData *pd, int is_opened);

/**
 * Guess the file format.
 *
 * @param is_opened Whether the file is already opened; determines whether
 *                  demuxers with or without AVFMT_NOFILE are probed.
 * @param score_max A probe score larger that this is required to accept a
 *                  detection, the variable is set to the actual detection
 *                  score afterwards.
 *                  If the score is <= AVPROBE_SCORE_MAX / 4 it is recommended
 *                  to retry with a larger probe buffer.
 */
AVInputFormat *av_probe_input_format2(AVProbeData *pd, int is_opened, int *score_max);

/**
 * Guess the file format.
 *
 * @param is_opened Whether the file is already opened; determines whether
 *                  demuxers with or without AVFMT_NOFILE are probed.
 * @param score_ret The score of the best detection.
 */
AVInputFormat *av_probe_input_format3(AVProbeData *pd, int is_opened, int *score_ret);

/**
 * Probe a bytestream to determine the input format. Each time a probe returns
 * with a score that is too low, the probe buffer size is increased and another
 * attempt is made. When the maximum probe size is reached, the input format
 * with the highest score is returned.
 *
 * @param pb the bytestream to probe
 * @param fmt the input format is put here
 * @param filename the filename of the stream
 * @param logctx the log context
 * @param offset the offset within the bytestream to probe from
 * @param max_probe_size the maximum probe buffer size (zero for default)
 * @return 0 in case of success, a negative value corresponding to an
 * AVERROR code otherwise
 */
int av_probe_input_buffer(AVIOContext *pb, AVInputFormat **fmt,
                          const char *filename, void *logctx,
                          unsigned int offset, unsigned int max_probe_size);

/**
 * Open an input stream and read the header. The codecs are not opened.
 * The stream must be closed with av_close_input_file().
 *
 * @param ps Pointer to user-supplied AVFormatContext (allocated by avformat_alloc_context).
 *           May be a pointer to NULL, in which case an AVFormatContext is allocated by this
 *           function and written into ps.
 *           Note that a user-supplied AVFormatContext will be freed on failure.
 * @param filename Name of the stream to open.
 * @param fmt If non-NULL, this parameter forces a specific input format.
 *            Otherwise the format is autodetected.
 * @param options  A dictionary filled with AVFormatContext and demuxer-private options.
 *                 On return this parameter will be destroyed and replaced with a dict containing
 *                 options that were not found. May be NULL.
 *
 * @return 0 on success, a negative AVERROR on failure.
 *
 * @note If you want to use custom IO, preallocate the format context and set its pb field.
 */
int avformat_open_input(AVFormatContext **ps, const char *filename, AVInputFormat *fmt, AVDictionary **options);

<<<<<<< HEAD
int av_demuxer_open(AVFormatContext *ic, AVFormatParameters *ap);

#if FF_API_FORMAT_PARAMETERS
/**
 * Read packets of a media file to get stream information. This
 * is useful for file formats with no headers such as MPEG. This
 * function also computes the real framerate in case of MPEG-2 repeat
 * frame mode.
 * The logical file position is not changed by this function;
 * examined packets may be buffered for later processing.
 *
 * @param ic media file handle
 * @return >=0 if OK, AVERROR_xxx on error
 * @todo Let the user decide somehow what information is needed so that
 *       we do not waste time getting stuff the user does not need.
 *
 * @deprecated use avformat_find_stream_info.
 */
attribute_deprecated
int av_find_stream_info(AVFormatContext *ic);
#endif

=======
>>>>>>> e771e6dd
/**
 * Read packets of a media file to get stream information. This
 * is useful for file formats with no headers such as MPEG. This
 * function also computes the real framerate in case of MPEG-2 repeat
 * frame mode.
 * The logical file position is not changed by this function;
 * examined packets may be buffered for later processing.
 *
 * @param ic media file handle
 * @param options  If non-NULL, an ic.nb_streams long array of pointers to
 *                 dictionaries, where i-th member contains options for
 *                 codec corresponding to i-th stream.
 *                 On return each dictionary will be filled with options that were not found.
 * @return >=0 if OK, AVERROR_xxx on error
 *
 * @note this function isn't guaranteed to open all the codecs, so
 *       options being non-empty at return is a perfectly normal behavior.
 *
 * @todo Let the user decide somehow what information is needed so that
 *       we do not waste time getting stuff the user does not need.
 */
int avformat_find_stream_info(AVFormatContext *ic, AVDictionary **options);

/**
 * Find the programs which belong to a given stream.
 *
 * @param ic    media file handle
 * @param last  the last found program, the search will start after this
 *              program, or from the beginning if it is NULL
 * @param s     stream index
 * @return the next program which belongs to s, NULL if no program is found or
 *         the last program is not among the programs of ic.
 */
AVProgram *av_find_program_from_stream(AVFormatContext *ic, AVProgram *last, int s);

/**
 * Find the "best" stream in the file.
 * The best stream is determined according to various heuristics as the most
 * likely to be what the user expects.
 * If the decoder parameter is non-NULL, av_find_best_stream will find the
 * default decoder for the stream's codec; streams for which no decoder can
 * be found are ignored.
 *
 * @param ic                media file handle
 * @param type              stream type: video, audio, subtitles, etc.
 * @param wanted_stream_nb  user-requested stream number,
 *                          or -1 for automatic selection
 * @param related_stream    try to find a stream related (eg. in the same
 *                          program) to this one, or -1 if none
 * @param decoder_ret       if non-NULL, returns the decoder for the
 *                          selected stream
 * @param flags             flags; none are currently defined
 * @return  the non-negative stream number in case of success,
 *          AVERROR_STREAM_NOT_FOUND if no stream with the requested type
 *          could be found,
 *          AVERROR_DECODER_NOT_FOUND if streams were found but no decoder
 * @note  If av_find_best_stream returns successfully and decoder_ret is not
 *        NULL, then *decoder_ret is guaranteed to be set to a valid AVCodec.
 */
int av_find_best_stream(AVFormatContext *ic,
                        enum AVMediaType type,
                        int wanted_stream_nb,
                        int related_stream,
                        AVCodec **decoder_ret,
                        int flags);

/**
 * Read a transport packet from a media file.
 *
 * This function is obsolete and should never be used.
 * Use av_read_frame() instead.
 *
 * @param s media file handle
 * @param pkt is filled
 * @return 0 if OK, AVERROR_xxx on error
 */
int av_read_packet(AVFormatContext *s, AVPacket *pkt);

/**
 * Return the next frame of a stream.
 * This function returns what is stored in the file, and does not validate
 * that what is there are valid frames for the decoder. It will split what is
 * stored in the file into frames and return one for each call. It will not
 * omit invalid data between valid frames so as to give the decoder the maximum
 * information possible for decoding.
 *
 * The returned packet is valid
 * until the next av_read_frame() or until av_close_input_file() and
 * must be freed with av_free_packet. For video, the packet contains
 * exactly one frame. For audio, it contains an integer number of
 * frames if each frame has a known fixed size (e.g. PCM or ADPCM
 * data). If the audio frames have a variable size (e.g. MPEG audio),
 * then it contains one frame.
 *
 * pkt->pts, pkt->dts and pkt->duration are always set to correct
 * values in AVStream.time_base units (and guessed if the format cannot
 * provide them). pkt->pts can be AV_NOPTS_VALUE if the video format
 * has B-frames, so it is better to rely on pkt->dts if you do not
 * decompress the payload.
 *
 * @return 0 if OK, < 0 on error or end of file
 */
int av_read_frame(AVFormatContext *s, AVPacket *pkt);

/**
 * Seek to the keyframe at timestamp.
 * 'timestamp' in 'stream_index'.
 * @param stream_index If stream_index is (-1), a default
 * stream is selected, and timestamp is automatically converted
 * from AV_TIME_BASE units to the stream specific time_base.
 * @param timestamp Timestamp in AVStream.time_base units
 *        or, if no stream is specified, in AV_TIME_BASE units.
 * @param flags flags which select direction and seeking mode
 * @return >= 0 on success
 */
int av_seek_frame(AVFormatContext *s, int stream_index, int64_t timestamp,
                  int flags);

/**
 * Seek to timestamp ts.
 * Seeking will be done so that the point from which all active streams
 * can be presented successfully will be closest to ts and within min/max_ts.
 * Active streams are all streams that have AVStream.discard < AVDISCARD_ALL.
 *
 * If flags contain AVSEEK_FLAG_BYTE, then all timestamps are in bytes and
 * are the file position (this may not be supported by all demuxers).
 * If flags contain AVSEEK_FLAG_FRAME, then all timestamps are in frames
 * in the stream with stream_index (this may not be supported by all demuxers).
 * Otherwise all timestamps are in units of the stream selected by stream_index
 * or if stream_index is -1, in AV_TIME_BASE units.
 * If flags contain AVSEEK_FLAG_ANY, then non-keyframes are treated as
 * keyframes (this may not be supported by all demuxers).
 *
 * @param stream_index index of the stream which is used as time base reference
 * @param min_ts smallest acceptable timestamp
 * @param ts target timestamp
 * @param max_ts largest acceptable timestamp
 * @param flags flags
 * @return >=0 on success, error code otherwise
 *
 * @note This is part of the new seek API which is still under construction.
 *       Thus do not use this yet. It may change at any time, do not expect
 *       ABI compatibility yet!
 */
int avformat_seek_file(AVFormatContext *s, int stream_index, int64_t min_ts, int64_t ts, int64_t max_ts, int flags);

/**
 * Start playing a network-based stream (e.g. RTSP stream) at the
 * current position.
 */
int av_read_play(AVFormatContext *s);

/**
 * Pause a network-based stream (e.g. RTSP stream).
 *
 * Use av_read_play() to resume it.
 */
int av_read_pause(AVFormatContext *s);

#if FF_API_CLOSE_INPUT_FILE
/**
 * @deprecated use avformat_close_input()
 * Close a media file (but not its codecs).
 *
 * @param s media file handle
 */
attribute_deprecated
void av_close_input_file(AVFormatContext *s);
#endif

/**
 * Close an opened input AVFormatContext. Free it and all its contents
 * and set *s to NULL.
 */
void avformat_close_input(AVFormatContext **s);
/**
 * @}
 */

#define AVSEEK_FLAG_BACKWARD 1 ///< seek backward
#define AVSEEK_FLAG_BYTE     2 ///< seeking based on position in bytes
#define AVSEEK_FLAG_ANY      4 ///< seek to any frame, even non-keyframes
#define AVSEEK_FLAG_FRAME    8 ///< seeking based on frame number

/**
 * @addtogroup lavf_encoding
 * @{
 */
/**
 * Allocate the stream private data and write the stream header to
 * an output media file.
 *
 * @param s Media file handle, must be allocated with avformat_alloc_context().
 *          Its oformat field must be set to the desired output format;
 *          Its pb field must be set to an already openened AVIOContext.
 * @param options  An AVDictionary filled with AVFormatContext and muxer-private options.
 *                 On return this parameter will be destroyed and replaced with a dict containing
 *                 options that were not found. May be NULL.
 *
 * @return 0 on success, negative AVERROR on failure.
 *
 * @see av_opt_find, av_dict_set, avio_open, av_oformat_next.
 */
int avformat_write_header(AVFormatContext *s, AVDictionary **options);

/**
 * Write a packet to an output media file.
 *
 * The packet shall contain one audio or video frame.
 * The packet must be correctly interleaved according to the container
 * specification, if not then av_interleaved_write_frame must be used.
 *
 * @param s media file handle
 * @param pkt The packet, which contains the stream_index, buf/buf_size,
 *            dts/pts, ...
 *            This can be NULL (at any time, not just at the end), in
 *            order to immediately flush data buffered within the muxer,
 *            for muxers that buffer up data internally before writing it
 *            to the output.
 * @return < 0 on error, = 0 if OK, 1 if flushed and there is no more data to flush
 */
int av_write_frame(AVFormatContext *s, AVPacket *pkt);

/**
 * Write a packet to an output media file ensuring correct interleaving.
 *
 * The packet must contain one audio or video frame.
 * If the packets are already correctly interleaved, the application should
 * call av_write_frame() instead as it is slightly faster. It is also important
 * to keep in mind that completely non-interleaved input will need huge amounts
 * of memory to interleave with this, so it is preferable to interleave at the
 * demuxer level.
 *
 * @param s media file handle
 * @param pkt The packet containing the data to be written. Libavformat takes
 * ownership of the data and will free it when it sees fit using the packet's
 * @ref AVPacket.destruct "destruct" field. The caller must not access the data
 * after this function returns, as it may already be freed.
 * Packet's @ref AVPacket.stream_index "stream_index" field must be set to the
 * index of the corresponding stream in @ref AVFormatContext.streams
 * "s.streams".
 * It is very strongly recommended that timing information (@ref AVPacket.pts
 * "pts", @ref AVPacket.dts "dts" @ref AVPacket.duration "duration") is set to
 * correct values.
 *
 * @return 0 on success, a negative AVERROR on error.
 */
int av_interleaved_write_frame(AVFormatContext *s, AVPacket *pkt);

/**
 * Interleave a packet per dts in an output media file.
 *
 * Packets with pkt->destruct == av_destruct_packet will be freed inside this
 * function, so they cannot be used after it. Note that calling av_free_packet()
 * on them is still safe.
 *
 * @param s media file handle
 * @param out the interleaved packet will be output here
 * @param pkt the input packet
 * @param flush 1 if no further packets are available as input and all
 *              remaining packets should be output
 * @return 1 if a packet was output, 0 if no packet could be output,
 *         < 0 if an error occurred
 */
int av_interleave_packet_per_dts(AVFormatContext *s, AVPacket *out,
                                 AVPacket *pkt, int flush);

/**
 * Write the stream trailer to an output media file and free the
 * file private data.
 *
 * May only be called after a successful call to av_write_header.
 *
 * @param s media file handle
 * @return 0 if OK, AVERROR_xxx on error
 */
int av_write_trailer(AVFormatContext *s);

/**
 * Return the output format in the list of registered output formats
 * which best matches the provided parameters, or return NULL if
 * there is no match.
 *
 * @param short_name if non-NULL checks if short_name matches with the
 * names of the registered formats
 * @param filename if non-NULL checks if filename terminates with the
 * extensions of the registered formats
 * @param mime_type if non-NULL checks if mime_type matches with the
 * MIME type of the registered formats
 */
AVOutputFormat *av_guess_format(const char *short_name,
                                const char *filename,
                                const char *mime_type);

/**
 * Guess the codec ID based upon muxer and filename.
 */
enum CodecID av_guess_codec(AVOutputFormat *fmt, const char *short_name,
                            const char *filename, const char *mime_type,
                            enum AVMediaType type);

/**
 * Get timing information for the data currently output.
 * The exact meaning of "currently output" depends on the format.
 * It is mostly relevant for devices that have an internal buffer and/or
 * work in real time.
 * @param s          media file handle
 * @param stream     stream in the media file
 * @param dts[out]   DTS of the last packet output for the stream, in stream
 *                   time_base units
 * @param wall[out]  absolute time when that packet whas output,
 *                   in microsecond
 * @return  0 if OK, AVERROR(ENOSYS) if the format does not support it
 * Note: some formats or devices may not allow to measure dts and wall
 * atomically.
 */
int av_get_output_timestamp(struct AVFormatContext *s, int stream,
                            int64_t *dts, int64_t *wall);


/**
 * @}
 */


/**
 * @defgroup lavf_misc Utility functions
 * @ingroup libavf
 * @{
 *
 * Miscelaneous utility functions related to both muxing and demuxing
 * (or neither).
 */

/**
 * Send a nice hexadecimal dump of a buffer to the specified file stream.
 *
 * @param f The file stream pointer where the dump should be sent to.
 * @param buf buffer
 * @param size buffer size
 *
 * @see av_hex_dump_log, av_pkt_dump2, av_pkt_dump_log2
 */
void av_hex_dump(FILE *f, uint8_t *buf, int size);

/**
 * Send a nice hexadecimal dump of a buffer to the log.
 *
 * @param avcl A pointer to an arbitrary struct of which the first field is a
 * pointer to an AVClass struct.
 * @param level The importance level of the message, lower values signifying
 * higher importance.
 * @param buf buffer
 * @param size buffer size
 *
 * @see av_hex_dump, av_pkt_dump2, av_pkt_dump_log2
 */
void av_hex_dump_log(void *avcl, int level, uint8_t *buf, int size);

/**
 * Send a nice dump of a packet to the specified file stream.
 *
 * @param f The file stream pointer where the dump should be sent to.
 * @param pkt packet to dump
 * @param dump_payload True if the payload must be displayed, too.
 * @param st AVStream that the packet belongs to
 */
void av_pkt_dump2(FILE *f, AVPacket *pkt, int dump_payload, AVStream *st);


/**
 * Send a nice dump of a packet to the log.
 *
 * @param avcl A pointer to an arbitrary struct of which the first field is a
 * pointer to an AVClass struct.
 * @param level The importance level of the message, lower values signifying
 * higher importance.
 * @param pkt packet to dump
 * @param dump_payload True if the payload must be displayed, too.
 * @param st AVStream that the packet belongs to
 */
void av_pkt_dump_log2(void *avcl, int level, AVPacket *pkt, int dump_payload,
                      AVStream *st);

/**
 * Get the CodecID for the given codec tag tag.
 * If no codec id is found returns CODEC_ID_NONE.
 *
 * @param tags list of supported codec_id-codec_tag pairs, as stored
 * in AVInputFormat.codec_tag and AVOutputFormat.codec_tag
 */
enum CodecID av_codec_get_id(const struct AVCodecTag * const *tags, unsigned int tag);

/**
 * Get the codec tag for the given codec id id.
 * If no codec tag is found returns 0.
 *
 * @param tags list of supported codec_id-codec_tag pairs, as stored
 * in AVInputFormat.codec_tag and AVOutputFormat.codec_tag
 */
unsigned int av_codec_get_tag(const struct AVCodecTag * const *tags, enum CodecID id);

int av_find_default_stream_index(AVFormatContext *s);

/**
 * Get the index for a specific timestamp.
 * @param flags if AVSEEK_FLAG_BACKWARD then the returned index will correspond
 *                 to the timestamp which is <= the requested one, if backward
 *                 is 0, then it will be >=
 *              if AVSEEK_FLAG_ANY seek to any frame, only keyframes otherwise
 * @return < 0 if no such timestamp could be found
 */
int av_index_search_timestamp(AVStream *st, int64_t timestamp, int flags);

/**
 * Add an index entry into a sorted list. Update the entry if the list
 * already contains it.
 *
 * @param timestamp timestamp in the time base of the given stream
 */
int av_add_index_entry(AVStream *st, int64_t pos, int64_t timestamp,
                       int size, int distance, int flags);


/**
 * Split a URL string into components.
 *
 * The pointers to buffers for storing individual components may be null,
 * in order to ignore that component. Buffers for components not found are
 * set to empty strings. If the port is not found, it is set to a negative
 * value.
 *
 * @param proto the buffer for the protocol
 * @param proto_size the size of the proto buffer
 * @param authorization the buffer for the authorization
 * @param authorization_size the size of the authorization buffer
 * @param hostname the buffer for the host name
 * @param hostname_size the size of the hostname buffer
 * @param port_ptr a pointer to store the port number in
 * @param path the buffer for the path
 * @param path_size the size of the path buffer
 * @param url the URL to split
 */
void av_url_split(char *proto,         int proto_size,
                  char *authorization, int authorization_size,
                  char *hostname,      int hostname_size,
                  int *port_ptr,
                  char *path,          int path_size,
                  const char *url);

<<<<<<< HEAD
#if FF_API_DUMP_FORMAT
/**
 * @deprecated Deprecated in favor of av_dump_format().
 */
attribute_deprecated void dump_format(AVFormatContext *ic,
                                      int index,
                                      const char *url,
                                      int is_output);
#endif
=======
>>>>>>> e771e6dd

void av_dump_format(AVFormatContext *ic,
                    int index,
                    const char *url,
                    int is_output);

/**
 * Get the current time in microseconds.
 */
int64_t av_gettime(void);

/**
 * Return in 'buf' the path with '%d' replaced by a number.
 *
 * Also handles the '%0nd' format where 'n' is the total number
 * of digits and '%%'.
 *
 * @param buf destination buffer
 * @param buf_size destination buffer size
 * @param path numbered sequence string
 * @param number frame number
 * @return 0 if OK, -1 on format error
 */
int av_get_frame_filename(char *buf, int buf_size,
                          const char *path, int number);

/**
 * Check whether filename actually is a numbered sequence generator.
 *
 * @param filename possible numbered sequence string
 * @return 1 if a valid numbered sequence string, 0 otherwise
 */
int av_filename_number_test(const char *filename);

/**
 * Generate an SDP for an RTP session.
 *
 * @param ac array of AVFormatContexts describing the RTP streams. If the
 *           array is composed by only one context, such context can contain
 *           multiple AVStreams (one AVStream per RTP stream). Otherwise,
 *           all the contexts in the array (an AVCodecContext per RTP stream)
 *           must contain only one AVStream.
 * @param n_files number of AVCodecContexts contained in ac
 * @param buf buffer where the SDP will be stored (must be allocated by
 *            the caller)
 * @param size the size of the buffer
 * @return 0 if OK, AVERROR_xxx on error
 */
int av_sdp_create(AVFormatContext *ac[], int n_files, char *buf, int size);

/**
 * Return a positive value if the given filename has one of the given
 * extensions, 0 otherwise.
 *
 * @param extensions a comma-separated list of filename extensions
 */
int av_match_ext(const char *filename, const char *extensions);

/**
 * Test if the given container can store a codec.
 *
 * @param std_compliance standards compliance level, one of FF_COMPLIANCE_*
 *
 * @return 1 if codec with ID codec_id can be stored in ofmt, 0 if it cannot.
 *         A negative number if this information is not available.
 */
int avformat_query_codec(AVOutputFormat *ofmt, enum CodecID codec_id, int std_compliance);

/**
 * @}
 */

#endif /* AVFORMAT_AVFORMAT_H */<|MERGE_RESOLUTION|>--- conflicted
+++ resolved
@@ -335,15 +335,6 @@
      * AVFMT_NODIMENSIONS, AVFMT_NOSTREAMS, AVFMT_ALLOW_FLUSH
      */
     int flags;
-<<<<<<< HEAD
-
-    void *dummy;
-
-=======
-    /**
-     * Currently only used to set pixel format if not YUV420P.
-     */
->>>>>>> e771e6dd
     int (*interleave_packet)(struct AVFormatContext *, AVPacket *out,
                              AVPacket *in, int flush);
 
@@ -644,16 +635,6 @@
         int64_t codec_info_duration;
         int nb_decoded_frames;
     } *info;
-<<<<<<< HEAD
-
-    /**
-     * flag to indicate that probing is requested
-     * NOT PART OF PUBLIC API
-     */
-    int request_probe;
-#if !FF_API_REORDER_PRIVATE
-=======
->>>>>>> e771e6dd
     const uint8_t *cur_ptr;
     int cur_len;
     AVPacket cur_pkt;
@@ -695,6 +676,12 @@
     unsigned int index_entries_allocated_size;
 
     int pts_wrap_bits; /**< number of bits in pts (used for wrapping control) */
+
+    /**
+     * flag to indicate that probing is requested
+     * NOT PART OF PUBLIC API
+     */
+    int request_probe;
 } AVStream;
 
 #define AV_PROGRAM_RUNNING 1
@@ -1107,17 +1094,11 @@
  */
 
 
-<<<<<<< HEAD
-#if FF_API_GUESS_IMG2_CODEC
-attribute_deprecated enum CodecID av_guess_image2_codec(const char *filename);
-#endif
-
 #if FF_API_PKT_DUMP
 attribute_deprecated void av_pkt_dump(FILE *f, AVPacket *pkt, int dump_payload);
 attribute_deprecated void av_pkt_dump_log(void *avcl, int level, AVPacket *pkt,
                                           int dump_payload);
 #endif
-
 
 #if FF_API_ALLOC_OUTPUT_CONTEXT
 /**
@@ -1148,8 +1129,6 @@
 int avformat_alloc_output_context2(AVFormatContext **ctx, AVOutputFormat *oformat,
                                    const char *format_name, const char *filename);
 
-=======
->>>>>>> e771e6dd
 /**
  * @addtogroup lavf_decoding
  * @{
@@ -1230,8 +1209,8 @@
  */
 int avformat_open_input(AVFormatContext **ps, const char *filename, AVInputFormat *fmt, AVDictionary **options);
 
-<<<<<<< HEAD
-int av_demuxer_open(AVFormatContext *ic, AVFormatParameters *ap);
+attribute_deprecated
+int av_demuxer_open(AVFormatContext *ic);
 
 #if FF_API_FORMAT_PARAMETERS
 /**
@@ -1253,8 +1232,6 @@
 int av_find_stream_info(AVFormatContext *ic);
 #endif
 
-=======
->>>>>>> e771e6dd
 /**
  * Read packets of a media file to get stream information. This
  * is useful for file formats with no headers such as MPEG. This
@@ -1434,6 +1411,30 @@
  * @}
  */
 
+#if FF_API_NEW_STREAM
+/**
+ * Add a new stream to a media file.
+ *
+ * Can only be called in the read_header() function. If the flag
+ * AVFMTCTX_NOHEADER is in the format context, then new streams
+ * can be added in read_packet too.
+ *
+ * @param s media file handle
+ * @param id file-format-dependent stream ID
+ */
+attribute_deprecated
+AVStream *av_new_stream(AVFormatContext *s, int id);
+#endif
+
+#if FF_API_SET_PTS_INFO
+/**
+ * @deprecated this function is not supposed to be called outside of lavf
+ */
+attribute_deprecated
+void av_set_pts_info(AVStream *s, int pts_wrap_bits,
+                     unsigned int pts_num, unsigned int pts_den);
+#endif
+
 #define AVSEEK_FLAG_BACKWARD 1 ///< seek backward
 #define AVSEEK_FLAG_BYTE     2 ///< seeking based on position in bytes
 #define AVSEEK_FLAG_ANY      4 ///< seek to any frame, even non-keyframes
@@ -1705,18 +1706,6 @@
                   char *path,          int path_size,
                   const char *url);
 
-<<<<<<< HEAD
-#if FF_API_DUMP_FORMAT
-/**
- * @deprecated Deprecated in favor of av_dump_format().
- */
-attribute_deprecated void dump_format(AVFormatContext *ic,
-                                      int index,
-                                      const char *url,
-                                      int is_output);
-#endif
-=======
->>>>>>> e771e6dd
 
 void av_dump_format(AVFormatContext *ic,
                     int index,
