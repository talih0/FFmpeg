/*
 * RTP network protocol
 * Copyright (c) 2002 Fabrice Bellard
 *
 * This file is part of FFmpeg.
 *
 * FFmpeg is free software; you can redistribute it and/or
 * modify it under the terms of the GNU Lesser General Public
 * License as published by the Free Software Foundation; either
 * version 2.1 of the License, or (at your option) any later version.
 *
 * FFmpeg is distributed in the hope that it will be useful,
 * but WITHOUT ANY WARRANTY; without even the implied warranty of
 * MERCHANTABILITY or FITNESS FOR A PARTICULAR PURPOSE.  See the GNU
 * Lesser General Public License for more details.
 *
 * You should have received a copy of the GNU Lesser General Public
 * License along with FFmpeg; if not, write to the Free Software
 * Foundation, Inc., 51 Franklin Street, Fifth Floor, Boston, MA 02110-1301 USA
 */

/**
 * @file
 * RTP protocol
 */

#include "libavutil/parseutils.h"
#include "libavutil/avstring.h"
#include "avformat.h"
#include "avio_internal.h"
#include "rtpdec.h"
#include "url.h"

#include <stdarg.h>
#include "internal.h"
#include "network.h"
#include "os_support.h"
#include <fcntl.h>
#if HAVE_POLL_H
#include <sys/poll.h>
#endif

typedef struct RTPContext {
    URLContext *rtp_hd, *rtcp_hd;
    int rtp_fd, rtcp_fd, ssm;
    struct sockaddr_storage ssm_addr;
} RTPContext;

/**
 * If no filename is given to av_open_input_file because you want to
 * get the local port first, then you must call this function to set
 * the remote server address.
 *
 * @param h media file context
 * @param uri of the remote server
 * @return zero if no error.
 */

int ff_rtp_set_remote_url(URLContext *h, const char *uri)
{
    RTPContext *s = h->priv_data;
    char hostname[256];
    int port;

    char buf[1024];
    char path[1024];

    av_url_split(NULL, 0, NULL, 0, hostname, sizeof(hostname), &port,
                 path, sizeof(path), uri);

    ff_url_join(buf, sizeof(buf), "udp", NULL, hostname, port, "%s", path);
    ff_udp_set_remote_url(s->rtp_hd, buf);

    ff_url_join(buf, sizeof(buf), "udp", NULL, hostname, port + 1, "%s", path);
    ff_udp_set_remote_url(s->rtcp_hd, buf);
    return 0;
}

static struct addrinfo* rtp_resolve_host(const char *hostname, int port,
                                         int type, int family, int flags)
{
    struct addrinfo hints = { 0 }, *res = 0;
    int error;
<<<<<<< HEAD
    char sport[16];
    const char *node = 0, *service = "0";

    if (port > 0) {
        snprintf(sport, sizeof(sport), "%d", port);
        service = sport;
    }
    if ((hostname) && (hostname[0] != '\0') && (hostname[0] != '?')) {
        node = hostname;
    }
    hints.ai_socktype = type;
    hints.ai_family   = family;
    hints.ai_flags = flags;
    if ((error = getaddrinfo(node, service, &hints, &res))) {
=======
    char service[16];

    snprintf(service, sizeof(service), "%d", port);
    hints.ai_socktype = type;
    hints.ai_family   = family;
    hints.ai_flags    = flags;
    if ((error = getaddrinfo(hostname, service, &hints, &res))) {
>>>>>>> 36fb0d02
        res = NULL;
        av_log(NULL, AV_LOG_ERROR, "rtp_resolve_host: %s\n", gai_strerror(error));
    }

    return res;
}
<<<<<<< HEAD
=======

static int compare_addr(const struct sockaddr_storage *a,
                        const struct sockaddr_storage *b)
{
    if (a->ss_family != b->ss_family)
        return 1;
    if (a->ss_family == AF_INET) {
        return (((const struct sockaddr_in *)a)->sin_addr.s_addr !=
                ((const struct sockaddr_in *)b)->sin_addr.s_addr);
    }

#if defined(IPPROTO_IPV6)
    if (a->ss_family == AF_INET6) {
        const uint8_t *s6_addr_a = ((const struct sockaddr_in6 *)a)->sin6_addr.s6_addr;
        const uint8_t *s6_addr_b = ((const struct sockaddr_in6 *)b)->sin6_addr.s6_addr;
        return memcmp(s6_addr_a, s6_addr_b, 16);
    }
#endif
    return 1;
}
>>>>>>> 36fb0d02

/**
 * add option to url of the form:
 * "http://host:port/path?option1=val1&option2=val2...
 */

static av_printf_format(3, 4) void url_add_option(char *buf, int buf_size, const char *fmt, ...)
{
    char buf1[1024];
    va_list ap;

    va_start(ap, fmt);
    if (strchr(buf, '?'))
        av_strlcat(buf, "&", buf_size);
    else
        av_strlcat(buf, "?", buf_size);
    vsnprintf(buf1, sizeof(buf1), fmt, ap);
    av_strlcat(buf, buf1, buf_size);
    va_end(ap);
}

static void build_udp_url(char *buf, int buf_size,
                          const char *hostname, int port,
                          int ssm, const char* source_addr,
                          int local_port, int ttl,
                          int max_packet_size, int connect,
                          const char* sources)
{
    ff_url_join(buf, buf_size, "udp", NULL, hostname, port, NULL);
    if (local_port >= 0)
        url_add_option(buf, buf_size, "localport=%d", local_port);
    if (ttl >= 0)
        url_add_option(buf, buf_size, "ttl=%d", ttl);
    if (max_packet_size >=0)
        url_add_option(buf, buf_size, "pkt_size=%d", max_packet_size);
    if (ssm)
        url_add_option(buf, buf_size, "sources=%s", source_addr);
    if (connect)
        url_add_option(buf, buf_size, "connect=1");
<<<<<<< HEAD
    url_add_option(buf, buf_size, "fifo_size=0");
=======
    if (sources && sources[0])
        url_add_option(buf, buf_size, "sources=%s", sources);
>>>>>>> 36fb0d02
}

/**
 * url syntax: rtp://host:port[?option=val...]
 * option: 'ttl=n'            : set the ttl value (for multicast only)
 *         'rtcpport=n'       : set the remote rtcp port to n
 *         'localrtpport=n'   : set the local rtp port to n
 *         'localrtcpport=n'  : set the local rtcp port to n
 *         'pkt_size=n'       : set max packet size
 *         'connect=0/1'      : do a connect() on the UDP socket
 * deprecated option:
 *         'localport=n'      : set the local port to n
<<<<<<< HEAD
 *         'ssm=ip'           : use ip as source-specific multicast address
=======
 *         'sources=ip[,ip]'  : list allowed source IP addresses
>>>>>>> 36fb0d02
 *
 * if rtcpport isn't set the rtcp port will be the rtp port + 1
 * if local rtp port isn't set any available port will be used for the local
 * rtp and rtcp ports
 * if the local rtcp port is not set it will be the local rtp port + 1
 */

static int rtp_open(URLContext *h, const char *uri, int flags)
{
    RTPContext *s = h->priv_data;
    int rtp_port, rtcp_port,
        ttl, connect,
        local_rtp_port, local_rtcp_port, max_packet_size;
<<<<<<< HEAD
    char hostname[256],source_ip[50];
=======
    char hostname[256], sources[1024] = "";
>>>>>>> 36fb0d02
    char buf[1024];
    char path[1024];
    const char *p;
    struct addrinfo *sourceaddr;

    av_url_split(NULL, 0, NULL, 0, hostname, sizeof(hostname), &rtp_port,
                 path, sizeof(path), uri);
    /* extract parameters */
    ttl = -1;
    rtcp_port = rtp_port+1;
    local_rtp_port = -1;
    local_rtcp_port = -1;
    max_packet_size = -1;
    s->ssm = 0;
    connect = 0;

    p = strchr(uri, '?');
    if (p) {
        if (av_find_info_tag(buf, sizeof(buf), "ttl", p)) {
            ttl = strtol(buf, NULL, 10);
        }
        if (av_find_info_tag(buf, sizeof(buf), "rtcpport", p)) {
            rtcp_port = strtol(buf, NULL, 10);
        }
        if (av_find_info_tag(buf, sizeof(buf), "localport", p)) {
            local_rtp_port = strtol(buf, NULL, 10);
        }
        if (av_find_info_tag(buf, sizeof(buf), "localrtpport", p)) {
            local_rtp_port = strtol(buf, NULL, 10);
        }
        if (av_find_info_tag(buf, sizeof(buf), "localrtcpport", p)) {
            local_rtcp_port = strtol(buf, NULL, 10);
        }
        if (av_find_info_tag(buf, sizeof(buf), "pkt_size", p)) {
            max_packet_size = strtol(buf, NULL, 10);
        }
        if (av_find_info_tag(buf, sizeof(buf), "connect", p)) {
            connect = strtol(buf, NULL, 10);
        }
<<<<<<< HEAD
        if (av_find_info_tag(buf, sizeof(buf), "ssm", p)) {
            s->ssm = 1;
            snprintf(source_ip, sizeof(source_ip), "%s", buf);

            sourceaddr = rtp_resolve_host(source_ip, 0,
                                          SOCK_DGRAM, AF_UNSPEC,
                                          AI_NUMERICHOST);

            memcpy(&s->ssm_addr, sourceaddr->ai_addr, sourceaddr->ai_addrlen);
            freeaddrinfo(sourceaddr);
=======
        if (av_find_info_tag(buf, sizeof(buf), "sources", p)) {
            struct addrinfo *sourceaddr = NULL;
            av_strlcpy(sources, buf, sizeof(sources));

            /* Try resolving the IP if only one IP is specified - we don't
             * support manually checking more than one IP. */
            if (!strchr(sources, ','))
                sourceaddr = rtp_resolve_host(sources, 0,
                                              SOCK_DGRAM, AF_UNSPEC,
                                              AI_NUMERICHOST);
            if (sourceaddr) {
                s->ssm = 1;
                memcpy(&s->ssm_addr, sourceaddr->ai_addr, sourceaddr->ai_addrlen);
                freeaddrinfo(sourceaddr);
            }
>>>>>>> 36fb0d02
        }
    }

    build_udp_url(buf, sizeof(buf),
<<<<<<< HEAD
                  hostname, rtp_port, s->ssm, source_ip, local_rtp_port, ttl, max_packet_size,
                  connect);
=======
                  hostname, rtp_port, local_rtp_port, ttl, max_packet_size,
                  connect, sources);
>>>>>>> 36fb0d02
    if (ffurl_open(&s->rtp_hd, buf, flags, &h->interrupt_callback, NULL) < 0)
        goto fail;
    if (local_rtp_port>=0 && local_rtcp_port<0)
        local_rtcp_port = ff_udp_get_local_port(s->rtp_hd) + 1;

    build_udp_url(buf, sizeof(buf),
<<<<<<< HEAD
                  hostname, rtcp_port, s->ssm, source_ip, local_rtcp_port, ttl, max_packet_size,
                  connect);
=======
                  hostname, rtcp_port, local_rtcp_port, ttl, max_packet_size,
                  connect, sources);
>>>>>>> 36fb0d02
    if (ffurl_open(&s->rtcp_hd, buf, flags, &h->interrupt_callback, NULL) < 0)
        goto fail;

    /* just to ease handle access. XXX: need to suppress direct handle
       access */
    s->rtp_fd = ffurl_get_file_handle(s->rtp_hd);
    s->rtcp_fd = ffurl_get_file_handle(s->rtcp_hd);

    h->max_packet_size = s->rtp_hd->max_packet_size;
    h->is_streamed = 1;
    return 0;

 fail:
    if (s->rtp_hd)
        ffurl_close(s->rtp_hd);
    if (s->rtcp_hd)
        ffurl_close(s->rtcp_hd);
    return AVERROR(EIO);
}

static int rtp_read(URLContext *h, uint8_t *buf, int size)
{
    RTPContext *s = h->priv_data;
    struct sockaddr_storage from;
    socklen_t from_len;
    int len, n;
    struct pollfd p[2] = {{s->rtp_fd, POLLIN, 0}, {s->rtcp_fd, POLLIN, 0}};

    for(;;) {
        if (ff_check_interrupt(&h->interrupt_callback))
            return AVERROR_EXIT;
        /* build fdset to listen to RTP and RTCP packets */
        n = poll(p, 2, 100);
        if (n > 0) {
            /* first try RTCP */
            if (p[1].revents & POLLIN) {
                from_len = sizeof(from);
                len = recvfrom (s->rtcp_fd, buf, size, 0,
                                (struct sockaddr *)&from, &from_len);
                if (len < 0) {
                    if (ff_neterrno() == AVERROR(EAGAIN) ||
                        ff_neterrno() == AVERROR(EINTR))
                        continue;
                    return AVERROR(EIO);
                }
<<<<<<< HEAD
                if (s->ssm) {
                    if (from.ss_family == AF_INET && s->ssm_addr.ss_family == AF_INET) {
                        uint32_t intended_source = ((struct sockaddr_in *)&s->ssm_addr)->sin_addr.s_addr;
                        uint32_t actual_source = ((struct sockaddr_in *)&from)->sin_addr.s_addr;
                        if (intended_source != actual_source) {
                            // discard the packet without any processing
                            continue;
                        }
                    }

#if defined(IPPROTO_IPV6)
                    if (from.ss_family == AF_INET6 && s->ssm_addr.ss_family == AF_INET6) {
                        unsigned char* intended_source = ((struct sockaddr_in6 *)&s->ssm_addr)->sin6_addr.s6_addr;
                        unsigned char* actual_source = ((struct sockaddr_in6 *)&from)->sin6_addr.s6_addr;
                        if (memcmp(intended_source, actual_source, 16) != 0) {
                            // discard the packet without any processing
                            continue;
                        }
                    }
#endif
                }
=======
                if (s->ssm && compare_addr(&from, &s->ssm_addr))
                    continue;
>>>>>>> 36fb0d02
                break;
            }
            /* then RTP */
            if (p[0].revents & POLLIN) {
                from_len = sizeof(from);
                len = recvfrom (s->rtp_fd, buf, size, 0,
                                (struct sockaddr *)&from, &from_len);
                if (len < 0) {
                    if (ff_neterrno() == AVERROR(EAGAIN) ||
                        ff_neterrno() == AVERROR(EINTR))
                        continue;
                    return AVERROR(EIO);
                }
<<<<<<< HEAD
                if (s->ssm) {
                    if (from.ss_family == AF_INET && s->ssm_addr.ss_family == AF_INET) {
                        uint32_t intended_source = ((struct sockaddr_in *)&s->ssm_addr)->sin_addr.s_addr;
                        uint32_t actual_source = ((struct sockaddr_in *)&from)->sin_addr.s_addr;
                        if (intended_source != actual_source) {
                            // discard the packet without any processing
                            continue;
                        }
                    }

#if defined(IPPROTO_IPV6)
                    if (from.ss_family == AF_INET6 && s->ssm_addr.ss_family == AF_INET6) {
                        unsigned char* intended_source = ((struct sockaddr_in6 *)&s->ssm_addr)->sin6_addr.s6_addr;
                        unsigned char* actual_source = ((struct sockaddr_in6 *)&from)->sin6_addr.s6_addr;
                        if (memcmp(intended_source, actual_source, 16) != 0) {
                            // discard the packet without any processing
                            continue;
                        }
                    }
#endif
                }
=======
                if (s->ssm && compare_addr(&from, &s->ssm_addr))
                    continue;
>>>>>>> 36fb0d02
                break;
            }
        } else if (n < 0) {
            if (ff_neterrno() == AVERROR(EINTR))
                continue;
            return AVERROR(EIO);
        }
    }
    return len;
}

static int rtp_write(URLContext *h, const uint8_t *buf, int size)
{
    RTPContext *s = h->priv_data;
    int ret;
    URLContext *hd;

    if (RTP_PT_IS_RTCP(buf[1])) {
        /* RTCP payload type */
        hd = s->rtcp_hd;
    } else {
        /* RTP payload type */
        hd = s->rtp_hd;
    }

    ret = ffurl_write(hd, buf, size);
    return ret;
}

static int rtp_close(URLContext *h)
{
    RTPContext *s = h->priv_data;

    ffurl_close(s->rtp_hd);
    ffurl_close(s->rtcp_hd);
    return 0;
}

/**
 * Return the local rtp port used by the RTP connection
 * @param h media file context
 * @return the local port number
 */

int ff_rtp_get_local_rtp_port(URLContext *h)
{
    RTPContext *s = h->priv_data;
    return ff_udp_get_local_port(s->rtp_hd);
}

/**
 * Return the local rtcp port used by the RTP connection
 * @param h media file context
 * @return the local port number
 */

int ff_rtp_get_local_rtcp_port(URLContext *h)
{
    RTPContext *s = h->priv_data;
    return ff_udp_get_local_port(s->rtcp_hd);
}

static int rtp_get_file_handle(URLContext *h)
{
    RTPContext *s = h->priv_data;
    return s->rtp_fd;
}

static int rtp_get_multi_file_handle(URLContext *h, int **handles,
                                     int *numhandles)
{
    RTPContext *s = h->priv_data;
    int *hs       = *handles = av_malloc(sizeof(**handles) * 2);
    if (!hs)
        return AVERROR(ENOMEM);
    hs[0] = s->rtp_fd;
    hs[1] = s->rtcp_fd;
    *numhandles = 2;
    return 0;
}

URLProtocol ff_rtp_protocol = {
    .name                      = "rtp",
    .url_open                  = rtp_open,
    .url_read                  = rtp_read,
    .url_write                 = rtp_write,
    .url_close                 = rtp_close,
    .url_get_file_handle       = rtp_get_file_handle,
    .url_get_multi_file_handle = rtp_get_multi_file_handle,
    .priv_data_size            = sizeof(RTPContext),
    .flags                     = URL_PROTOCOL_FLAG_NETWORK,
};<|MERGE_RESOLUTION|>--- conflicted
+++ resolved
@@ -81,22 +81,6 @@
 {
     struct addrinfo hints = { 0 }, *res = 0;
     int error;
-<<<<<<< HEAD
-    char sport[16];
-    const char *node = 0, *service = "0";
-
-    if (port > 0) {
-        snprintf(sport, sizeof(sport), "%d", port);
-        service = sport;
-    }
-    if ((hostname) && (hostname[0] != '\0') && (hostname[0] != '?')) {
-        node = hostname;
-    }
-    hints.ai_socktype = type;
-    hints.ai_family   = family;
-    hints.ai_flags = flags;
-    if ((error = getaddrinfo(node, service, &hints, &res))) {
-=======
     char service[16];
 
     snprintf(service, sizeof(service), "%d", port);
@@ -104,15 +88,12 @@
     hints.ai_family   = family;
     hints.ai_flags    = flags;
     if ((error = getaddrinfo(hostname, service, &hints, &res))) {
->>>>>>> 36fb0d02
         res = NULL;
         av_log(NULL, AV_LOG_ERROR, "rtp_resolve_host: %s\n", gai_strerror(error));
     }
 
     return res;
 }
-<<<<<<< HEAD
-=======
 
 static int compare_addr(const struct sockaddr_storage *a,
                         const struct sockaddr_storage *b)
@@ -133,7 +114,6 @@
 #endif
     return 1;
 }
->>>>>>> 36fb0d02
 
 /**
  * add option to url of the form:
@@ -157,7 +137,6 @@
 
 static void build_udp_url(char *buf, int buf_size,
                           const char *hostname, int port,
-                          int ssm, const char* source_addr,
                           int local_port, int ttl,
                           int max_packet_size, int connect,
                           const char* sources)
@@ -169,16 +148,11 @@
         url_add_option(buf, buf_size, "ttl=%d", ttl);
     if (max_packet_size >=0)
         url_add_option(buf, buf_size, "pkt_size=%d", max_packet_size);
-    if (ssm)
-        url_add_option(buf, buf_size, "sources=%s", source_addr);
     if (connect)
         url_add_option(buf, buf_size, "connect=1");
-<<<<<<< HEAD
     url_add_option(buf, buf_size, "fifo_size=0");
-=======
     if (sources && sources[0])
         url_add_option(buf, buf_size, "sources=%s", sources);
->>>>>>> 36fb0d02
 }
 
 /**
@@ -191,11 +165,7 @@
  *         'connect=0/1'      : do a connect() on the UDP socket
  * deprecated option:
  *         'localport=n'      : set the local port to n
-<<<<<<< HEAD
- *         'ssm=ip'           : use ip as source-specific multicast address
-=======
  *         'sources=ip[,ip]'  : list allowed source IP addresses
->>>>>>> 36fb0d02
  *
  * if rtcpport isn't set the rtcp port will be the rtp port + 1
  * if local rtp port isn't set any available port will be used for the local
@@ -209,15 +179,10 @@
     int rtp_port, rtcp_port,
         ttl, connect,
         local_rtp_port, local_rtcp_port, max_packet_size;
-<<<<<<< HEAD
-    char hostname[256],source_ip[50];
-=======
     char hostname[256], sources[1024] = "";
->>>>>>> 36fb0d02
     char buf[1024];
     char path[1024];
     const char *p;
-    struct addrinfo *sourceaddr;
 
     av_url_split(NULL, 0, NULL, 0, hostname, sizeof(hostname), &rtp_port,
                  path, sizeof(path), uri);
@@ -227,7 +192,6 @@
     local_rtp_port = -1;
     local_rtcp_port = -1;
     max_packet_size = -1;
-    s->ssm = 0;
     connect = 0;
 
     p = strchr(uri, '?');
@@ -253,18 +217,6 @@
         if (av_find_info_tag(buf, sizeof(buf), "connect", p)) {
             connect = strtol(buf, NULL, 10);
         }
-<<<<<<< HEAD
-        if (av_find_info_tag(buf, sizeof(buf), "ssm", p)) {
-            s->ssm = 1;
-            snprintf(source_ip, sizeof(source_ip), "%s", buf);
-
-            sourceaddr = rtp_resolve_host(source_ip, 0,
-                                          SOCK_DGRAM, AF_UNSPEC,
-                                          AI_NUMERICHOST);
-
-            memcpy(&s->ssm_addr, sourceaddr->ai_addr, sourceaddr->ai_addrlen);
-            freeaddrinfo(sourceaddr);
-=======
         if (av_find_info_tag(buf, sizeof(buf), "sources", p)) {
             struct addrinfo *sourceaddr = NULL;
             av_strlcpy(sources, buf, sizeof(sources));
@@ -280,31 +232,20 @@
                 memcpy(&s->ssm_addr, sourceaddr->ai_addr, sourceaddr->ai_addrlen);
                 freeaddrinfo(sourceaddr);
             }
->>>>>>> 36fb0d02
         }
     }
 
     build_udp_url(buf, sizeof(buf),
-<<<<<<< HEAD
-                  hostname, rtp_port, s->ssm, source_ip, local_rtp_port, ttl, max_packet_size,
-                  connect);
-=======
                   hostname, rtp_port, local_rtp_port, ttl, max_packet_size,
                   connect, sources);
->>>>>>> 36fb0d02
     if (ffurl_open(&s->rtp_hd, buf, flags, &h->interrupt_callback, NULL) < 0)
         goto fail;
     if (local_rtp_port>=0 && local_rtcp_port<0)
         local_rtcp_port = ff_udp_get_local_port(s->rtp_hd) + 1;
 
     build_udp_url(buf, sizeof(buf),
-<<<<<<< HEAD
-                  hostname, rtcp_port, s->ssm, source_ip, local_rtcp_port, ttl, max_packet_size,
-                  connect);
-=======
                   hostname, rtcp_port, local_rtcp_port, ttl, max_packet_size,
                   connect, sources);
->>>>>>> 36fb0d02
     if (ffurl_open(&s->rtcp_hd, buf, flags, &h->interrupt_callback, NULL) < 0)
         goto fail;
 
@@ -350,32 +291,8 @@
                         continue;
                     return AVERROR(EIO);
                 }
-<<<<<<< HEAD
-                if (s->ssm) {
-                    if (from.ss_family == AF_INET && s->ssm_addr.ss_family == AF_INET) {
-                        uint32_t intended_source = ((struct sockaddr_in *)&s->ssm_addr)->sin_addr.s_addr;
-                        uint32_t actual_source = ((struct sockaddr_in *)&from)->sin_addr.s_addr;
-                        if (intended_source != actual_source) {
-                            // discard the packet without any processing
-                            continue;
-                        }
-                    }
-
-#if defined(IPPROTO_IPV6)
-                    if (from.ss_family == AF_INET6 && s->ssm_addr.ss_family == AF_INET6) {
-                        unsigned char* intended_source = ((struct sockaddr_in6 *)&s->ssm_addr)->sin6_addr.s6_addr;
-                        unsigned char* actual_source = ((struct sockaddr_in6 *)&from)->sin6_addr.s6_addr;
-                        if (memcmp(intended_source, actual_source, 16) != 0) {
-                            // discard the packet without any processing
-                            continue;
-                        }
-                    }
-#endif
-                }
-=======
                 if (s->ssm && compare_addr(&from, &s->ssm_addr))
                     continue;
->>>>>>> 36fb0d02
                 break;
             }
             /* then RTP */
@@ -389,32 +306,8 @@
                         continue;
                     return AVERROR(EIO);
                 }
-<<<<<<< HEAD
-                if (s->ssm) {
-                    if (from.ss_family == AF_INET && s->ssm_addr.ss_family == AF_INET) {
-                        uint32_t intended_source = ((struct sockaddr_in *)&s->ssm_addr)->sin_addr.s_addr;
-                        uint32_t actual_source = ((struct sockaddr_in *)&from)->sin_addr.s_addr;
-                        if (intended_source != actual_source) {
-                            // discard the packet without any processing
-                            continue;
-                        }
-                    }
-
-#if defined(IPPROTO_IPV6)
-                    if (from.ss_family == AF_INET6 && s->ssm_addr.ss_family == AF_INET6) {
-                        unsigned char* intended_source = ((struct sockaddr_in6 *)&s->ssm_addr)->sin6_addr.s6_addr;
-                        unsigned char* actual_source = ((struct sockaddr_in6 *)&from)->sin6_addr.s6_addr;
-                        if (memcmp(intended_source, actual_source, 16) != 0) {
-                            // discard the packet without any processing
-                            continue;
-                        }
-                    }
-#endif
-                }
-=======
                 if (s->ssm && compare_addr(&from, &s->ssm_addr))
                     continue;
->>>>>>> 36fb0d02
                 break;
             }
         } else if (n < 0) {
