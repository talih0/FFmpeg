--- conflicted
+++ resolved
@@ -498,25 +498,6 @@
             p += strspn(p, SPACE_CHARS);
             if (av_strstart(p, "inline:", &p))
                 get_word(rtsp_st->crypto_params, sizeof(rtsp_st->crypto_params), &p);
-<<<<<<< HEAD
-        } else if (av_strstart(p, "source-filter", &p) && s->nb_streams > 0) {
-            get_word(buf1, sizeof(buf1), &p); // ignore tag
-
-            get_word(buf1, sizeof(buf1), &p);
-            if (strcmp(buf1, "IN") != 0)
-                    return;
-            get_word(buf1, sizeof(buf1), &p);
-            if (strcmp(buf1, "IP4") && strcmp(buf1, "IP6"))
-                    return;
-            get_word(buf1, sizeof(buf1), &p); //ignore repeated multicast address
-            get_word(buf1, sizeof(buf1), &p);
-            if (get_sockaddr(buf1, &sdp_ip))
-                    return;
-
-            rtsp_st = rt->rtsp_streams[rt->nb_rtsp_streams - 1];
-            rtsp_st->ssm = 1;
-            rtsp_st->source_ip = sdp_ip;
-=======
         } else if (av_strstart(p, "source-filter:", &p) && s->nb_streams > 0) {
             get_word(buf1, sizeof(buf1), &p);
             if (strcmp(buf1, "incl"))
@@ -533,7 +514,6 @@
 
             rtsp_st = rt->rtsp_streams[rt->nb_rtsp_streams - 1];
             get_word(rtsp_st->source_addr, sizeof(rtsp_st->source_addr), &p);
->>>>>>> 36fb0d02
         } else {
             if (rt->server_type == RTSP_SERVER_WMS)
                 ff_wms_parse_sdp_a_line(s, p);
@@ -2120,16 +2100,8 @@
                         "?localport=%d&ttl=%d&connect=%d", rtsp_st->sdp_port,
                         rtsp_st->sdp_ttl,
                         rt->rtsp_flags & RTSP_FLAG_FILTER_SRC ? 1 : 0);
-<<<<<<< HEAD
-            if (rtsp_st->ssm) {
-                getnameinfo((struct sockaddr*) &rtsp_st->source_ip, sizeof(rtsp_st->source_ip),
-                            namebuf, sizeof(namebuf), NULL, 0, NI_NUMERICHOST);
-                av_strlcatf(url, sizeof(url), "&ssm=%s", namebuf);
-            }
-=======
             if (rtsp_st->source_addr[0])
                 av_strlcatf(url, sizeof(url), "&sources=%s", rtsp_st->source_addr);
->>>>>>> 36fb0d02
             if (ffurl_open(&rtsp_st->rtp_handle, url, AVIO_FLAG_READ_WRITE,
                            &s->interrupt_callback, NULL) < 0) {
                 err = AVERROR_INVALIDDATA;
