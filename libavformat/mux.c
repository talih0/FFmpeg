--- conflicted
+++ resolved
@@ -239,11 +239,8 @@
     AVDictionary *tmp = NULL;
     AVCodecContext *codec = NULL;
     AVOutputFormat *of = s->oformat;
-<<<<<<< HEAD
+    const AVCodecDescriptor *desc;
     AVDictionaryEntry *e;
-=======
-    const AVCodecDescriptor *desc;
->>>>>>> 8de1ee9f
 
     if (options)
         av_dict_copy(&tmp, *options, 0);
@@ -483,7 +480,6 @@
     return 0;
 }
 
-<<<<<<< HEAD
 #define AV_PKT_FLAG_UNCODED_FRAME 0x2000
 
 /* Note: using sizeof(AVFrame) from outside lavu is unsafe in general, but
@@ -493,9 +489,7 @@
 #define UNCODED_FRAME_PACKET_SIZE (INT_MIN / 3 * 2 + (int)sizeof(AVFrame))
 
 
-=======
 #if FF_API_COMPUTE_PKT_FIELDS2
->>>>>>> 8de1ee9f
 //FIXME merge with compute_pkt_fields
 static int compute_pkt_fields2(AVFormatContext *s, AVStream *st, AVPacket *pkt)
 {
@@ -503,11 +497,6 @@
     int num, den, i;
     int frame_size;
 
-<<<<<<< HEAD
-    if (s->debug & FF_FDEBUG_TS)
-        av_log(s, AV_LOG_TRACE, "compute_pkt_fields2: pts:%s dts:%s cur_dts:%s b:%d size:%d st:%d\n",
-            av_ts2str(pkt->pts), av_ts2str(pkt->dts), av_ts2str(st->cur_dts), delay, pkt->size, pkt->stream_index);
-=======
     if (!s->internal->missing_ts_warning &&
         !(s->oformat->flags & AVFMT_NOTIMESTAMPS) &&
         (pkt->pts == AV_NOPTS_VALUE || pkt->dts == AV_NOPTS_VALUE)) {
@@ -518,9 +507,9 @@
         s->internal->missing_ts_warning = 1;
     }
 
-    av_log(s, AV_LOG_TRACE, "compute_pkt_fields2: pts:%" PRId64 " dts:%" PRId64 " cur_dts:%" PRId64 " b:%d size:%d st:%d\n",
-            pkt->pts, pkt->dts, st->cur_dts, delay, pkt->size, pkt->stream_index);
->>>>>>> 8de1ee9f
+    if (s->debug & FF_FDEBUG_TS)
+        av_log(s, AV_LOG_TRACE, "compute_pkt_fields2: pts:%s dts:%s cur_dts:%s b:%d size:%d st:%d\n",
+            av_ts2str(pkt->pts), av_ts2str(pkt->dts), av_ts2str(st->cur_dts), delay, pkt->size, pkt->stream_index);
 
     if (pkt->duration < 0 && st->codec->codec_type != AVMEDIA_TYPE_SUBTITLE) {
         av_log(s, AV_LOG_WARNING, "Packet with invalid duration %"PRId64" in stream %d\n",
@@ -1019,16 +1008,11 @@
     if (pkt) {
         AVStream *st = s->streams[pkt->stream_index];
 
-<<<<<<< HEAD
         if (s->debug & FF_FDEBUG_TS)
             av_log(s, AV_LOG_TRACE, "av_interleaved_write_frame size:%d dts:%s pts:%s\n",
                 pkt->size, av_ts2str(pkt->dts), av_ts2str(pkt->pts));
 
-=======
-        av_log(s, AV_LOG_TRACE, "av_interleaved_write_frame size:%d dts:%" PRId64 " pts:%" PRId64 "\n",
-                pkt->size, pkt->dts, pkt->pts);
 #if FF_API_COMPUTE_PKT_FIELDS2
->>>>>>> 8de1ee9f
         if ((ret = compute_pkt_fields2(s, st, pkt)) < 0 && !(s->oformat->flags & AVFMT_NOTIMESTAMPS))
             goto fail;
 #endif
