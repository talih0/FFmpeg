/*
 * MPEG-4 encoder
 * Copyright (c) 2000,2001 Fabrice Bellard
 * Copyright (c) 2002-2010 Michael Niedermayer <michaelni@gmx.at>
 *
 * This file is part of FFmpeg.
 *
 * FFmpeg is free software; you can redistribute it and/or
 * modify it under the terms of the GNU Lesser General Public
 * License as published by the Free Software Foundation; either
 * version 2.1 of the License, or (at your option) any later version.
 *
 * FFmpeg is distributed in the hope that it will be useful,
 * but WITHOUT ANY WARRANTY; without even the implied warranty of
 * MERCHANTABILITY or FITNESS FOR A PARTICULAR PURPOSE.  See the GNU
 * Lesser General Public License for more details.
 *
 * You should have received a copy of the GNU Lesser General Public
 * License along with FFmpeg; if not, write to the Free Software
 * Foundation, Inc., 51 Franklin Street, Fifth Floor, Boston, MA 02110-1301 USA
 */

#include "libavutil/attributes.h"
#include "libavutil/log.h"
#include "libavutil/opt.h"
#include "mpegutils.h"
#include "mpegvideo.h"
#include "h263.h"
#include "mpeg4video.h"

/* The uni_DCtab_* tables below contain unified bits+length tables to encode DC
 * differences in MPEG-4. Unified in the sense that the specification specifies
 * this encoding in several steps. */
static uint8_t  uni_DCtab_lum_len[512];
static uint8_t  uni_DCtab_chrom_len[512];
static uint16_t uni_DCtab_lum_bits[512];
static uint16_t uni_DCtab_chrom_bits[512];

/* Unified encoding tables for run length encoding of coefficients.
 * Unified in the sense that the specification specifies the encoding in several steps. */
static uint32_t uni_mpeg4_intra_rl_bits[64 * 64 * 2 * 2];
static uint8_t  uni_mpeg4_intra_rl_len[64 * 64 * 2 * 2];
static uint32_t uni_mpeg4_inter_rl_bits[64 * 64 * 2 * 2];
static uint8_t  uni_mpeg4_inter_rl_len[64 * 64 * 2 * 2];

//#define UNI_MPEG4_ENC_INDEX(last, run, level) ((last) * 128 + (run) * 256 + (level))
//#define UNI_MPEG4_ENC_INDEX(last, run, level) ((last) * 128 * 64 + (run) + (level) * 64)
#define UNI_MPEG4_ENC_INDEX(last, run, level) ((last) * 128 * 64 + (run) * 128 + (level))

/* MPEG-4
 * inter
 * max level: 24/6
 * max run: 53/63
 *
 * intra
 * max level: 53/16
 * max run: 29/41
 */

/**
 * Return the number of bits that encoding the 8x8 block in block would need.
 * @param[in]  block_last_index last index in scantable order that refers to a non zero element in block.
 */
static inline int get_block_rate(MpegEncContext *s, int16_t block[64],
                                 int block_last_index, uint8_t scantable[64])
{
    int last = 0;
    int j;
    int rate = 0;

    for (j = 1; j <= block_last_index; j++) {
        const int index = scantable[j];
        int level = block[index];
        if (level) {
            level += 64;
            if ((level & (~127)) == 0) {
                if (j < block_last_index)
                    rate += s->intra_ac_vlc_length[UNI_AC_ENC_INDEX(j - last - 1, level)];
                else
                    rate += s->intra_ac_vlc_last_length[UNI_AC_ENC_INDEX(j - last - 1, level)];
            } else
                rate += s->ac_esc_length;

            last = j;
        }
    }

    return rate;
}

/**
 * Restore the ac coefficients in block that have been changed by decide_ac_pred().
 * This function also restores s->block_last_index.
 * @param[in,out] block MB coefficients, these will be restored
 * @param[in] dir ac prediction direction for each 8x8 block
 * @param[out] st scantable for each 8x8 block
 * @param[in] zigzag_last_index index referring to the last non zero coefficient in zigzag order
 */
static inline void restore_ac_coeffs(MpegEncContext *s, int16_t block[6][64],
                                     const int dir[6], uint8_t *st[6],
                                     const int zigzag_last_index[6])
{
    int i, n;
    memcpy(s->block_last_index, zigzag_last_index, sizeof(int) * 6);

    for (n = 0; n < 6; n++) {
        int16_t *ac_val = s->ac_val[0][0] + s->block_index[n] * 16;

        st[n] = s->intra_scantable.permutated;
        if (dir[n]) {
            /* top prediction */
            for (i = 1; i < 8; i++)
                block[n][s->idsp.idct_permutation[i]] = ac_val[i + 8];
        } else {
            /* left prediction */
            for (i = 1; i < 8; i++)
                block[n][s->idsp.idct_permutation[i << 3]] = ac_val[i];
        }
    }
}

/**
 * Return the optimal value (0 or 1) for the ac_pred element for the given MB in MPEG-4.
 * This function will also update s->block_last_index and s->ac_val.
 * @param[in,out] block MB coefficients, these will be updated if 1 is returned
 * @param[in] dir ac prediction direction for each 8x8 block
 * @param[out] st scantable for each 8x8 block
 * @param[out] zigzag_last_index index referring to the last non zero coefficient in zigzag order
 */
static inline int decide_ac_pred(MpegEncContext *s, int16_t block[6][64],
                                 const int dir[6], uint8_t *st[6],
                                 int zigzag_last_index[6])
{
    int score = 0;
    int i, n;
    int8_t *const qscale_table = s->current_picture.qscale_table;

    memcpy(zigzag_last_index, s->block_last_index, sizeof(int) * 6);

    for (n = 0; n < 6; n++) {
        int16_t *ac_val, *ac_val1;

        score -= get_block_rate(s, block[n], s->block_last_index[n],
                                s->intra_scantable.permutated);

        ac_val  = s->ac_val[0][0] + s->block_index[n] * 16;
        ac_val1 = ac_val;
        if (dir[n]) {
            const int xy = s->mb_x + s->mb_y * s->mb_stride - s->mb_stride;
            /* top prediction */
            ac_val -= s->block_wrap[n] * 16;
            if (s->mb_y == 0 || s->qscale == qscale_table[xy] || n == 2 || n == 3) {
                /* same qscale */
                for (i = 1; i < 8; i++) {
                    const int level = block[n][s->idsp.idct_permutation[i]];
                    block[n][s->idsp.idct_permutation[i]] = level - ac_val[i + 8];
                    ac_val1[i]     = block[n][s->idsp.idct_permutation[i << 3]];
                    ac_val1[i + 8] = level;
                }
            } else {
                /* different qscale, we must rescale */
                for (i = 1; i < 8; i++) {
                    const int level = block[n][s->idsp.idct_permutation[i]];
                    block[n][s->idsp.idct_permutation[i]] = level - ROUNDED_DIV(ac_val[i + 8] * qscale_table[xy], s->qscale);
                    ac_val1[i]     = block[n][s->idsp.idct_permutation[i << 3]];
                    ac_val1[i + 8] = level;
                }
            }
            st[n] = s->intra_h_scantable.permutated;
        } else {
            const int xy = s->mb_x - 1 + s->mb_y * s->mb_stride;
            /* left prediction */
            ac_val -= 16;
            if (s->mb_x == 0 || s->qscale == qscale_table[xy] || n == 1 || n == 3) {
                /* same qscale */
                for (i = 1; i < 8; i++) {
                    const int level = block[n][s->idsp.idct_permutation[i << 3]];
                    block[n][s->idsp.idct_permutation[i << 3]] = level - ac_val[i];
                    ac_val1[i]     = level;
                    ac_val1[i + 8] = block[n][s->idsp.idct_permutation[i]];
                }
            } else {
                /* different qscale, we must rescale */
                for (i = 1; i < 8; i++) {
                    const int level = block[n][s->idsp.idct_permutation[i << 3]];
                    block[n][s->idsp.idct_permutation[i << 3]] = level - ROUNDED_DIV(ac_val[i] * qscale_table[xy], s->qscale);
                    ac_val1[i]     = level;
                    ac_val1[i + 8] = block[n][s->idsp.idct_permutation[i]];
                }
            }
            st[n] = s->intra_v_scantable.permutated;
        }

        for (i = 63; i > 0; i--)  // FIXME optimize
            if (block[n][st[n][i]])
                break;
        s->block_last_index[n] = i;

        score += get_block_rate(s, block[n], s->block_last_index[n], st[n]);
    }

    if (score < 0) {
        return 1;
    } else {
        restore_ac_coeffs(s, block, dir, st, zigzag_last_index);
        return 0;
    }
}

/**
<<<<<<< HEAD
 * modify mb_type & qscale so that encoding is actually possible in mpeg4
=======
 * modify mb_type & qscale so that encoding is actually possible in MPEG-4
>>>>>>> 41ed7ab4
 */
void ff_clean_mpeg4_qscales(MpegEncContext *s)
{
    int i;
    int8_t *const qscale_table = s->current_picture.qscale_table;

    ff_clean_h263_qscales(s);

    if (s->pict_type == AV_PICTURE_TYPE_B) {
        int odd = 0;
        /* ok, come on, this isn't funny anymore, there's more code for
         * handling this MPEG-4 mess than for the actual adaptive quantization */

        for (i = 0; i < s->mb_num; i++) {
            int mb_xy = s->mb_index2xy[i];
            odd += qscale_table[mb_xy] & 1;
        }

        if (2 * odd > s->mb_num)
            odd = 1;
        else
            odd = 0;

        for (i = 0; i < s->mb_num; i++) {
            int mb_xy = s->mb_index2xy[i];
            if ((qscale_table[mb_xy] & 1) != odd)
                qscale_table[mb_xy]++;
            if (qscale_table[mb_xy] > 31)
                qscale_table[mb_xy] = 31;
        }

        for (i = 1; i < s->mb_num; i++) {
            int mb_xy = s->mb_index2xy[i];
            if (qscale_table[mb_xy] != qscale_table[s->mb_index2xy[i - 1]] &&
                (s->mb_type[mb_xy] & CANDIDATE_MB_TYPE_DIRECT)) {
                s->mb_type[mb_xy] |= CANDIDATE_MB_TYPE_BIDIR;
            }
        }
    }
}

/**
 * Encode the dc value.
 * @param n block index (0-3 are luma, 4-5 are chroma)
 */
static inline void mpeg4_encode_dc(PutBitContext *s, int level, int n)
{
#if 1
    /* DC will overflow if level is outside the [-255,255] range. */
    level += 256;
    if (n < 4) {
        /* luminance */
        put_bits(s, uni_DCtab_lum_len[level], uni_DCtab_lum_bits[level]);
    } else {
        /* chrominance */
        put_bits(s, uni_DCtab_chrom_len[level], uni_DCtab_chrom_bits[level]);
    }
#else
    int size, v;
    /* find number of bits */
    size = 0;
    v    = abs(level);
    while (v) {
        v >>= 1;
        size++;
    }

    if (n < 4) {
        /* luminance */
        put_bits(s, ff_mpeg4_DCtab_lum[size][1], ff_mpeg4_DCtab_lum[size][0]);
    } else {
        /* chrominance */
        put_bits(s, ff_mpeg4_DCtab_chrom[size][1], ff_mpeg4_DCtab_chrom[size][0]);
    }

    /* encode remaining bits */
    if (size > 0) {
        if (level < 0)
            level = (-level) ^ ((1 << size) - 1);
        put_bits(s, size, level);
        if (size > 8)
            put_bits(s, 1, 1);
    }
#endif
}

static inline int mpeg4_get_dc_length(int level, int n)
{
    if (n < 4)
        return uni_DCtab_lum_len[level + 256];
    else
        return uni_DCtab_chrom_len[level + 256];
}

/**
 * Encode an 8x8 block.
 * @param n block index (0-3 are luma, 4-5 are chroma)
 */
static inline void mpeg4_encode_block(MpegEncContext *s,
                                      int16_t *block, int n, int intra_dc,
                                      uint8_t *scan_table, PutBitContext *dc_pb,
                                      PutBitContext *ac_pb)
{
    int i, last_non_zero;
    uint32_t *bits_tab;
    uint8_t *len_tab;
    const int last_index = s->block_last_index[n];

    if (s->mb_intra) {  // Note gcc (3.2.1 at least) will optimize this away
        /* MPEG-4 based DC predictor */
        mpeg4_encode_dc(dc_pb, intra_dc, n);
        if (last_index < 1)
            return;
        i = 1;
        bits_tab = uni_mpeg4_intra_rl_bits;
        len_tab  = uni_mpeg4_intra_rl_len;
    } else {
        if (last_index < 0)
            return;
        i = 0;
        bits_tab = uni_mpeg4_inter_rl_bits;
        len_tab  = uni_mpeg4_inter_rl_len;
    }

    /* AC coefs */
    last_non_zero = i - 1;
    for (; i < last_index; i++) {
        int level = block[scan_table[i]];
        if (level) {
            int run = i - last_non_zero - 1;
            level += 64;
            if ((level & (~127)) == 0) {
                const int index = UNI_MPEG4_ENC_INDEX(0, run, level);
                put_bits(ac_pb, len_tab[index], bits_tab[index]);
            } else {  // ESC3
                put_bits(ac_pb,
                         7 + 2 + 1 + 6 + 1 + 12 + 1,
                         (3 << 23) + (3 << 21) + (0 << 20) + (run << 14) +
                         (1 << 13) + (((level - 64) & 0xfff) << 1) + 1);
            }
            last_non_zero = i;
        }
    }
    /* if (i <= last_index) */ {
        int level = block[scan_table[i]];
        int run   = i - last_non_zero - 1;
        level += 64;
        if ((level & (~127)) == 0) {
            const int index = UNI_MPEG4_ENC_INDEX(1, run, level);
            put_bits(ac_pb, len_tab[index], bits_tab[index]);
        } else {  // ESC3
            put_bits(ac_pb,
                     7 + 2 + 1 + 6 + 1 + 12 + 1,
                     (3 << 23) + (3 << 21) + (1 << 20) + (run << 14) +
                     (1 << 13) + (((level - 64) & 0xfff) << 1) + 1);
        }
    }
}

static int mpeg4_get_block_length(MpegEncContext *s,
                                  int16_t *block, int n,
                                  int intra_dc, uint8_t *scan_table)
{
    int i, last_non_zero;
    uint8_t *len_tab;
    const int last_index = s->block_last_index[n];
    int len = 0;

    if (s->mb_intra) {  // Note gcc (3.2.1 at least) will optimize this away
        /* MPEG-4 based DC predictor */
        len += mpeg4_get_dc_length(intra_dc, n);
        if (last_index < 1)
            return len;
        i = 1;
        len_tab = uni_mpeg4_intra_rl_len;
    } else {
        if (last_index < 0)
            return 0;
        i = 0;
        len_tab = uni_mpeg4_inter_rl_len;
    }

    /* AC coefs */
    last_non_zero = i - 1;
    for (; i < last_index; i++) {
        int level = block[scan_table[i]];
        if (level) {
            int run = i - last_non_zero - 1;
            level += 64;
            if ((level & (~127)) == 0) {
                const int index = UNI_MPEG4_ENC_INDEX(0, run, level);
                len += len_tab[index];
            } else {  // ESC3
                len += 7 + 2 + 1 + 6 + 1 + 12 + 1;
            }
            last_non_zero = i;
        }
    }
    /* if (i <= last_index) */ {
        int level = block[scan_table[i]];
        int run   = i - last_non_zero - 1;
        level += 64;
        if ((level & (~127)) == 0) {
            const int index = UNI_MPEG4_ENC_INDEX(1, run, level);
            len += len_tab[index];
        } else {  // ESC3
            len += 7 + 2 + 1 + 6 + 1 + 12 + 1;
        }
    }

    return len;
}

static inline void mpeg4_encode_blocks(MpegEncContext *s, int16_t block[6][64],
                                       int intra_dc[6], uint8_t **scan_table,
                                       PutBitContext *dc_pb,
                                       PutBitContext *ac_pb)
{
    int i;

    if (scan_table) {
        if (s->avctx->flags2 & AV_CODEC_FLAG2_NO_OUTPUT) {
            for (i = 0; i < 6; i++)
                skip_put_bits(&s->pb,
                              mpeg4_get_block_length(s, block[i], i,
                                                     intra_dc[i], scan_table[i]));
        } else {
            /* encode each block */
            for (i = 0; i < 6; i++)
                mpeg4_encode_block(s, block[i], i,
                                   intra_dc[i], scan_table[i], dc_pb, ac_pb);
        }
    } else {
        if (s->avctx->flags2 & AV_CODEC_FLAG2_NO_OUTPUT) {
            for (i = 0; i < 6; i++)
                skip_put_bits(&s->pb,
                              mpeg4_get_block_length(s, block[i], i, 0,
                                                     s->intra_scantable.permutated));
        } else {
            /* encode each block */
            for (i = 0; i < 6; i++)
                mpeg4_encode_block(s, block[i], i, 0,
                                   s->intra_scantable.permutated, dc_pb, ac_pb);
        }
    }
}

static inline int get_b_cbp(MpegEncContext *s, int16_t block[6][64],
                            int motion_x, int motion_y, int mb_type)
{
    int cbp = 0, i;

    if (s->mpv_flags & FF_MPV_FLAG_CBP_RD) {
        int score        = 0;
        const int lambda = s->lambda2 >> (FF_LAMBDA_SHIFT - 6);

        for (i = 0; i < 6; i++) {
            if (s->coded_score[i] < 0) {
                score += s->coded_score[i];
                cbp   |= 1 << (5 - i);
            }
        }

        if (cbp) {
            int zero_score = -6;
            if ((motion_x | motion_y | s->dquant | mb_type) == 0)
                zero_score -= 4;  // 2 * MV + mb_type + cbp bit

            zero_score *= lambda;
            if (zero_score <= score)
                cbp = 0;
        }

        for (i = 0; i < 6; i++) {
            if (s->block_last_index[i] >= 0 && ((cbp >> (5 - i)) & 1) == 0) {
                s->block_last_index[i] = -1;
                s->bdsp.clear_block(s->block[i]);
            }
        }
    } else {
        for (i = 0; i < 6; i++) {
            if (s->block_last_index[i] >= 0)
                cbp |= 1 << (5 - i);
        }
    }
    return cbp;
}

// FIXME this is duplicated to h263.c
static const int dquant_code[5] = { 1, 0, 9, 2, 3 };

void ff_mpeg4_encode_mb(MpegEncContext *s, int16_t block[6][64],
                        int motion_x, int motion_y)
{
    int cbpc, cbpy, pred_x, pred_y;
    PutBitContext *const pb2    = s->data_partitioning ? &s->pb2 : &s->pb;
    PutBitContext *const tex_pb = s->data_partitioning && s->pict_type != AV_PICTURE_TYPE_B ? &s->tex_pb : &s->pb;
    PutBitContext *const dc_pb  = s->data_partitioning && s->pict_type != AV_PICTURE_TYPE_I ? &s->pb2 : &s->pb;
    const int interleaved_stats = (s->avctx->flags & AV_CODEC_FLAG_PASS1) && !s->data_partitioning ? 1 : 0;

    if (!s->mb_intra) {
        int i, cbp;

        if (s->pict_type == AV_PICTURE_TYPE_B) {
            /* convert from mv_dir to type */
            static const int mb_type_table[8] = { -1, 3, 2, 1, -1, -1, -1, 0 };
            int mb_type = mb_type_table[s->mv_dir];

            if (s->mb_x == 0) {
                for (i = 0; i < 2; i++)
                    s->last_mv[i][0][0] =
                    s->last_mv[i][0][1] =
                    s->last_mv[i][1][0] =
                    s->last_mv[i][1][1] = 0;
            }

            av_assert2(s->dquant >= -2 && s->dquant <= 2);
            av_assert2((s->dquant & 1) == 0);
            av_assert2(mb_type >= 0);

            /* nothing to do if this MB was skipped in the next P-frame */
            if (s->next_picture.mbskip_table[s->mb_y * s->mb_stride + s->mb_x]) {  // FIXME avoid DCT & ...
                s->skip_count++;
                s->mv[0][0][0] =
                s->mv[0][0][1] =
                s->mv[1][0][0] =
                s->mv[1][0][1] = 0;
                s->mv_dir  = MV_DIR_FORWARD;  // doesn't matter
                s->qscale -= s->dquant;
//                s->mb_skipped = 1;

                return;
            }

            cbp = get_b_cbp(s, block, motion_x, motion_y, mb_type);

            if ((cbp | motion_x | motion_y | mb_type) == 0) {
                /* direct MB with MV={0,0} */
                av_assert2(s->dquant == 0);

                put_bits(&s->pb, 1, 1); /* mb not coded modb1=1 */

                if (interleaved_stats) {
                    s->misc_bits++;
                    s->last_bits++;
                }
                s->skip_count++;
                return;
            }

            put_bits(&s->pb, 1, 0);            /* mb coded modb1=0 */
            put_bits(&s->pb, 1, cbp ? 0 : 1);  /* modb2 */ // FIXME merge
            put_bits(&s->pb, mb_type + 1, 1);  // this table is so simple that we don't need it :)
            if (cbp)
                put_bits(&s->pb, 6, cbp);

            if (cbp && mb_type) {
                if (s->dquant)
                    put_bits(&s->pb, 2, (s->dquant >> 2) + 3);
                else
                    put_bits(&s->pb, 1, 0);
            } else
                s->qscale -= s->dquant;

            if (!s->progressive_sequence) {
                if (cbp)
                    put_bits(&s->pb, 1, s->interlaced_dct);
                if (mb_type)                  // not direct mode
                    put_bits(&s->pb, 1, s->mv_type == MV_TYPE_FIELD);
            }

            if (interleaved_stats)
                s->misc_bits += get_bits_diff(s);

            if (!mb_type) {
                av_assert2(s->mv_dir & MV_DIRECT);
                ff_h263_encode_motion_vector(s, motion_x, motion_y, 1);
                s->b_count++;
                s->f_count++;
            } else {
                av_assert2(mb_type > 0 && mb_type < 4);
                if (s->mv_type != MV_TYPE_FIELD) {
                    if (s->mv_dir & MV_DIR_FORWARD) {
                        ff_h263_encode_motion_vector(s,
                                                     s->mv[0][0][0] - s->last_mv[0][0][0],
                                                     s->mv[0][0][1] - s->last_mv[0][0][1],
                                                     s->f_code);
                        s->last_mv[0][0][0] =
                        s->last_mv[0][1][0] = s->mv[0][0][0];
                        s->last_mv[0][0][1] =
                        s->last_mv[0][1][1] = s->mv[0][0][1];
                        s->f_count++;
                    }
                    if (s->mv_dir & MV_DIR_BACKWARD) {
                        ff_h263_encode_motion_vector(s,
                                                     s->mv[1][0][0] - s->last_mv[1][0][0],
                                                     s->mv[1][0][1] - s->last_mv[1][0][1],
                                                     s->b_code);
                        s->last_mv[1][0][0] =
                        s->last_mv[1][1][0] = s->mv[1][0][0];
                        s->last_mv[1][0][1] =
                        s->last_mv[1][1][1] = s->mv[1][0][1];
                        s->b_count++;
                    }
                } else {
                    if (s->mv_dir & MV_DIR_FORWARD) {
                        put_bits(&s->pb, 1, s->field_select[0][0]);
                        put_bits(&s->pb, 1, s->field_select[0][1]);
                    }
                    if (s->mv_dir & MV_DIR_BACKWARD) {
                        put_bits(&s->pb, 1, s->field_select[1][0]);
                        put_bits(&s->pb, 1, s->field_select[1][1]);
                    }
                    if (s->mv_dir & MV_DIR_FORWARD) {
                        for (i = 0; i < 2; i++) {
                            ff_h263_encode_motion_vector(s,
                                                         s->mv[0][i][0] - s->last_mv[0][i][0],
                                                         s->mv[0][i][1] - s->last_mv[0][i][1] / 2,
                                                         s->f_code);
                            s->last_mv[0][i][0] = s->mv[0][i][0];
                            s->last_mv[0][i][1] = s->mv[0][i][1] * 2;
                        }
                        s->f_count++;
                    }
                    if (s->mv_dir & MV_DIR_BACKWARD) {
                        for (i = 0; i < 2; i++) {
                            ff_h263_encode_motion_vector(s,
                                                         s->mv[1][i][0] - s->last_mv[1][i][0],
                                                         s->mv[1][i][1] - s->last_mv[1][i][1] / 2,
                                                         s->b_code);
                            s->last_mv[1][i][0] = s->mv[1][i][0];
                            s->last_mv[1][i][1] = s->mv[1][i][1] * 2;
                        }
                        s->b_count++;
                    }
                }
            }

            if (interleaved_stats)
                s->mv_bits += get_bits_diff(s);

            mpeg4_encode_blocks(s, block, NULL, NULL, NULL, &s->pb);

            if (interleaved_stats)
                s->p_tex_bits += get_bits_diff(s);
        } else { /* s->pict_type==AV_PICTURE_TYPE_B */
            cbp = get_p_cbp(s, block, motion_x, motion_y);

            if ((cbp | motion_x | motion_y | s->dquant) == 0 &&
                s->mv_type == MV_TYPE_16X16) {
                /* Check if the B-frames can skip it too, as we must skip it
                 * if we skip here why didn't they just compress
                 * the skip-mb bits instead of reusing them ?! */
                if (s->max_b_frames > 0) {
                    int i;
                    int x, y, offset;
                    uint8_t *p_pic;

                    x = s->mb_x * 16;
                    y = s->mb_y * 16;

                    offset = x + y * s->linesize;
                    p_pic  = s->new_picture.f->data[0] + offset;

                    s->mb_skipped = 1;
                    for (i = 0; i < s->max_b_frames; i++) {
                        uint8_t *b_pic;
                        int diff;
                        Picture *pic = s->reordered_input_picture[i + 1];

                        if (!pic || pic->f->pict_type != AV_PICTURE_TYPE_B)
                            break;

                        b_pic = pic->f->data[0] + offset;
                        if (!pic->shared)
                            b_pic += INPLACE_OFFSET;

                        if (x + 16 > s->width || y + 16 > s->height) {
                            int x1, y1;
                            int xe = FFMIN(16, s->width - x);
                            int ye = FFMIN(16, s->height - y);
                            diff = 0;
                            for (y1 = 0; y1 < ye; y1++) {
                                for (x1 = 0; x1 < xe; x1++) {
                                    diff += FFABS(p_pic[x1 + y1 * s->linesize] - b_pic[x1 + y1 * s->linesize]);
                                }
                            }
                            diff = diff * 256 / (xe * ye);
                        } else {
                            diff = s->mecc.sad[0](NULL, p_pic, b_pic, s->linesize, 16);
                        }
                        if (diff > s->qscale * 70) {  // FIXME check that 70 is optimal
                            s->mb_skipped = 0;
                            break;
                        }
                    }
                } else
                    s->mb_skipped = 1;

                if (s->mb_skipped == 1) {
                    /* skip macroblock */
                    put_bits(&s->pb, 1, 1);

                    if (interleaved_stats) {
                        s->misc_bits++;
                        s->last_bits++;
                    }
                    s->skip_count++;

                    return;
                }
            }

            put_bits(&s->pb, 1, 0);     /* mb coded */
            cbpc  = cbp & 3;
            cbpy  = cbp >> 2;
            cbpy ^= 0xf;
            if (s->mv_type == MV_TYPE_16X16) {
                if (s->dquant)
                    cbpc += 8;
                put_bits(&s->pb,
                         ff_h263_inter_MCBPC_bits[cbpc],
                         ff_h263_inter_MCBPC_code[cbpc]);

                put_bits(pb2, ff_h263_cbpy_tab[cbpy][1], ff_h263_cbpy_tab[cbpy][0]);
                if (s->dquant)
                    put_bits(pb2, 2, dquant_code[s->dquant + 2]);

                if (!s->progressive_sequence) {
                    if (cbp)
                        put_bits(pb2, 1, s->interlaced_dct);
                    put_bits(pb2, 1, 0);
                }

                if (interleaved_stats)
                    s->misc_bits += get_bits_diff(s);

                /* motion vectors: 16x16 mode */
                ff_h263_pred_motion(s, 0, 0, &pred_x, &pred_y);

                ff_h263_encode_motion_vector(s,
                                             motion_x - pred_x,
                                             motion_y - pred_y,
                                             s->f_code);
            } else if (s->mv_type == MV_TYPE_FIELD) {
                if (s->dquant)
                    cbpc += 8;
                put_bits(&s->pb,
                         ff_h263_inter_MCBPC_bits[cbpc],
                         ff_h263_inter_MCBPC_code[cbpc]);

                put_bits(pb2, ff_h263_cbpy_tab[cbpy][1], ff_h263_cbpy_tab[cbpy][0]);
                if (s->dquant)
                    put_bits(pb2, 2, dquant_code[s->dquant + 2]);

                av_assert2(!s->progressive_sequence);
                if (cbp)
                    put_bits(pb2, 1, s->interlaced_dct);
                put_bits(pb2, 1, 1);

                if (interleaved_stats)
                    s->misc_bits += get_bits_diff(s);

                /* motion vectors: 16x8 interlaced mode */
                ff_h263_pred_motion(s, 0, 0, &pred_x, &pred_y);
                pred_y /= 2;

                put_bits(&s->pb, 1, s->field_select[0][0]);
                put_bits(&s->pb, 1, s->field_select[0][1]);

                ff_h263_encode_motion_vector(s,
                                             s->mv[0][0][0] - pred_x,
                                             s->mv[0][0][1] - pred_y,
                                             s->f_code);
                ff_h263_encode_motion_vector(s,
                                             s->mv[0][1][0] - pred_x,
                                             s->mv[0][1][1] - pred_y,
                                             s->f_code);
            } else {
                av_assert2(s->mv_type == MV_TYPE_8X8);
                put_bits(&s->pb,
                         ff_h263_inter_MCBPC_bits[cbpc + 16],
                         ff_h263_inter_MCBPC_code[cbpc + 16]);
                put_bits(pb2, ff_h263_cbpy_tab[cbpy][1], ff_h263_cbpy_tab[cbpy][0]);

                if (!s->progressive_sequence && cbp)
                    put_bits(pb2, 1, s->interlaced_dct);

                if (interleaved_stats)
                    s->misc_bits += get_bits_diff(s);

                for (i = 0; i < 4; i++) {
                    /* motion vectors: 8x8 mode*/
                    ff_h263_pred_motion(s, i, 0, &pred_x, &pred_y);

                    ff_h263_encode_motion_vector(s,
                                                 s->current_picture.motion_val[0][s->block_index[i]][0] - pred_x,
                                                 s->current_picture.motion_val[0][s->block_index[i]][1] - pred_y,
                                                 s->f_code);
                }
            }

            if (interleaved_stats)
                s->mv_bits += get_bits_diff(s);

            mpeg4_encode_blocks(s, block, NULL, NULL, NULL, tex_pb);

            if (interleaved_stats)
                s->p_tex_bits += get_bits_diff(s);

            s->f_count++;
        }
    } else {
        int cbp;
        int dc_diff[6];  // dc values with the dc prediction subtracted
        int dir[6];      // prediction direction
        int zigzag_last_index[6];
        uint8_t *scan_table[6];
        int i;

        for (i = 0; i < 6; i++)
            dc_diff[i] = ff_mpeg4_pred_dc(s, i, block[i][0], &dir[i], 1);

        if (s->avctx->flags & AV_CODEC_FLAG_AC_PRED) {
            s->ac_pred = decide_ac_pred(s, block, dir, scan_table, zigzag_last_index);
        } else {
            for (i = 0; i < 6; i++)
                scan_table[i] = s->intra_scantable.permutated;
        }

        /* compute cbp */
        cbp = 0;
        for (i = 0; i < 6; i++)
            if (s->block_last_index[i] >= 1)
                cbp |= 1 << (5 - i);

        cbpc = cbp & 3;
        if (s->pict_type == AV_PICTURE_TYPE_I) {
            if (s->dquant)
                cbpc += 4;
            put_bits(&s->pb,
                     ff_h263_intra_MCBPC_bits[cbpc],
                     ff_h263_intra_MCBPC_code[cbpc]);
        } else {
            if (s->dquant)
                cbpc += 8;
            put_bits(&s->pb, 1, 0);     /* mb coded */
            put_bits(&s->pb,
                     ff_h263_inter_MCBPC_bits[cbpc + 4],
                     ff_h263_inter_MCBPC_code[cbpc + 4]);
        }
        put_bits(pb2, 1, s->ac_pred);
        cbpy = cbp >> 2;
        put_bits(pb2, ff_h263_cbpy_tab[cbpy][1], ff_h263_cbpy_tab[cbpy][0]);
        if (s->dquant)
            put_bits(dc_pb, 2, dquant_code[s->dquant + 2]);

        if (!s->progressive_sequence)
            put_bits(dc_pb, 1, s->interlaced_dct);

        if (interleaved_stats)
            s->misc_bits += get_bits_diff(s);

        mpeg4_encode_blocks(s, block, dc_diff, scan_table, dc_pb, tex_pb);

        if (interleaved_stats)
            s->i_tex_bits += get_bits_diff(s);
        s->i_count++;

        /* restore ac coeffs & last_index stuff
         * if we messed them up with the prediction */
        if (s->ac_pred)
            restore_ac_coeffs(s, block, dir, scan_table, zigzag_last_index);
    }
}

/**
 * add MPEG-4 stuffing bits (01...1)
 */
void ff_mpeg4_stuffing(PutBitContext *pbc)
{
    int length;
    put_bits(pbc, 1, 0);
    length = (-put_bits_count(pbc)) & 7;
    if (length)
        put_bits(pbc, length, (1 << length) - 1);
}

/* must be called before writing the header */
void ff_set_mpeg4_time(MpegEncContext *s)
{
    if (s->pict_type == AV_PICTURE_TYPE_B) {
        ff_mpeg4_init_direct_mv(s);
    } else {
        s->last_time_base = s->time_base;
        s->time_base      = FFUDIV(s->time, s->avctx->time_base.den);
    }
}

static void mpeg4_encode_gop_header(MpegEncContext *s)
{
    int hours, minutes, seconds;
    int64_t time;

    put_bits(&s->pb, 16, 0);
    put_bits(&s->pb, 16, GOP_STARTCODE);

    time = s->current_picture_ptr->f->pts;
    if (s->reordered_input_picture[1])
        time = FFMIN(time, s->reordered_input_picture[1]->f->pts);
    time = time * s->avctx->time_base.num;
    s->last_time_base = FFUDIV(time, s->avctx->time_base.den);

    seconds = FFUDIV(time, s->avctx->time_base.den);
    minutes = FFUDIV(seconds, 60); seconds = FFUMOD(seconds, 60);
    hours   = FFUDIV(minutes, 60); minutes = FFUMOD(minutes, 60);
    hours   = FFUMOD(hours  , 24);

    put_bits(&s->pb, 5, hours);
    put_bits(&s->pb, 6, minutes);
    put_bits(&s->pb, 1, 1);
    put_bits(&s->pb, 6, seconds);

    put_bits(&s->pb, 1, !!(s->avctx->flags & AV_CODEC_FLAG_CLOSED_GOP));
    put_bits(&s->pb, 1, 0);  // broken link == NO

    ff_mpeg4_stuffing(&s->pb);
}

static void mpeg4_encode_visual_object_header(MpegEncContext *s)
{
    int profile_and_level_indication;
    int vo_ver_id;

    if (s->avctx->profile != FF_PROFILE_UNKNOWN) {
        profile_and_level_indication = s->avctx->profile << 4;
    } else if (s->max_b_frames || s->quarter_sample) {
        profile_and_level_indication = 0xF0;  // adv simple
    } else {
        profile_and_level_indication = 0x00;  // simple
    }

    if (s->avctx->level != FF_LEVEL_UNKNOWN)
        profile_and_level_indication |= s->avctx->level;
    else
        profile_and_level_indication |= 1;   // level 1

    if (profile_and_level_indication >> 4 == 0xF)
        vo_ver_id = 5;
    else
        vo_ver_id = 1;

    // FIXME levels

    put_bits(&s->pb, 16, 0);
    put_bits(&s->pb, 16, VOS_STARTCODE);

    put_bits(&s->pb, 8, profile_and_level_indication);

    put_bits(&s->pb, 16, 0);
    put_bits(&s->pb, 16, VISUAL_OBJ_STARTCODE);

    put_bits(&s->pb, 1, 1);
    put_bits(&s->pb, 4, vo_ver_id);
    put_bits(&s->pb, 3, 1);     // priority

    put_bits(&s->pb, 4, 1);     // visual obj type== video obj

    put_bits(&s->pb, 1, 0);     // video signal type == no clue // FIXME

    ff_mpeg4_stuffing(&s->pb);
}

static void mpeg4_encode_vol_header(MpegEncContext *s,
                                    int vo_number,
                                    int vol_number)
{
    int vo_ver_id;

    if (!CONFIG_MPEG4_ENCODER)
        return;

    if (s->max_b_frames || s->quarter_sample) {
        vo_ver_id  = 5;
        s->vo_type = ADV_SIMPLE_VO_TYPE;
    } else {
        vo_ver_id  = 1;
        s->vo_type = SIMPLE_VO_TYPE;
    }

    put_bits(&s->pb, 16, 0);
    put_bits(&s->pb, 16, 0x100 + vo_number);        /* video obj */
    put_bits(&s->pb, 16, 0);
    put_bits(&s->pb, 16, 0x120 + vol_number);       /* video obj layer */

    put_bits(&s->pb, 1, 0);             /* random access vol */
    put_bits(&s->pb, 8, s->vo_type);    /* video obj type indication */
    if (s->workaround_bugs & FF_BUG_MS) {
        put_bits(&s->pb, 1, 0);         /* is obj layer id= no */
    } else {
        put_bits(&s->pb, 1, 1);         /* is obj layer id= yes */
        put_bits(&s->pb, 4, vo_ver_id); /* is obj layer ver id */
        put_bits(&s->pb, 3, 1);         /* is obj layer priority */
    }

    s->aspect_ratio_info = ff_h263_aspect_to_info(s->avctx->sample_aspect_ratio);

    put_bits(&s->pb, 4, s->aspect_ratio_info); /* aspect ratio info */
    if (s->aspect_ratio_info == FF_ASPECT_EXTENDED) {
        av_reduce(&s->avctx->sample_aspect_ratio.num, &s->avctx->sample_aspect_ratio.den,
                   s->avctx->sample_aspect_ratio.num,  s->avctx->sample_aspect_ratio.den, 255);
        put_bits(&s->pb, 8, s->avctx->sample_aspect_ratio.num);
        put_bits(&s->pb, 8, s->avctx->sample_aspect_ratio.den);
    }

    if (s->workaround_bugs & FF_BUG_MS) {
        put_bits(&s->pb, 1, 0);         /* vol control parameters= no @@@ */
    } else {
        put_bits(&s->pb, 1, 1);         /* vol control parameters= yes */
        put_bits(&s->pb, 2, 1);         /* chroma format YUV 420/YV12 */
        put_bits(&s->pb, 1, s->low_delay);
        put_bits(&s->pb, 1, 0);         /* vbv parameters= no */
    }

    put_bits(&s->pb, 2, RECT_SHAPE);    /* vol shape= rectangle */
    put_bits(&s->pb, 1, 1);             /* marker bit */

    put_bits(&s->pb, 16, s->avctx->time_base.den);
    if (s->time_increment_bits < 1)
        s->time_increment_bits = 1;
    put_bits(&s->pb, 1, 1);             /* marker bit */
    put_bits(&s->pb, 1, 0);             /* fixed vop rate=no */
    put_bits(&s->pb, 1, 1);             /* marker bit */
    put_bits(&s->pb, 13, s->width);     /* vol width */
    put_bits(&s->pb, 1, 1);             /* marker bit */
    put_bits(&s->pb, 13, s->height);    /* vol height */
    put_bits(&s->pb, 1, 1);             /* marker bit */
    put_bits(&s->pb, 1, s->progressive_sequence ? 0 : 1);
    put_bits(&s->pb, 1, 1);             /* obmc disable */
    if (vo_ver_id == 1)
        put_bits(&s->pb, 1, 0);       /* sprite enable */
    else
        put_bits(&s->pb, 2, 0);       /* sprite enable */

    put_bits(&s->pb, 1, 0);             /* not 8 bit == false */
    put_bits(&s->pb, 1, s->mpeg_quant); /* quant type = (0 = H.263 style) */

    if (s->mpeg_quant) {
        ff_write_quant_matrix(&s->pb, s->avctx->intra_matrix);
        ff_write_quant_matrix(&s->pb, s->avctx->inter_matrix);
    }

    if (vo_ver_id != 1)
        put_bits(&s->pb, 1, s->quarter_sample);
    put_bits(&s->pb, 1, 1);             /* complexity estimation disable */
    put_bits(&s->pb, 1, s->rtp_mode ? 0 : 1); /* resync marker disable */
    put_bits(&s->pb, 1, s->data_partitioning ? 1 : 0);
    if (s->data_partitioning)
        put_bits(&s->pb, 1, 0);         /* no rvlc */

    if (vo_ver_id != 1) {
        put_bits(&s->pb, 1, 0);         /* newpred */
        put_bits(&s->pb, 1, 0);         /* reduced res vop */
    }
    put_bits(&s->pb, 1, 0);             /* scalability */

    ff_mpeg4_stuffing(&s->pb);

    /* user data */
    if (!(s->avctx->flags & AV_CODEC_FLAG_BITEXACT)) {
        put_bits(&s->pb, 16, 0);
        put_bits(&s->pb, 16, 0x1B2);    /* user_data */
        avpriv_put_string(&s->pb, LIBAVCODEC_IDENT, 0);
    }
}

<<<<<<< HEAD
/* write mpeg4 VOP header */
int ff_mpeg4_encode_picture_header(MpegEncContext *s, int picture_number)
=======
/* write MPEG-4 VOP header */
void ff_mpeg4_encode_picture_header(MpegEncContext *s, int picture_number)
>>>>>>> 41ed7ab4
{
    uint64_t time_incr;
    int64_t time_div, time_mod;

    if (s->pict_type == AV_PICTURE_TYPE_I) {
        if (!(s->avctx->flags & AV_CODEC_FLAG_GLOBAL_HEADER)) {
            if (s->strict_std_compliance < FF_COMPLIANCE_VERY_STRICT)  // HACK, the reference sw is buggy
                mpeg4_encode_visual_object_header(s);
            if (s->strict_std_compliance < FF_COMPLIANCE_VERY_STRICT || picture_number == 0)  // HACK, the reference sw is buggy
                mpeg4_encode_vol_header(s, 0, 0);
        }
        if (!(s->workaround_bugs & FF_BUG_MS))
            mpeg4_encode_gop_header(s);
    }

    s->partitioned_frame = s->data_partitioning && s->pict_type != AV_PICTURE_TYPE_B;

    put_bits(&s->pb, 16, 0);                /* vop header */
    put_bits(&s->pb, 16, VOP_STARTCODE);    /* vop header */
    put_bits(&s->pb, 2, s->pict_type - 1);  /* pict type: I = 0 , P = 1 */

    time_div  = FFUDIV(s->time, s->avctx->time_base.den);
    time_mod  = FFUMOD(s->time, s->avctx->time_base.den);
    time_incr = time_div - s->last_time_base;

    // This limits the frame duration to max 1 hour
    if (time_incr > 3600) {
        av_log(s->avctx, AV_LOG_ERROR, "time_incr %"PRIu64" too large\n", time_incr);
        return AVERROR(EINVAL);
    }
    while (time_incr--)
        put_bits(&s->pb, 1, 1);

    put_bits(&s->pb, 1, 0);

    put_bits(&s->pb, 1, 1);                             /* marker */
    put_bits(&s->pb, s->time_increment_bits, time_mod); /* time increment */
    put_bits(&s->pb, 1, 1);                             /* marker */
    put_bits(&s->pb, 1, 1);                             /* vop coded */
    if (s->pict_type == AV_PICTURE_TYPE_P) {
        put_bits(&s->pb, 1, s->no_rounding);    /* rounding type */
    }
    put_bits(&s->pb, 3, 0);     /* intra dc VLC threshold */
    if (!s->progressive_sequence) {
        put_bits(&s->pb, 1, s->current_picture_ptr->f->top_field_first);
        put_bits(&s->pb, 1, s->alternate_scan);
    }
    // FIXME sprite stuff

    put_bits(&s->pb, 5, s->qscale);

    if (s->pict_type != AV_PICTURE_TYPE_I)
        put_bits(&s->pb, 3, s->f_code);  /* fcode_for */
    if (s->pict_type == AV_PICTURE_TYPE_B)
        put_bits(&s->pb, 3, s->b_code);  /* fcode_back */

    return 0;
}

static av_cold void init_uni_dc_tab(void)
{
    int level, uni_code, uni_len;

    for (level = -256; level < 256; level++) {
        int size, v, l;
        /* find number of bits */
        size = 0;
        v    = abs(level);
        while (v) {
            v >>= 1;
            size++;
        }

        if (level < 0)
            l = (-level) ^ ((1 << size) - 1);
        else
            l = level;

        /* luminance */
        uni_code = ff_mpeg4_DCtab_lum[size][0];
        uni_len  = ff_mpeg4_DCtab_lum[size][1];

        if (size > 0) {
            uni_code <<= size;
            uni_code  |= l;
            uni_len   += size;
            if (size > 8) {
                uni_code <<= 1;
                uni_code  |= 1;
                uni_len++;
            }
        }
        uni_DCtab_lum_bits[level + 256] = uni_code;
        uni_DCtab_lum_len[level + 256]  = uni_len;

        /* chrominance */
        uni_code = ff_mpeg4_DCtab_chrom[size][0];
        uni_len  = ff_mpeg4_DCtab_chrom[size][1];

        if (size > 0) {
            uni_code <<= size;
            uni_code  |= l;
            uni_len   += size;
            if (size > 8) {
                uni_code <<= 1;
                uni_code  |= 1;
                uni_len++;
            }
        }
        uni_DCtab_chrom_bits[level + 256] = uni_code;
        uni_DCtab_chrom_len[level + 256]  = uni_len;
    }
}

static av_cold void init_uni_mpeg4_rl_tab(RLTable *rl, uint32_t *bits_tab,
                                          uint8_t *len_tab)
{
    int slevel, run, last;

    av_assert0(MAX_LEVEL >= 64);
    av_assert0(MAX_RUN >= 63);

    for (slevel = -64; slevel < 64; slevel++) {
        if (slevel == 0)
            continue;
        for (run = 0; run < 64; run++) {
            for (last = 0; last <= 1; last++) {
                const int index = UNI_MPEG4_ENC_INDEX(last, run, slevel + 64);
                int level       = slevel < 0 ? -slevel : slevel;
                int sign        = slevel < 0 ? 1 : 0;
                int bits, len, code;
                int level1, run1;

                len_tab[index] = 100;

                /* ESC0 */
                code = get_rl_index(rl, last, run, level);
                bits = rl->table_vlc[code][0];
                len  = rl->table_vlc[code][1];
                bits = bits * 2 + sign;
                len++;

                if (code != rl->n && len < len_tab[index]) {
                    bits_tab[index] = bits;
                    len_tab[index]  = len;
                }
                /* ESC1 */
                bits = rl->table_vlc[rl->n][0];
                len  = rl->table_vlc[rl->n][1];
                bits = bits * 2;
                len++;                 // esc1
                level1 = level - rl->max_level[last][run];
                if (level1 > 0) {
                    code   = get_rl_index(rl, last, run, level1);
                    bits <<= rl->table_vlc[code][1];
                    len   += rl->table_vlc[code][1];
                    bits  += rl->table_vlc[code][0];
                    bits   = bits * 2 + sign;
                    len++;

                    if (code != rl->n && len < len_tab[index]) {
                        bits_tab[index] = bits;
                        len_tab[index]  = len;
                    }
                }
                /* ESC2 */
                bits = rl->table_vlc[rl->n][0];
                len  = rl->table_vlc[rl->n][1];
                bits = bits * 4 + 2;
                len += 2;                 // esc2
                run1 = run - rl->max_run[last][level] - 1;
                if (run1 >= 0) {
                    code   = get_rl_index(rl, last, run1, level);
                    bits <<= rl->table_vlc[code][1];
                    len   += rl->table_vlc[code][1];
                    bits  += rl->table_vlc[code][0];
                    bits   = bits * 2 + sign;
                    len++;

                    if (code != rl->n && len < len_tab[index]) {
                        bits_tab[index] = bits;
                        len_tab[index]  = len;
                    }
                }
                /* ESC3 */
                bits = rl->table_vlc[rl->n][0];
                len  = rl->table_vlc[rl->n][1];
                bits = bits * 4 + 3;
                len += 2;                 // esc3
                bits = bits * 2 + last;
                len++;
                bits = bits * 64 + run;
                len += 6;
                bits = bits * 2 + 1;
                len++;                    // marker
                bits = bits * 4096 + (slevel & 0xfff);
                len += 12;
                bits = bits * 2 + 1;
                len++;                    // marker

                if (len < len_tab[index]) {
                    bits_tab[index] = bits;
                    len_tab[index]  = len;
                }
            }
        }
    }
}

static av_cold int encode_init(AVCodecContext *avctx)
{
    MpegEncContext *s = avctx->priv_data;
    int ret;
    static int done = 0;

    if (avctx->width >= (1<<13) || avctx->height >= (1<<13)) {
        av_log(avctx, AV_LOG_ERROR, "dimensions too large for MPEG-4\n");
        return AVERROR(EINVAL);
    }

    if ((ret = ff_mpv_encode_init(avctx)) < 0)
        return ret;

    if (!done) {
        done = 1;

        init_uni_dc_tab();

        ff_rl_init(&ff_mpeg4_rl_intra, ff_mpeg4_static_rl_table_store[0]);

        init_uni_mpeg4_rl_tab(&ff_mpeg4_rl_intra, uni_mpeg4_intra_rl_bits, uni_mpeg4_intra_rl_len);
        init_uni_mpeg4_rl_tab(&ff_h263_rl_inter, uni_mpeg4_inter_rl_bits, uni_mpeg4_inter_rl_len);
    }

    s->min_qcoeff               = -2048;
    s->max_qcoeff               = 2047;
    s->intra_ac_vlc_length      = uni_mpeg4_intra_rl_len;
    s->intra_ac_vlc_last_length = uni_mpeg4_intra_rl_len + 128 * 64;
    s->inter_ac_vlc_length      = uni_mpeg4_inter_rl_len;
    s->inter_ac_vlc_last_length = uni_mpeg4_inter_rl_len + 128 * 64;
    s->luma_dc_vlc_length       = uni_DCtab_lum_len;
    s->ac_esc_length            = 7 + 2 + 1 + 6 + 1 + 12 + 1;
    s->y_dc_scale_table         = ff_mpeg4_y_dc_scale_table;
    s->c_dc_scale_table         = ff_mpeg4_c_dc_scale_table;

    if (s->avctx->flags & AV_CODEC_FLAG_GLOBAL_HEADER) {
        s->avctx->extradata = av_malloc(1024);
        init_put_bits(&s->pb, s->avctx->extradata, 1024);

        if (!(s->workaround_bugs & FF_BUG_MS))
            mpeg4_encode_visual_object_header(s);
        mpeg4_encode_vol_header(s, 0, 0);

//            ff_mpeg4_stuffing(&s->pb); ?
        flush_put_bits(&s->pb);
        s->avctx->extradata_size = (put_bits_count(&s->pb) + 7) >> 3;
    }
    return 0;
}

void ff_mpeg4_init_partitions(MpegEncContext *s)
{
    uint8_t *start = put_bits_ptr(&s->pb);
    uint8_t *end   = s->pb.buf_end;
    int size       = end - start;
    int pb_size    = (((intptr_t)start + size / 3) & (~3)) - (intptr_t)start;
    int tex_size   = (size - 2 * pb_size) & (~3);

    set_put_bits_buffer_size(&s->pb, pb_size);
    init_put_bits(&s->tex_pb, start + pb_size, tex_size);
    init_put_bits(&s->pb2, start + pb_size + tex_size, pb_size);
}

void ff_mpeg4_merge_partitions(MpegEncContext *s)
{
    const int pb2_len    = put_bits_count(&s->pb2);
    const int tex_pb_len = put_bits_count(&s->tex_pb);
    const int bits       = put_bits_count(&s->pb);

    if (s->pict_type == AV_PICTURE_TYPE_I) {
        put_bits(&s->pb, 19, DC_MARKER);
        s->misc_bits  += 19 + pb2_len + bits - s->last_bits;
        s->i_tex_bits += tex_pb_len;
    } else {
        put_bits(&s->pb, 17, MOTION_MARKER);
        s->misc_bits  += 17 + pb2_len;
        s->mv_bits    += bits - s->last_bits;
        s->p_tex_bits += tex_pb_len;
    }

    flush_put_bits(&s->pb2);
    flush_put_bits(&s->tex_pb);

    set_put_bits_buffer_size(&s->pb, s->pb2.buf_end - s->pb.buf);
    avpriv_copy_bits(&s->pb, s->pb2.buf, pb2_len);
    avpriv_copy_bits(&s->pb, s->tex_pb.buf, tex_pb_len);
    s->last_bits = put_bits_count(&s->pb);
}

void ff_mpeg4_encode_video_packet_header(MpegEncContext *s)
{
    int mb_num_bits = av_log2(s->mb_num - 1) + 1;

    put_bits(&s->pb, ff_mpeg4_get_video_packet_prefix_length(s), 0);
    put_bits(&s->pb, 1, 1);

    put_bits(&s->pb, mb_num_bits, s->mb_x + s->mb_y * s->mb_width);
    put_bits(&s->pb, s->quant_precision, s->qscale);
    put_bits(&s->pb, 1, 0); /* no HEC */
}

#define OFFSET(x) offsetof(MpegEncContext, x)
#define VE AV_OPT_FLAG_VIDEO_PARAM | AV_OPT_FLAG_ENCODING_PARAM
static const AVOption options[] = {
    { "data_partitioning", "Use data partitioning.",      OFFSET(data_partitioning), AV_OPT_TYPE_BOOL, { .i64 = 0 }, 0, 1, VE },
    { "alternate_scan",    "Enable alternate scantable.", OFFSET(alternate_scan),    AV_OPT_TYPE_BOOL, { .i64 = 0 }, 0, 1, VE },
    FF_MPV_COMMON_OPTS
    { NULL },
};

static const AVClass mpeg4enc_class = {
    .class_name = "MPEG4 encoder",
    .item_name  = av_default_item_name,
    .option     = options,
    .version    = LIBAVUTIL_VERSION_INT,
};

AVCodec ff_mpeg4_encoder = {
    .name           = "mpeg4",
    .long_name      = NULL_IF_CONFIG_SMALL("MPEG-4 part 2"),
    .type           = AVMEDIA_TYPE_VIDEO,
    .id             = AV_CODEC_ID_MPEG4,
    .priv_data_size = sizeof(MpegEncContext),
    .init           = encode_init,
    .encode2        = ff_mpv_encode_picture,
    .close          = ff_mpv_encode_end,
    .pix_fmts       = (const enum AVPixelFormat[]) { AV_PIX_FMT_YUV420P, AV_PIX_FMT_NONE },
    .capabilities   = AV_CODEC_CAP_DELAY | AV_CODEC_CAP_SLICE_THREADS,
    .priv_class     = &mpeg4enc_class,
};<|MERGE_RESOLUTION|>--- conflicted
+++ resolved
@@ -208,11 +208,7 @@
 }
 
 /**
-<<<<<<< HEAD
- * modify mb_type & qscale so that encoding is actually possible in mpeg4
-=======
  * modify mb_type & qscale so that encoding is actually possible in MPEG-4
->>>>>>> 41ed7ab4
  */
 void ff_clean_mpeg4_qscales(MpegEncContext *s)
 {
@@ -1089,13 +1085,8 @@
     }
 }
 
-<<<<<<< HEAD
-/* write mpeg4 VOP header */
+/* write MPEG-4 VOP header */
 int ff_mpeg4_encode_picture_header(MpegEncContext *s, int picture_number)
-=======
-/* write MPEG-4 VOP header */
-void ff_mpeg4_encode_picture_header(MpegEncContext *s, int picture_number)
->>>>>>> 41ed7ab4
 {
     uint64_t time_incr;
     int64_t time_div, time_mod;
