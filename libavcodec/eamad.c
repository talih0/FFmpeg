/*
 * Electronic Arts Madcow Video Decoder
 * Copyright (c) 2007-2009 Peter Ross
 *
 * This file is part of FFmpeg.
 *
 * FFmpeg is free software; you can redistribute it and/or
 * modify it under the terms of the GNU Lesser General Public
 * License as published by the Free Software Foundation; either
 * version 2.1 of the License, or (at your option) any later version.
 *
 * FFmpeg is distributed in the hope that it will be useful,
 * but WITHOUT ANY WARRANTY; without even the implied warranty of
 * MERCHANTABILITY or FITNESS FOR A PARTICULAR PURPOSE.  See the GNU
 * Lesser General Public License for more details.
 *
 * You should have received a copy of the GNU Lesser General Public
 * License along with FFmpeg; if not, write to the Free Software
 * Foundation, Inc., 51 Franklin St, Fifth Floor, Boston, MA  02110-1301  USA
 */

/**
 * @file
 * Electronic Arts Madcow Video Decoder
 * @author Peter Ross <pross@xvid.org>
 *
 * @see technical details at
 * http://wiki.multimedia.cx/index.php?title=Electronic_Arts_MAD
 */

#include "avcodec.h"
#include "get_bits.h"
#include "dsputil.h"
#include "aandcttab.h"
#include "eaidct.h"
#include "internal.h"
#include "mpeg12.h"
#include "mpeg12data.h"
#include "libavutil/imgutils.h"

#define EA_PREAMBLE_SIZE    8
#define MADk_TAG MKTAG('M', 'A', 'D', 'k')    /* MAD i-frame */
#define MADm_TAG MKTAG('M', 'A', 'D', 'm')    /* MAD p-frame */
#define MADe_TAG MKTAG('M', 'A', 'D', 'e')    /* MAD lqp-frame */

typedef struct MadContext {
    AVCodecContext *avctx;
    DSPContext dsp;
    AVFrame frame;
    AVFrame last_frame;
    GetBitContext gb;
    void *bitstream_buf;
    unsigned int bitstream_buf_size;
    DECLARE_ALIGNED(16, DCTELEM, block)[64];
    ScanTable scantable;
    uint16_t quant_matrix[64];
    int mb_x;
    int mb_y;
} MadContext;

static av_cold int decode_init(AVCodecContext *avctx)
{
    MadContext *s = avctx->priv_data;
    s->avctx = avctx;
    avctx->pix_fmt = AV_PIX_FMT_YUV420P;
    ff_dsputil_init(&s->dsp, avctx);
    ff_init_scantable_permutation(s->dsp.idct_permutation, FF_NO_IDCT_PERM);
    ff_init_scantable(s->dsp.idct_permutation, &s->scantable, ff_zigzag_direct);
    ff_mpeg12_init_vlcs();
    return 0;
}

static inline void comp(unsigned char *dst, int dst_stride,
                        unsigned char *src, int src_stride, int add)
{
    int j, i;
    for (j=0; j<8; j++)
        for (i=0; i<8; i++)
            dst[j*dst_stride + i] = av_clip_uint8(src[j*src_stride + i] + add);
}

static inline void comp_block(MadContext *t, int mb_x, int mb_y,
                              int j, int mv_x, int mv_y, int add)
{
    if (j < 4) {
        unsigned offset = (mb_y*16 + ((j&2)<<2) + mv_y)*t->last_frame.linesize[0] + mb_x*16 + ((j&1)<<3) + mv_x;
        if (offset >= (t->avctx->height - 7) * t->last_frame.linesize[0] - 7)
            return;
        comp(t->frame.data[0] + (mb_y*16 + ((j&2)<<2))*t->frame.linesize[0] + mb_x*16 + ((j&1)<<3),
             t->frame.linesize[0],
             t->last_frame.data[0] + offset,
             t->last_frame.linesize[0], add);
    } else if (!(t->avctx->flags & CODEC_FLAG_GRAY)) {
        int index = j - 3;
        unsigned offset = (mb_y * 8 + (mv_y/2))*t->last_frame.linesize[index] + mb_x * 8 + (mv_x/2);
        if (offset >= (t->avctx->height/2 - 7) * t->last_frame.linesize[index] - 7)
            return;
        comp(t->frame.data[index] + (mb_y*8)*t->frame.linesize[index] + mb_x * 8,
             t->frame.linesize[index],
             t->last_frame.data[index] + offset,
             t->last_frame.linesize[index], add);
    }
}

static inline void idct_put(MadContext *t, DCTELEM *block, int mb_x, int mb_y, int j)
{
    if (j < 4) {
        ff_ea_idct_put_c(
            t->frame.data[0] + (mb_y*16 + ((j&2)<<2))*t->frame.linesize[0] + mb_x*16 + ((j&1)<<3),
            t->frame.linesize[0], block);
    } else if (!(t->avctx->flags & CODEC_FLAG_GRAY)) {
        int index = j - 3;
        ff_ea_idct_put_c(
            t->frame.data[index] + (mb_y*8)*t->frame.linesize[index] + mb_x*8,
            t->frame.linesize[index], block);
    }
}

static inline int decode_block_intra(MadContext *s, DCTELEM * block)
{
    int level, i, j, run;
    RLTable *rl = &ff_rl_mpeg1;
    const uint8_t *scantable = s->scantable.permutated;
    int16_t *quant_matrix = s->quant_matrix;

    block[0] = (128 + get_sbits(&s->gb, 8)) * quant_matrix[0];

    /* The RL decoder is derived from mpeg1_decode_block_intra;
       Escaped level and run values a decoded differently */
    i = 0;
    {
        OPEN_READER(re, &s->gb);
        /* now quantify & encode AC coefficients */
        for (;;) {
            UPDATE_CACHE(re, &s->gb);
            GET_RL_VLC(level, run, re, &s->gb, rl->rl_vlc[0], TEX_VLC_BITS, 2, 0);

            if (level == 127) {
                break;
            } else if (level != 0) {
                i += run;
                j = scantable[i];
                level = (level*quant_matrix[j]) >> 4;
                level = (level-1)|1;
                level = (level ^ SHOW_SBITS(re, &s->gb, 1)) - SHOW_SBITS(re, &s->gb, 1);
                LAST_SKIP_BITS(re, &s->gb, 1);
            } else {
                /* escape */
                UPDATE_CACHE(re, &s->gb);
                level = SHOW_SBITS(re, &s->gb, 10); SKIP_BITS(re, &s->gb, 10);

                UPDATE_CACHE(re, &s->gb);
                run = SHOW_UBITS(re, &s->gb, 6)+1; LAST_SKIP_BITS(re, &s->gb, 6);

                i += run;
                j = scantable[i];
                if (level < 0) {
                    level = -level;
                    level = (level*quant_matrix[j]) >> 4;
                    level = (level-1)|1;
                    level = -level;
                } else {
                    level = (level*quant_matrix[j]) >> 4;
                    level = (level-1)|1;
                }
            }
            if (i > 63) {
                av_log(s->avctx, AV_LOG_ERROR, "ac-tex damaged at %d %d\n", s->mb_x, s->mb_y);
                return -1;
            }

            block[j] = level;
        }
        CLOSE_READER(re, &s->gb);
    }
    return 0;
}

static int decode_motion(GetBitContext *gb)
{
    int value = 0;
    if (get_bits1(gb)) {
        if (get_bits1(gb))
            value = -17;
        value += get_bits(gb, 4) + 1;
    }
    return value;
}

static int decode_mb(MadContext *s, int inter)
{
    int mv_map = 0;
    int mv_x, mv_y;
    int j;

    if (inter) {
        int v = decode210(&s->gb);
        if (v < 2) {
            mv_map = v ? get_bits(&s->gb, 6) : 63;
            mv_x = decode_motion(&s->gb);
            mv_y = decode_motion(&s->gb);
        }
    }

    for (j=0; j<6; j++) {
        if (mv_map & (1<<j)) {  // mv_x and mv_y are guarded by mv_map
            int add = 2*decode_motion(&s->gb);
            if (s->last_frame.data[0])
                comp_block(s, s->mb_x, s->mb_y, j, mv_x, mv_y, add);
        } else {
            s->dsp.clear_block(s->block);
            if(decode_block_intra(s, s->block) < 0)
                return -1;
            idct_put(s, s->block, s->mb_x, s->mb_y, j);
        }
    }
    return 0;
}

static void calc_quant_matrix(MadContext *s, int qscale)
{
    int i;

    s->quant_matrix[0] = (ff_inv_aanscales[0]*ff_mpeg1_default_intra_matrix[0]) >> 11;
    for (i=1; i<64; i++)
        s->quant_matrix[i] = (ff_inv_aanscales[i]*ff_mpeg1_default_intra_matrix[i]*qscale + 32) >> 10;
}

static int decode_frame(AVCodecContext *avctx,
                        void *data, int *data_size,
                        AVPacket *avpkt)
{
    const uint8_t *buf = avpkt->data;
    int buf_size       = avpkt->size;
    const uint8_t *buf_end = buf+buf_size;
    MadContext *s     = avctx->priv_data;
    int width, height, ret;
    int chunk_type;
    int inter;

    if (buf_size < 26) {
        av_log(avctx, AV_LOG_ERROR, "Input buffer too small\n");
        *data_size = 0;
        return AVERROR_INVALIDDATA;
    }

    chunk_type = AV_RL32(&buf[0]);
    inter = (chunk_type == MADm_TAG || chunk_type == MADe_TAG);
    buf += 8;

    av_reduce(&avctx->time_base.num, &avctx->time_base.den,
              AV_RL16(&buf[6]), 1000, 1<<30);

    width  = AV_RL16(&buf[8]);
    height = AV_RL16(&buf[10]);
    calc_quant_matrix(s, buf[13]);
    buf += 16;

    if (avctx->width != width || avctx->height != height) {
        if((width * height)/2048*7 > buf_end-buf)
            return AVERROR_INVALIDDATA;
        if ((ret = av_image_check_size(width, height, 0, avctx)) < 0)
            return ret;
        avcodec_set_dimensions(avctx, width, height);
        if (s->frame.data[0])
            avctx->release_buffer(avctx, &s->frame);
        if (s->last_frame.data[0])
            avctx->release_buffer(avctx, &s->last_frame);
    }

    s->frame.reference = 3;
    if (!s->frame.data[0]) {
<<<<<<< HEAD
        if ((ret = avctx->get_buffer(avctx, &s->frame)) < 0) {
=======
        if (ff_get_buffer(avctx, &s->frame) < 0) {
>>>>>>> 594d4d5d
            av_log(avctx, AV_LOG_ERROR, "get_buffer() failed\n");
            return ret;
        }
    }

    av_fast_malloc(&s->bitstream_buf, &s->bitstream_buf_size, (buf_end-buf) + FF_INPUT_BUFFER_PADDING_SIZE);
    if (!s->bitstream_buf)
        return AVERROR(ENOMEM);
    s->dsp.bswap16_buf(s->bitstream_buf, (const uint16_t*)buf, (buf_end-buf)/2);
    memset((uint8_t*)s->bitstream_buf + (buf_end-buf), 0, FF_INPUT_BUFFER_PADDING_SIZE);
    init_get_bits(&s->gb, s->bitstream_buf, 8*(buf_end-buf));

    for (s->mb_y=0; s->mb_y < (avctx->height+15)/16; s->mb_y++)
        for (s->mb_x=0; s->mb_x < (avctx->width +15)/16; s->mb_x++)
            if(decode_mb(s, inter) < 0)
                return AVERROR_INVALIDDATA;

    *data_size = sizeof(AVFrame);
    *(AVFrame*)data = s->frame;

    if (chunk_type != MADe_TAG)
        FFSWAP(AVFrame, s->frame, s->last_frame);

    return buf_size;
}

static av_cold int decode_end(AVCodecContext *avctx)
{
    MadContext *t = avctx->priv_data;
    if (t->frame.data[0])
        avctx->release_buffer(avctx, &t->frame);
    if (t->last_frame.data[0])
        avctx->release_buffer(avctx, &t->last_frame);
    av_free(t->bitstream_buf);
    return 0;
}

AVCodec ff_eamad_decoder = {
    .name           = "eamad",
    .type           = AVMEDIA_TYPE_VIDEO,
    .id             = AV_CODEC_ID_MAD,
    .priv_data_size = sizeof(MadContext),
    .init           = decode_init,
    .close          = decode_end,
    .decode         = decode_frame,
    .capabilities   = CODEC_CAP_DR1,
    .long_name      = NULL_IF_CONFIG_SMALL("Electronic Arts Madcow Video")
};<|MERGE_RESOLUTION|>--- conflicted
+++ resolved
@@ -270,11 +270,7 @@
 
     s->frame.reference = 3;
     if (!s->frame.data[0]) {
-<<<<<<< HEAD
-        if ((ret = avctx->get_buffer(avctx, &s->frame)) < 0) {
-=======
-        if (ff_get_buffer(avctx, &s->frame) < 0) {
->>>>>>> 594d4d5d
+        if ((ret = ff_get_buffer(avctx, &s->frame)) < 0) {
             av_log(avctx, AV_LOG_ERROR, "get_buffer() failed\n");
             return ret;
         }
