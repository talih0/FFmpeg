--- conflicted
+++ resolved
@@ -1926,12 +1926,8 @@
 #define OFFSET(x) offsetof(SnowContext, x)
 #define VE AV_OPT_FLAG_VIDEO_PARAM | AV_OPT_FLAG_ENCODING_PARAM
 static const AVOption options[] = {
-<<<<<<< HEAD
-    { "memc_only",      "Only do ME/MC (I frames -> ref, P frame -> ME+MC).",   OFFSET(memc_only), AV_OPT_TYPE_INT, { 0 }, 0, 1, VE },
-    { "no_bitstream",   "Skip final bitstream writeout.",                    OFFSET(no_bitstream), AV_OPT_TYPE_INT, { 0 }, 0, 1, VE },
-=======
     { "memc_only",      "Only do ME/MC (I frames -> ref, P frame -> ME+MC).",   OFFSET(memc_only), AV_OPT_TYPE_INT, { .i64 = 0 }, 0, 1, VE },
->>>>>>> e6153f17
+    { "no_bitstream",   "Skip final bitstream writeout.",                    OFFSET(no_bitstream), AV_OPT_TYPE_INT, { .i64 = 0 }, 0, 1, VE },
     { NULL },
 };
 
