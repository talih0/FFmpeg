--- conflicted
+++ resolved
@@ -1153,13 +1153,7 @@
         return 0;
     }
 
-<<<<<<< HEAD
-    h->mb_x = h->mb_y = sl->mb_xy = 0;
-=======
-    init_get_bits(&h->gb, buf, 8 * buf_size);
-
     sl->mb_x = sl->mb_y = sl->mb_xy = 0;
->>>>>>> d4d9068c
 
     if (s->watermark_key) {
         av_fast_padded_malloc(&s->buf, &s->buf_size, buf_size);
@@ -1331,8 +1325,8 @@
 
     left = buf_size*8 - get_bits_count(&h->gb);
 
-    if (h->mb_y != h->mb_height || h->mb_x != h->mb_width) {
-        av_log(avctx, AV_LOG_INFO, "frame num %d incomplete pic x %d y %d left %d\n", avctx->frame_number, h->mb_y, h->mb_x, left);
+    if (sl->mb_y != h->mb_height || sl->mb_x != h->mb_width) {
+        av_log(avctx, AV_LOG_INFO, "frame num %d incomplete pic x %d y %d left %d\n", avctx->frame_number, sl->mb_y, sl->mb_x, left);
         //av_hex_dump(stderr, buf+buf_size-8, 8);
     }
 
