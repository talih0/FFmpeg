/*
 * The simplest mpeg encoder (well, it was the simplest!)
 * Copyright (c) 2000,2001 Fabrice Bellard
 * Copyright (c) 2002-2004 Michael Niedermayer <michaelni@gmx.at>
 *
 * 4MV & hq & B-frame encoding stuff by Michael Niedermayer <michaelni@gmx.at>
 *
 * This file is part of FFmpeg.
 *
 * FFmpeg is free software; you can redistribute it and/or
 * modify it under the terms of the GNU Lesser General Public
 * License as published by the Free Software Foundation; either
 * version 2.1 of the License, or (at your option) any later version.
 *
 * FFmpeg is distributed in the hope that it will be useful,
 * but WITHOUT ANY WARRANTY; without even the implied warranty of
 * MERCHANTABILITY or FITNESS FOR A PARTICULAR PURPOSE.  See the GNU
 * Lesser General Public License for more details.
 *
 * You should have received a copy of the GNU Lesser General Public
 * License along with FFmpeg; if not, write to the Free Software
 * Foundation, Inc., 51 Franklin Street, Fifth Floor, Boston, MA 02110-1301 USA
 */

/**
 * @file
 * The simplest mpeg encoder (well, it was the simplest!).
 */

#include "libavutil/intmath.h"
#include "libavutil/imgutils.h"
#include "avcodec.h"
#include "dsputil.h"
#include "internal.h"
#include "mpegvideo.h"
#include "mpegvideo_common.h"
#include "mjpegenc.h"
#include "msmpeg4.h"
#include "faandct.h"
#include "xvmc_internal.h"
#include "thread.h"
#include <limits.h>

//#undef NDEBUG
//#include <assert.h>

static void dct_unquantize_mpeg1_intra_c(MpegEncContext *s,
                                   DCTELEM *block, int n, int qscale);
static void dct_unquantize_mpeg1_inter_c(MpegEncContext *s,
                                   DCTELEM *block, int n, int qscale);
static void dct_unquantize_mpeg2_intra_c(MpegEncContext *s,
                                   DCTELEM *block, int n, int qscale);
static void dct_unquantize_mpeg2_intra_bitexact(MpegEncContext *s,
                                   DCTELEM *block, int n, int qscale);
static void dct_unquantize_mpeg2_inter_c(MpegEncContext *s,
                                   DCTELEM *block, int n, int qscale);
static void dct_unquantize_h263_intra_c(MpegEncContext *s,
                                  DCTELEM *block, int n, int qscale);
static void dct_unquantize_h263_inter_c(MpegEncContext *s,
                                  DCTELEM *block, int n, int qscale);


/* enable all paranoid tests for rounding, overflows, etc... */
//#define PARANOID

//#define DEBUG


static const uint8_t ff_default_chroma_qscale_table[32]={
//  0  1  2  3  4  5  6  7  8  9 10 11 12 13 14 15 16 17 18 19 20 21 22 23 24 25 26 27 28 29 30 31
    0, 1, 2, 3, 4, 5, 6, 7, 8, 9,10,11,12,13,14,15,16,17,18,19,20,21,22,23,24,25,26,27,28,29,30,31
};

const uint8_t ff_mpeg1_dc_scale_table[128]={
//  0  1  2  3  4  5  6  7  8  9 10 11 12 13 14 15 16 17 18 19 20 21 22 23 24 25 26 27 28 29 30 31
    8, 8, 8, 8, 8, 8, 8, 8, 8, 8, 8, 8, 8, 8, 8, 8, 8, 8, 8, 8, 8, 8, 8, 8, 8, 8, 8, 8, 8, 8, 8, 8,
    8, 8, 8, 8, 8, 8, 8, 8, 8, 8, 8, 8, 8, 8, 8, 8, 8, 8, 8, 8, 8, 8, 8, 8, 8, 8, 8, 8, 8, 8, 8, 8,
    8, 8, 8, 8, 8, 8, 8, 8, 8, 8, 8, 8, 8, 8, 8, 8, 8, 8, 8, 8, 8, 8, 8, 8, 8, 8, 8, 8, 8, 8, 8, 8,
    8, 8, 8, 8, 8, 8, 8, 8, 8, 8, 8, 8, 8, 8, 8, 8, 8, 8, 8, 8, 8, 8, 8, 8, 8, 8, 8, 8, 8, 8, 8, 8,
};

static const uint8_t mpeg2_dc_scale_table1[128]={
//  0  1  2  3  4  5  6  7  8  9 10 11 12 13 14 15 16 17 18 19 20 21 22 23 24 25 26 27 28 29 30 31
    4, 4, 4, 4, 4, 4, 4, 4, 4, 4, 4, 4, 4, 4, 4, 4, 4, 4, 4, 4, 4, 4, 4, 4, 4, 4, 4, 4, 4, 4, 4, 4,
    4, 4, 4, 4, 4, 4, 4, 4, 4, 4, 4, 4, 4, 4, 4, 4, 4, 4, 4, 4, 4, 4, 4, 4, 4, 4, 4, 4, 4, 4, 4, 4,
    4, 4, 4, 4, 4, 4, 4, 4, 4, 4, 4, 4, 4, 4, 4, 4, 4, 4, 4, 4, 4, 4, 4, 4, 4, 4, 4, 4, 4, 4, 4, 4,
    4, 4, 4, 4, 4, 4, 4, 4, 4, 4, 4, 4, 4, 4, 4, 4, 4, 4, 4, 4, 4, 4, 4, 4, 4, 4, 4, 4, 4, 4, 4, 4,
};

static const uint8_t mpeg2_dc_scale_table2[128]={
//  0  1  2  3  4  5  6  7  8  9 10 11 12 13 14 15 16 17 18 19 20 21 22 23 24 25 26 27 28 29 30 31
    2, 2, 2, 2, 2, 2, 2, 2, 2, 2, 2, 2, 2, 2, 2, 2, 2, 2, 2, 2, 2, 2, 2, 2, 2, 2, 2, 2, 2, 2, 2, 2,
    2, 2, 2, 2, 2, 2, 2, 2, 2, 2, 2, 2, 2, 2, 2, 2, 2, 2, 2, 2, 2, 2, 2, 2, 2, 2, 2, 2, 2, 2, 2, 2,
    2, 2, 2, 2, 2, 2, 2, 2, 2, 2, 2, 2, 2, 2, 2, 2, 2, 2, 2, 2, 2, 2, 2, 2, 2, 2, 2, 2, 2, 2, 2, 2,
    2, 2, 2, 2, 2, 2, 2, 2, 2, 2, 2, 2, 2, 2, 2, 2, 2, 2, 2, 2, 2, 2, 2, 2, 2, 2, 2, 2, 2, 2, 2, 2,
};

static const uint8_t mpeg2_dc_scale_table3[128]={
//  0  1  2  3  4  5  6  7  8  9 10 11 12 13 14 15 16 17 18 19 20 21 22 23 24 25 26 27 28 29 30 31
    1, 1, 1, 1, 1, 1, 1, 1, 1, 1, 1, 1, 1, 1, 1, 1, 1, 1, 1, 1, 1, 1, 1, 1, 1, 1, 1, 1, 1, 1, 1, 1,
    1, 1, 1, 1, 1, 1, 1, 1, 1, 1, 1, 1, 1, 1, 1, 1, 1, 1, 1, 1, 1, 1, 1, 1, 1, 1, 1, 1, 1, 1, 1, 1,
    1, 1, 1, 1, 1, 1, 1, 1, 1, 1, 1, 1, 1, 1, 1, 1, 1, 1, 1, 1, 1, 1, 1, 1, 1, 1, 1, 1, 1, 1, 1, 1,
    1, 1, 1, 1, 1, 1, 1, 1, 1, 1, 1, 1, 1, 1, 1, 1, 1, 1, 1, 1, 1, 1, 1, 1, 1, 1, 1, 1, 1, 1, 1, 1,
};

const uint8_t * const ff_mpeg2_dc_scale_table[4]={
    ff_mpeg1_dc_scale_table,
    mpeg2_dc_scale_table1,
    mpeg2_dc_scale_table2,
    mpeg2_dc_scale_table3,
};

const enum PixelFormat ff_pixfmt_list_420[] = {
    PIX_FMT_YUV420P,
    PIX_FMT_NONE
};

const enum PixelFormat ff_hwaccel_pixfmt_list_420[] = {
    PIX_FMT_DXVA2_VLD,
    PIX_FMT_VAAPI_VLD,
    PIX_FMT_YUV420P,
    PIX_FMT_NONE
};

const uint8_t *avpriv_mpv_find_start_code(const uint8_t * restrict p, const uint8_t *end, uint32_t * restrict state){
    int i;

    assert(p<=end);
    if(p>=end)
        return end;

    for(i=0; i<3; i++){
        uint32_t tmp= *state << 8;
        *state= tmp + *(p++);
        if(tmp == 0x100 || p==end)
            return p;
    }

    while(p<end){
        if     (p[-1] > 1      ) p+= 3;
        else if(p[-2]          ) p+= 2;
        else if(p[-3]|(p[-1]-1)) p++;
        else{
            p++;
            break;
        }
    }

    p= FFMIN(p, end)-4;
    *state= AV_RB32(p);

    return p+4;
}

/* init common dct for both encoder and decoder */
av_cold int ff_dct_common_init(MpegEncContext *s)
{
    dsputil_init(&s->dsp, s->avctx);

    s->dct_unquantize_h263_intra = dct_unquantize_h263_intra_c;
    s->dct_unquantize_h263_inter = dct_unquantize_h263_inter_c;
    s->dct_unquantize_mpeg1_intra = dct_unquantize_mpeg1_intra_c;
    s->dct_unquantize_mpeg1_inter = dct_unquantize_mpeg1_inter_c;
    s->dct_unquantize_mpeg2_intra = dct_unquantize_mpeg2_intra_c;
    if(s->flags & CODEC_FLAG_BITEXACT)
        s->dct_unquantize_mpeg2_intra = dct_unquantize_mpeg2_intra_bitexact;
    s->dct_unquantize_mpeg2_inter = dct_unquantize_mpeg2_inter_c;

#if   HAVE_MMX
    MPV_common_init_mmx(s);
#elif ARCH_ALPHA
    MPV_common_init_axp(s);
#elif CONFIG_MLIB
    MPV_common_init_mlib(s);
#elif HAVE_MMI
    MPV_common_init_mmi(s);
#elif ARCH_ARM
    MPV_common_init_arm(s);
#elif HAVE_ALTIVEC
    MPV_common_init_altivec(s);
#elif ARCH_BFIN
    MPV_common_init_bfin(s);
#endif

    /* load & permutate scantables
       note: only wmv uses different ones
    */
    if(s->alternate_scan){
        ff_init_scantable(s->dsp.idct_permutation, &s->inter_scantable  , ff_alternate_vertical_scan);
        ff_init_scantable(s->dsp.idct_permutation, &s->intra_scantable  , ff_alternate_vertical_scan);
    }else{
        ff_init_scantable(s->dsp.idct_permutation, &s->inter_scantable  , ff_zigzag_direct);
        ff_init_scantable(s->dsp.idct_permutation, &s->intra_scantable  , ff_zigzag_direct);
    }
    ff_init_scantable(s->dsp.idct_permutation, &s->intra_h_scantable, ff_alternate_horizontal_scan);
    ff_init_scantable(s->dsp.idct_permutation, &s->intra_v_scantable, ff_alternate_vertical_scan);

    return 0;
}

void ff_copy_picture(Picture *dst, Picture *src){
    *dst = *src;
    dst->f.type= FF_BUFFER_TYPE_COPY;
}

/**
 * Release a frame buffer
 */
static void free_frame_buffer(MpegEncContext *s, Picture *pic)
{
    /* Windows Media Image codecs allocate internal buffers with different
       dimensions; ignore user defined callbacks for these */
    if (s->codec_id != CODEC_ID_WMV3IMAGE && s->codec_id != CODEC_ID_VC1IMAGE)
        ff_thread_release_buffer(s->avctx, (AVFrame*)pic);
    else
        avcodec_default_release_buffer(s->avctx, (AVFrame*)pic);
    av_freep(&pic->f.hwaccel_picture_private);
}

/**
 * Allocate a frame buffer
 */
static int alloc_frame_buffer(MpegEncContext *s, Picture *pic)
{
    int r;

    if (s->avctx->hwaccel) {
        assert(!pic->f.hwaccel_picture_private);
        if (s->avctx->hwaccel->priv_data_size) {
            pic->f.hwaccel_picture_private = av_mallocz(s->avctx->hwaccel->priv_data_size);
            if (!pic->f.hwaccel_picture_private) {
                av_log(s->avctx, AV_LOG_ERROR, "alloc_frame_buffer() failed (hwaccel private data allocation)\n");
                return -1;
            }
        }
    }

    if (s->codec_id != CODEC_ID_WMV3IMAGE && s->codec_id != CODEC_ID_VC1IMAGE)
        r = ff_thread_get_buffer(s->avctx, (AVFrame*)pic);
    else
        r = avcodec_default_get_buffer(s->avctx, (AVFrame*)pic);

    if (r < 0 || !pic->f.age || !pic->f.type || !pic->f.data[0]) {
        av_log(s->avctx, AV_LOG_ERROR, "get_buffer() failed (%d %d %d %p)\n",
               r, pic->f.age, pic->f.type, pic->f.data[0]);
        av_freep(&pic->f.hwaccel_picture_private);
        return -1;
    }

    if (s->linesize && (s->linesize != pic->f.linesize[0] || s->uvlinesize != pic->f.linesize[1])) {
        av_log(s->avctx, AV_LOG_ERROR, "get_buffer() failed (stride changed)\n");
        free_frame_buffer(s, pic);
        return -1;
    }

    if (pic->f.linesize[1] != pic->f.linesize[2]) {
        av_log(s->avctx, AV_LOG_ERROR, "get_buffer() failed (uv stride mismatch)\n");
        free_frame_buffer(s, pic);
        return -1;
    }

    return 0;
}

/**
 * allocates a Picture
 * The pixels are allocated/set by calling get_buffer() if shared=0
 */
int ff_alloc_picture(MpegEncContext *s, Picture *pic, int shared){
    const int big_mb_num= s->mb_stride*(s->mb_height+1) + 1; //the +1 is needed so memset(,,stride*height) does not sig11
    const int mb_array_size= s->mb_stride*s->mb_height;
    const int b8_array_size= s->b8_stride*s->mb_height*2;
    const int b4_array_size= s->b4_stride*s->mb_height*4;
    int i;
    int r= -1;

    if(shared){
        assert(pic->f.data[0]);
        assert(pic->f.type == 0 || pic->f.type == FF_BUFFER_TYPE_SHARED);
        pic->f.type = FF_BUFFER_TYPE_SHARED;
    }else{
        assert(!pic->f.data[0]);

        if (alloc_frame_buffer(s, pic) < 0)
            return -1;

        s->linesize   = pic->f.linesize[0];
        s->uvlinesize = pic->f.linesize[1];
    }

    if (pic->f.qscale_table == NULL) {
        if (s->encoding) {
            FF_ALLOCZ_OR_GOTO(s->avctx, pic->mb_var   , mb_array_size * sizeof(int16_t)  , fail)
            FF_ALLOCZ_OR_GOTO(s->avctx, pic->mc_mb_var, mb_array_size * sizeof(int16_t)  , fail)
            FF_ALLOCZ_OR_GOTO(s->avctx, pic->mb_mean  , mb_array_size * sizeof(int8_t )  , fail)
        }

        FF_ALLOCZ_OR_GOTO(s->avctx, pic->f.mbskip_table, mb_array_size * sizeof(uint8_t) + 2, fail) //the +2 is for the slice end check
        FF_ALLOCZ_OR_GOTO(s->avctx, pic->qscale_table_base , (big_mb_num + s->mb_stride) * sizeof(uint8_t)  , fail)
        FF_ALLOCZ_OR_GOTO(s->avctx, pic->mb_type_base , (big_mb_num + s->mb_stride) * sizeof(uint32_t), fail)
        pic->f.mb_type = pic->mb_type_base + 2*s->mb_stride + 1;
        pic->f.qscale_table = pic->qscale_table_base + 2*s->mb_stride + 1;
        if(s->out_format == FMT_H264){
            for(i=0; i<2; i++){
                FF_ALLOCZ_OR_GOTO(s->avctx, pic->motion_val_base[i], 2 * (b4_array_size+4)  * sizeof(int16_t), fail)
                pic->f.motion_val[i] = pic->motion_val_base[i] + 4;
                FF_ALLOCZ_OR_GOTO(s->avctx, pic->f.ref_index[i], 4*mb_array_size * sizeof(uint8_t), fail)
            }
            pic->f.motion_subsample_log2 = 2;
        }else if(s->out_format == FMT_H263 || s->encoding || (s->avctx->debug&FF_DEBUG_MV) || (s->avctx->debug_mv)){
            for(i=0; i<2; i++){
                FF_ALLOCZ_OR_GOTO(s->avctx, pic->motion_val_base[i], 2 * (b8_array_size+4) * sizeof(int16_t), fail)
                pic->f.motion_val[i] = pic->motion_val_base[i] + 4;
                FF_ALLOCZ_OR_GOTO(s->avctx, pic->f.ref_index[i], 4*mb_array_size * sizeof(uint8_t), fail)
            }
            pic->f.motion_subsample_log2 = 3;
        }
        if(s->avctx->debug&FF_DEBUG_DCT_COEFF) {
            FF_ALLOCZ_OR_GOTO(s->avctx, pic->f.dct_coeff, 64 * mb_array_size * sizeof(DCTELEM) * 6, fail)
        }
        pic->f.qstride = s->mb_stride;
        FF_ALLOCZ_OR_GOTO(s->avctx, pic->f.pan_scan , 1 * sizeof(AVPanScan), fail)
    }

    /* It might be nicer if the application would keep track of these
     * but it would require an API change. */
    memmove(s->prev_pict_types+1, s->prev_pict_types, PREV_PICT_TYPES_BUFFER_SIZE-1);
    s->prev_pict_types[0]= s->dropable ? AV_PICTURE_TYPE_B : s->pict_type;
    if (pic->f.age < PREV_PICT_TYPES_BUFFER_SIZE && s->prev_pict_types[pic->f.age] == AV_PICTURE_TYPE_B)
        pic->f.age = INT_MAX; // Skipped MBs in B-frames are quite rare in MPEG-1/2 and it is a bit tricky to skip them anyway.
    pic->owner2 = s;

    return 0;
fail: //for the FF_ALLOCZ_OR_GOTO macro
    if(r>=0)
        free_frame_buffer(s, pic);
    return -1;
}

/**
 * deallocates a picture
 */
static void free_picture(MpegEncContext *s, Picture *pic){
    int i;

    if (pic->f.data[0] && pic->f.type != FF_BUFFER_TYPE_SHARED) {
        free_frame_buffer(s, pic);
    }

    av_freep(&pic->mb_var);
    av_freep(&pic->mc_mb_var);
    av_freep(&pic->mb_mean);
    av_freep(&pic->f.mbskip_table);
    av_freep(&pic->qscale_table_base);
    av_freep(&pic->mb_type_base);
    av_freep(&pic->f.dct_coeff);
    av_freep(&pic->f.pan_scan);
    pic->f.mb_type = NULL;
    for(i=0; i<2; i++){
        av_freep(&pic->motion_val_base[i]);
        av_freep(&pic->f.ref_index[i]);
    }

    if (pic->f.type == FF_BUFFER_TYPE_SHARED) {
        for(i=0; i<4; i++){
            pic->f.base[i] =
            pic->f.data[i] = NULL;
        }
        pic->f.type = 0;
    }
}

static int init_duplicate_context(MpegEncContext *s, MpegEncContext *base){
    int y_size = s->b8_stride * (2 * s->mb_height + 1);
    int c_size = s->mb_stride * (s->mb_height + 1);
    int yc_size = y_size + 2 * c_size;
    int i;

    // edge emu needs blocksize + filter length - 1 (=17x17 for halfpel / 21x21 for h264)
    FF_ALLOCZ_OR_GOTO(s->avctx, s->edge_emu_buffer, (s->width+64)*2*21*2, fail); //(width + edge + align)*interlaced*MBsize*tolerance

     //FIXME should be linesize instead of s->width*2 but that is not known before get_buffer()
    FF_ALLOCZ_OR_GOTO(s->avctx, s->me.scratchpad,  (s->width+64)*4*16*2*sizeof(uint8_t), fail)
    s->me.temp=         s->me.scratchpad;
    s->rd_scratchpad=   s->me.scratchpad;
    s->b_scratchpad=    s->me.scratchpad;
    s->obmc_scratchpad= s->me.scratchpad + 16;
    if (s->encoding) {
        FF_ALLOCZ_OR_GOTO(s->avctx, s->me.map      , ME_MAP_SIZE*sizeof(uint32_t), fail)
        FF_ALLOCZ_OR_GOTO(s->avctx, s->me.score_map, ME_MAP_SIZE*sizeof(uint32_t), fail)
        if(s->avctx->noise_reduction){
            FF_ALLOCZ_OR_GOTO(s->avctx, s->dct_error_sum, 2 * 64 * sizeof(int), fail)
        }
    }
    FF_ALLOCZ_OR_GOTO(s->avctx, s->blocks, 64*12*2 * sizeof(DCTELEM), fail)
    s->block= s->blocks[0];

    for(i=0;i<12;i++){
        s->pblocks[i] = &s->block[i];
    }

    if (s->out_format == FMT_H263) {
        /* ac values */
        FF_ALLOCZ_OR_GOTO(s->avctx, s->ac_val_base, yc_size * sizeof(int16_t) * 16, fail);
        s->ac_val[0] = s->ac_val_base + s->b8_stride + 1;
        s->ac_val[1] = s->ac_val_base + y_size + s->mb_stride + 1;
        s->ac_val[2] = s->ac_val[1] + c_size;
    }

    return 0;
fail:
    return -1; //free() through MPV_common_end()
}

static void free_duplicate_context(MpegEncContext *s){
    if(s==NULL) return;

    av_freep(&s->edge_emu_buffer);
    av_freep(&s->me.scratchpad);
    s->me.temp=
    s->rd_scratchpad=
    s->b_scratchpad=
    s->obmc_scratchpad= NULL;

    av_freep(&s->dct_error_sum);
    av_freep(&s->me.map);
    av_freep(&s->me.score_map);
    av_freep(&s->blocks);
    av_freep(&s->ac_val_base);
    s->block= NULL;
}

static void backup_duplicate_context(MpegEncContext *bak, MpegEncContext *src){
#define COPY(a) bak->a= src->a
    COPY(edge_emu_buffer);
    COPY(me.scratchpad);
    COPY(me.temp);
    COPY(rd_scratchpad);
    COPY(b_scratchpad);
    COPY(obmc_scratchpad);
    COPY(me.map);
    COPY(me.score_map);
    COPY(blocks);
    COPY(block);
    COPY(start_mb_y);
    COPY(end_mb_y);
    COPY(me.map_generation);
    COPY(pb);
    COPY(dct_error_sum);
    COPY(dct_count[0]);
    COPY(dct_count[1]);
    COPY(ac_val_base);
    COPY(ac_val[0]);
    COPY(ac_val[1]);
    COPY(ac_val[2]);
#undef COPY
}

void ff_update_duplicate_context(MpegEncContext *dst, MpegEncContext *src){
    MpegEncContext bak;
    int i;
    //FIXME copy only needed parts
//START_TIMER
    backup_duplicate_context(&bak, dst);
    memcpy(dst, src, sizeof(MpegEncContext));
    backup_duplicate_context(dst, &bak);
    for(i=0;i<12;i++){
        dst->pblocks[i] = &dst->block[i];
    }
//STOP_TIMER("update_duplicate_context") //about 10k cycles / 0.01 sec for 1000frames on 1ghz with 2 threads
}

int ff_mpeg_update_thread_context(AVCodecContext *dst, const AVCodecContext *src)
{
    MpegEncContext *s = dst->priv_data, *s1 = src->priv_data;

    if(dst == src || !s1->context_initialized) return 0;

    //FIXME can parameters change on I-frames? in that case dst may need a reinit
    if(!s->context_initialized){
        memcpy(s, s1, sizeof(MpegEncContext));

        s->avctx                 = dst;
        s->picture_range_start  += MAX_PICTURE_COUNT;
        s->picture_range_end    += MAX_PICTURE_COUNT;
        s->bitstream_buffer      = NULL;
        s->bitstream_buffer_size = s->allocated_bitstream_buffer_size = 0;

        MPV_common_init(s);
    }

    s->avctx->coded_height  = s1->avctx->coded_height;
    s->avctx->coded_width   = s1->avctx->coded_width;
    s->avctx->width         = s1->avctx->width;
    s->avctx->height        = s1->avctx->height;

    s->coded_picture_number = s1->coded_picture_number;
    s->picture_number       = s1->picture_number;
    s->input_picture_number = s1->input_picture_number;

    memcpy(s->picture, s1->picture, s1->picture_count * sizeof(Picture));
    memcpy(&s->last_picture, &s1->last_picture, (char*)&s1->last_picture_ptr - (char*)&s1->last_picture);

    s->last_picture_ptr     = REBASE_PICTURE(s1->last_picture_ptr,    s, s1);
    s->current_picture_ptr  = REBASE_PICTURE(s1->current_picture_ptr, s, s1);
    s->next_picture_ptr     = REBASE_PICTURE(s1->next_picture_ptr,    s, s1);

    memcpy(s->prev_pict_types, s1->prev_pict_types, PREV_PICT_TYPES_BUFFER_SIZE);

    //Error/bug resilience
    s->next_p_frame_damaged = s1->next_p_frame_damaged;
    s->workaround_bugs      = s1->workaround_bugs;

    //MPEG4 timing info
    memcpy(&s->time_increment_bits, &s1->time_increment_bits, (char*)&s1->shape - (char*)&s1->time_increment_bits);

    //B-frame info
    s->max_b_frames         = s1->max_b_frames;
    s->low_delay            = s1->low_delay;
    s->dropable             = s1->dropable;

    //DivX handling (doesn't work)
    s->divx_packed          = s1->divx_packed;

    if(s1->bitstream_buffer){
        if (s1->bitstream_buffer_size + FF_INPUT_BUFFER_PADDING_SIZE > s->allocated_bitstream_buffer_size)
            av_fast_malloc(&s->bitstream_buffer, &s->allocated_bitstream_buffer_size, s1->allocated_bitstream_buffer_size);
        s->bitstream_buffer_size  = s1->bitstream_buffer_size;
        memcpy(s->bitstream_buffer, s1->bitstream_buffer, s1->bitstream_buffer_size);
        memset(s->bitstream_buffer+s->bitstream_buffer_size, 0, FF_INPUT_BUFFER_PADDING_SIZE);
    }

    //MPEG2/interlacing info
    memcpy(&s->progressive_sequence, &s1->progressive_sequence, (char*)&s1->rtp_mode - (char*)&s1->progressive_sequence);

    if(!s1->first_field){
        s->last_pict_type= s1->pict_type;
        if (s1->current_picture_ptr) s->last_lambda_for[s1->pict_type] = s1->current_picture_ptr->f.quality;

        if (s1->pict_type != AV_PICTURE_TYPE_B) {
            s->last_non_b_pict_type= s1->pict_type;
        }
    }

    return 0;
}

/**
 * sets the given MpegEncContext to common defaults (same for encoding and decoding).
 * the changed fields will not depend upon the prior state of the MpegEncContext.
 */
void MPV_common_defaults(MpegEncContext *s){
    s->y_dc_scale_table=
    s->c_dc_scale_table= ff_mpeg1_dc_scale_table;
    s->chroma_qscale_table= ff_default_chroma_qscale_table;
    s->progressive_frame= 1;
    s->progressive_sequence= 1;
    s->picture_structure= PICT_FRAME;

    s->coded_picture_number = 0;
    s->picture_number = 0;
    s->input_picture_number = 0;

    s->picture_in_gop_number = 0;

    s->f_code = 1;
    s->b_code = 1;

    s->picture_range_start = 0;
    s->picture_range_end = MAX_PICTURE_COUNT;
}

/**
 * sets the given MpegEncContext to defaults for decoding.
 * the changed fields will not depend upon the prior state of the MpegEncContext.
 */
void MPV_decode_defaults(MpegEncContext *s){
    MPV_common_defaults(s);
}

/**
 * init common structure for both encoder and decoder.
 * this assumes that some variables like width/height are already set
 */
av_cold int MPV_common_init(MpegEncContext *s)
{
    int y_size, c_size, yc_size, i, mb_array_size, mv_table_size, x, y,
        threads = (s->encoding ||
                   (HAVE_THREADS &&
                    s->avctx->active_thread_type & FF_THREAD_SLICE)) ?
                  s->avctx->thread_count : 1;

    if(s->codec_id == CODEC_ID_MPEG2VIDEO && !s->progressive_sequence)
        s->mb_height = (s->height + 31) / 32 * 2;
    else if (s->codec_id != CODEC_ID_H264)
        s->mb_height = (s->height + 15) / 16;

    if(s->avctx->pix_fmt == PIX_FMT_NONE){
        av_log(s->avctx, AV_LOG_ERROR, "decoding to PIX_FMT_NONE is not supported.\n");
        return -1;
    }

    if((s->encoding || (s->avctx->active_thread_type & FF_THREAD_SLICE)) &&
       (s->avctx->thread_count > MAX_THREADS || (s->avctx->thread_count > s->mb_height && s->mb_height))){
        int max_threads = FFMIN(MAX_THREADS, s->mb_height);
        av_log(s->avctx, AV_LOG_WARNING, "too many threads (%d), reducing to %d\n",
               s->avctx->thread_count, max_threads);
        threads = max_threads;
    }

    if((s->width || s->height) && av_image_check_size(s->width, s->height, 0, s->avctx))
        return -1;

    ff_dct_common_init(s);

    s->flags= s->avctx->flags;
    s->flags2= s->avctx->flags2;

    s->mb_width  = (s->width  + 15) / 16;
    s->mb_stride = s->mb_width + 1;
    s->b8_stride = s->mb_width*2 + 1;
    s->b4_stride = s->mb_width*4 + 1;
    mb_array_size= s->mb_height * s->mb_stride;
    mv_table_size= (s->mb_height+2) * s->mb_stride + 1;

    /* set chroma shifts */
    avcodec_get_chroma_sub_sample(s->avctx->pix_fmt,&(s->chroma_x_shift),
                                                    &(s->chroma_y_shift) );

    /* set default edge pos, will be overriden in decode_header if needed */
    s->h_edge_pos= s->mb_width*16;
    s->v_edge_pos= s->mb_height*16;

    s->mb_num = s->mb_width * s->mb_height;

    s->block_wrap[0]=
    s->block_wrap[1]=
    s->block_wrap[2]=
    s->block_wrap[3]= s->b8_stride;
    s->block_wrap[4]=
    s->block_wrap[5]= s->mb_stride;

    y_size = s->b8_stride * (2 * s->mb_height + 1);
    c_size = s->mb_stride * (s->mb_height + 1);
    yc_size = y_size + 2 * c_size;

<<<<<<< HEAD
    /* convert fourcc to upper case */
    s->codec_tag = ff_toupper4(s->avctx->codec_tag);

    s->stream_codec_tag = ff_toupper4(s->avctx->stream_codec_tag);
=======
        /* convert fourcc to upper case */
        s->codec_tag = avpriv_toupper4(s->avctx->codec_tag);

        s->stream_codec_tag = avpriv_toupper4(s->avctx->stream_codec_tag);
>>>>>>> 65d3176a

    s->avctx->coded_frame= (AVFrame*)&s->current_picture;

    FF_ALLOCZ_OR_GOTO(s->avctx, s->mb_index2xy, (s->mb_num+1)*sizeof(int), fail) //error ressilience code looks cleaner with this
    for(y=0; y<s->mb_height; y++){
        for(x=0; x<s->mb_width; x++){
            s->mb_index2xy[ x + y*s->mb_width ] = x + y*s->mb_stride;
        }
    }
    s->mb_index2xy[ s->mb_height*s->mb_width ] = (s->mb_height-1)*s->mb_stride + s->mb_width; //FIXME really needed?

    if (s->encoding) {
        /* Allocate MV tables */
        FF_ALLOCZ_OR_GOTO(s->avctx, s->p_mv_table_base            , mv_table_size * 2 * sizeof(int16_t), fail)
        FF_ALLOCZ_OR_GOTO(s->avctx, s->b_forw_mv_table_base       , mv_table_size * 2 * sizeof(int16_t), fail)
        FF_ALLOCZ_OR_GOTO(s->avctx, s->b_back_mv_table_base       , mv_table_size * 2 * sizeof(int16_t), fail)
        FF_ALLOCZ_OR_GOTO(s->avctx, s->b_bidir_forw_mv_table_base , mv_table_size * 2 * sizeof(int16_t), fail)
        FF_ALLOCZ_OR_GOTO(s->avctx, s->b_bidir_back_mv_table_base , mv_table_size * 2 * sizeof(int16_t), fail)
        FF_ALLOCZ_OR_GOTO(s->avctx, s->b_direct_mv_table_base     , mv_table_size * 2 * sizeof(int16_t), fail)
        s->p_mv_table           = s->p_mv_table_base            + s->mb_stride + 1;
        s->b_forw_mv_table      = s->b_forw_mv_table_base       + s->mb_stride + 1;
        s->b_back_mv_table      = s->b_back_mv_table_base       + s->mb_stride + 1;
        s->b_bidir_forw_mv_table= s->b_bidir_forw_mv_table_base + s->mb_stride + 1;
        s->b_bidir_back_mv_table= s->b_bidir_back_mv_table_base + s->mb_stride + 1;
        s->b_direct_mv_table    = s->b_direct_mv_table_base     + s->mb_stride + 1;

        if(s->msmpeg4_version){
            FF_ALLOCZ_OR_GOTO(s->avctx, s->ac_stats, 2*2*(MAX_LEVEL+1)*(MAX_RUN+1)*2*sizeof(int), fail);
        }
        FF_ALLOCZ_OR_GOTO(s->avctx, s->avctx->stats_out, 256, fail);

        /* Allocate MB type table */
        FF_ALLOCZ_OR_GOTO(s->avctx, s->mb_type  , mb_array_size * sizeof(uint16_t), fail) //needed for encoding

        FF_ALLOCZ_OR_GOTO(s->avctx, s->lambda_table, mb_array_size * sizeof(int), fail)

        FF_ALLOCZ_OR_GOTO(s->avctx, s->q_intra_matrix  , 64*32   * sizeof(int), fail)
        FF_ALLOCZ_OR_GOTO(s->avctx, s->q_chroma_intra_matrix  , 64*32   * sizeof(int), fail)
        FF_ALLOCZ_OR_GOTO(s->avctx, s->q_inter_matrix  , 64*32   * sizeof(int), fail)
        FF_ALLOCZ_OR_GOTO(s->avctx, s->q_intra_matrix16, 64*32*2 * sizeof(uint16_t), fail)
        FF_ALLOCZ_OR_GOTO(s->avctx, s->q_chroma_intra_matrix16, 64*32*2 * sizeof(uint16_t), fail)
        FF_ALLOCZ_OR_GOTO(s->avctx, s->q_inter_matrix16, 64*32*2 * sizeof(uint16_t), fail)
        FF_ALLOCZ_OR_GOTO(s->avctx, s->input_picture, MAX_PICTURE_COUNT * sizeof(Picture*), fail)
        FF_ALLOCZ_OR_GOTO(s->avctx, s->reordered_input_picture, MAX_PICTURE_COUNT * sizeof(Picture*), fail)

        if(s->avctx->noise_reduction){
            FF_ALLOCZ_OR_GOTO(s->avctx, s->dct_offset, 2 * 64 * sizeof(uint16_t), fail)
        }
    }

    s->picture_count = MAX_PICTURE_COUNT * FFMAX(1, s->avctx->thread_count);
    FF_ALLOCZ_OR_GOTO(s->avctx, s->picture, s->picture_count * sizeof(Picture), fail)
    for(i = 0; i < s->picture_count; i++) {
        avcodec_get_frame_defaults((AVFrame *)&s->picture[i]);
    }

    FF_ALLOCZ_OR_GOTO(s->avctx, s->error_status_table, mb_array_size*sizeof(uint8_t), fail)

    if(s->codec_id==CODEC_ID_MPEG4 || (s->flags & CODEC_FLAG_INTERLACED_ME)){
        /* interlaced direct mode decoding tables */
            for(i=0; i<2; i++){
                int j, k;
                for(j=0; j<2; j++){
                    for(k=0; k<2; k++){
                        FF_ALLOCZ_OR_GOTO(s->avctx,    s->b_field_mv_table_base[i][j][k], mv_table_size * 2 * sizeof(int16_t), fail)
                        s->b_field_mv_table[i][j][k] = s->b_field_mv_table_base[i][j][k] + s->mb_stride + 1;
                    }
                    FF_ALLOCZ_OR_GOTO(s->avctx, s->b_field_select_table [i][j], mb_array_size * 2 * sizeof(uint8_t), fail)
                    FF_ALLOCZ_OR_GOTO(s->avctx, s->p_field_mv_table_base[i][j], mv_table_size * 2 * sizeof(int16_t), fail)
                    s->p_field_mv_table[i][j] = s->p_field_mv_table_base[i][j]+ s->mb_stride + 1;
                }
                FF_ALLOCZ_OR_GOTO(s->avctx, s->p_field_select_table[i], mb_array_size * 2 * sizeof(uint8_t), fail)
            }
    }
    if (s->out_format == FMT_H263) {
        /* cbp values */
        FF_ALLOCZ_OR_GOTO(s->avctx, s->coded_block_base, y_size, fail);
        s->coded_block= s->coded_block_base + s->b8_stride + 1;

        /* cbp, ac_pred, pred_dir */
        FF_ALLOCZ_OR_GOTO(s->avctx, s->cbp_table     , mb_array_size * sizeof(uint8_t), fail)
        FF_ALLOCZ_OR_GOTO(s->avctx, s->pred_dir_table, mb_array_size * sizeof(uint8_t), fail)
    }

    if (s->h263_pred || s->h263_plus || !s->encoding) {
        /* dc values */
        //MN: we need these for error resilience of intra-frames
        FF_ALLOCZ_OR_GOTO(s->avctx, s->dc_val_base, yc_size * sizeof(int16_t), fail);
        s->dc_val[0] = s->dc_val_base + s->b8_stride + 1;
        s->dc_val[1] = s->dc_val_base + y_size + s->mb_stride + 1;
        s->dc_val[2] = s->dc_val[1] + c_size;
        for(i=0;i<yc_size;i++)
            s->dc_val_base[i] = 1024;
    }

    /* which mb is a intra block */
    FF_ALLOCZ_OR_GOTO(s->avctx, s->mbintra_table, mb_array_size, fail);
    memset(s->mbintra_table, 1, mb_array_size);

    /* init macroblock skip table */
    FF_ALLOCZ_OR_GOTO(s->avctx, s->mbskip_table, mb_array_size+2, fail);
    //Note the +1 is for a quicker mpeg4 slice_end detection
    FF_ALLOCZ_OR_GOTO(s->avctx, s->prev_pict_types, PREV_PICT_TYPES_BUFFER_SIZE, fail);

    s->parse_context.state= -1;
    if((s->avctx->debug&(FF_DEBUG_VIS_QP|FF_DEBUG_VIS_MB_TYPE)) || (s->avctx->debug_mv)){
       s->visualization_buffer[0] = av_malloc((s->mb_width*16 + 2*EDGE_WIDTH) * s->mb_height*16 + 2*EDGE_WIDTH);
       s->visualization_buffer[1] = av_malloc((s->mb_width*16 + 2*EDGE_WIDTH) * s->mb_height*16 + 2*EDGE_WIDTH);
       s->visualization_buffer[2] = av_malloc((s->mb_width*16 + 2*EDGE_WIDTH) * s->mb_height*16 + 2*EDGE_WIDTH);
    }

    s->context_initialized = 1;
    s->thread_context[0]= s;

    if (s->encoding || (HAVE_THREADS && s->avctx->active_thread_type&FF_THREAD_SLICE)) {
        for(i=1; i<threads; i++){
            s->thread_context[i]= av_malloc(sizeof(MpegEncContext));
            memcpy(s->thread_context[i], s, sizeof(MpegEncContext));
        }

        for(i=0; i<threads; i++){
            if(init_duplicate_context(s->thread_context[i], s) < 0)
                goto fail;
            s->thread_context[i]->start_mb_y= (s->mb_height*(i  ) + s->avctx->thread_count/2) / s->avctx->thread_count;
            s->thread_context[i]->end_mb_y  = (s->mb_height*(i+1) + s->avctx->thread_count/2) / s->avctx->thread_count;
        }
    } else {
        if(init_duplicate_context(s, s) < 0) goto fail;
        s->start_mb_y = 0;
        s->end_mb_y   = s->mb_height;

    }

    return 0;
 fail:
    MPV_common_end(s);
    return -1;
}

/* init common structure for both encoder and decoder */
void MPV_common_end(MpegEncContext *s)
{
    int i, j, k;

    if (s->encoding || (HAVE_THREADS && s->avctx->active_thread_type&FF_THREAD_SLICE)) {
        for(i=0; i<s->avctx->thread_count; i++){
            free_duplicate_context(s->thread_context[i]);
        }
        for(i=1; i<s->avctx->thread_count; i++){
            av_freep(&s->thread_context[i]);
        }
    } else free_duplicate_context(s);

    av_freep(&s->parse_context.buffer);
    s->parse_context.buffer_size=0;

    av_freep(&s->mb_type);
    av_freep(&s->p_mv_table_base);
    av_freep(&s->b_forw_mv_table_base);
    av_freep(&s->b_back_mv_table_base);
    av_freep(&s->b_bidir_forw_mv_table_base);
    av_freep(&s->b_bidir_back_mv_table_base);
    av_freep(&s->b_direct_mv_table_base);
    s->p_mv_table= NULL;
    s->b_forw_mv_table= NULL;
    s->b_back_mv_table= NULL;
    s->b_bidir_forw_mv_table= NULL;
    s->b_bidir_back_mv_table= NULL;
    s->b_direct_mv_table= NULL;
    for(i=0; i<2; i++){
        for(j=0; j<2; j++){
            for(k=0; k<2; k++){
                av_freep(&s->b_field_mv_table_base[i][j][k]);
                s->b_field_mv_table[i][j][k]=NULL;
            }
            av_freep(&s->b_field_select_table[i][j]);
            av_freep(&s->p_field_mv_table_base[i][j]);
            s->p_field_mv_table[i][j]=NULL;
        }
        av_freep(&s->p_field_select_table[i]);
    }

    av_freep(&s->dc_val_base);
    av_freep(&s->coded_block_base);
    av_freep(&s->mbintra_table);
    av_freep(&s->cbp_table);
    av_freep(&s->pred_dir_table);

    av_freep(&s->mbskip_table);
    av_freep(&s->prev_pict_types);
    av_freep(&s->bitstream_buffer);
    s->allocated_bitstream_buffer_size=0;

    av_freep(&s->avctx->stats_out);
    av_freep(&s->ac_stats);
    av_freep(&s->error_status_table);
    av_freep(&s->mb_index2xy);
    av_freep(&s->lambda_table);
    if(s->q_chroma_intra_matrix   != s->q_intra_matrix  ) av_freep(&s->q_chroma_intra_matrix);
    if(s->q_chroma_intra_matrix16 != s->q_intra_matrix16) av_freep(&s->q_chroma_intra_matrix16);
    s->q_chroma_intra_matrix=   NULL;
    s->q_chroma_intra_matrix16= NULL;
    av_freep(&s->q_intra_matrix);
    av_freep(&s->q_inter_matrix);
    av_freep(&s->q_intra_matrix16);
    av_freep(&s->q_inter_matrix16);
    av_freep(&s->input_picture);
    av_freep(&s->reordered_input_picture);
    av_freep(&s->dct_offset);

    if(s->picture && !s->avctx->is_copy){
        for(i=0; i<s->picture_count; i++){
            free_picture(s, &s->picture[i]);
        }
    }
    av_freep(&s->picture);
    s->context_initialized = 0;
    s->last_picture_ptr=
    s->next_picture_ptr=
    s->current_picture_ptr= NULL;
    s->linesize= s->uvlinesize= 0;

    for(i=0; i<3; i++)
        av_freep(&s->visualization_buffer[i]);

    if(!(s->avctx->active_thread_type&FF_THREAD_FRAME))
        avcodec_default_free_buffers(s->avctx);
}

void init_rl(RLTable *rl, uint8_t static_store[2][2*MAX_RUN + MAX_LEVEL + 3])
{
    int8_t max_level[MAX_RUN+1], max_run[MAX_LEVEL+1];
    uint8_t index_run[MAX_RUN+1];
    int last, run, level, start, end, i;

    /* If table is static, we can quit if rl->max_level[0] is not NULL */
    if(static_store && rl->max_level[0])
        return;

    /* compute max_level[], max_run[] and index_run[] */
    for(last=0;last<2;last++) {
        if (last == 0) {
            start = 0;
            end = rl->last;
        } else {
            start = rl->last;
            end = rl->n;
        }

        memset(max_level, 0, MAX_RUN + 1);
        memset(max_run, 0, MAX_LEVEL + 1);
        memset(index_run, rl->n, MAX_RUN + 1);
        for(i=start;i<end;i++) {
            run = rl->table_run[i];
            level = rl->table_level[i];
            if (index_run[run] == rl->n)
                index_run[run] = i;
            if (level > max_level[run])
                max_level[run] = level;
            if (run > max_run[level])
                max_run[level] = run;
        }
        if(static_store)
            rl->max_level[last] = static_store[last];
        else
            rl->max_level[last] = av_malloc(MAX_RUN + 1);
        memcpy(rl->max_level[last], max_level, MAX_RUN + 1);
        if(static_store)
            rl->max_run[last] = static_store[last] + MAX_RUN + 1;
        else
            rl->max_run[last] = av_malloc(MAX_LEVEL + 1);
        memcpy(rl->max_run[last], max_run, MAX_LEVEL + 1);
        if(static_store)
            rl->index_run[last] = static_store[last] + MAX_RUN + MAX_LEVEL + 2;
        else
            rl->index_run[last] = av_malloc(MAX_RUN + 1);
        memcpy(rl->index_run[last], index_run, MAX_RUN + 1);
    }
}

void init_vlc_rl(RLTable *rl)
{
    int i, q;

    for(q=0; q<32; q++){
        int qmul= q*2;
        int qadd= (q-1)|1;

        if(q==0){
            qmul=1;
            qadd=0;
        }
        for(i=0; i<rl->vlc.table_size; i++){
            int code= rl->vlc.table[i][0];
            int len = rl->vlc.table[i][1];
            int level, run;

            if(len==0){ // illegal code
                run= 66;
                level= MAX_LEVEL;
            }else if(len<0){ //more bits needed
                run= 0;
                level= code;
            }else{
                if(code==rl->n){ //esc
                    run= 66;
                    level= 0;
                }else{
                    run=   rl->table_run  [code] + 1;
                    level= rl->table_level[code] * qmul + qadd;
                    if(code >= rl->last) run+=192;
                }
            }
            rl->rl_vlc[q][i].len= len;
            rl->rl_vlc[q][i].level= level;
            rl->rl_vlc[q][i].run= run;
        }
    }
}

void ff_release_unused_pictures(MpegEncContext *s, int remove_current)
{
    int i;

    /* release non reference frames */
    for(i=0; i<s->picture_count; i++){
        if (s->picture[i].f.data[0] && !s->picture[i].f.reference
           && (!s->picture[i].owner2 || s->picture[i].owner2 == s)
           && (remove_current || &s->picture[i] != s->current_picture_ptr)
           /*&& s->picture[i].type!=FF_BUFFER_TYPE_SHARED*/){
            free_frame_buffer(s, &s->picture[i]);
        }
    }
}

int ff_find_unused_picture(MpegEncContext *s, int shared){
    int i;

    if(shared){
        for(i=s->picture_range_start; i<s->picture_range_end; i++){
            if (s->picture[i].f.data[0] == NULL && s->picture[i].f.type == 0)
                return i;
        }
    }else{
        for(i=s->picture_range_start; i<s->picture_range_end; i++){
            if (s->picture[i].f.data[0] == NULL && s->picture[i].f.type != 0)
                return i; //FIXME
        }
        for(i=s->picture_range_start; i<s->picture_range_end; i++){
            if (s->picture[i].f.data[0] == NULL)
                return i;
        }
    }

    av_log(s->avctx, AV_LOG_FATAL, "Internal error, picture buffer overflow\n");
    /* We could return -1, but the codec would crash trying to draw into a
     * non-existing frame anyway. This is safer than waiting for a random crash.
     * Also the return of this is never useful, an encoder must only allocate
     * as much as allowed in the specification. This has no relationship to how
     * much libavcodec could allocate (and MAX_PICTURE_COUNT is always large
     * enough for such valid streams).
     * Plus, a decoder has to check stream validity and remove frames if too
     * many reference frames are around. Waiting for "OOM" is not correct at
     * all. Similarly, missing reference frames have to be replaced by
     * interpolated/MC frames, anything else is a bug in the codec ...
     */
    abort();
    return -1;
}

static void update_noise_reduction(MpegEncContext *s){
    int intra, i;

    for(intra=0; intra<2; intra++){
        if(s->dct_count[intra] > (1<<16)){
            for(i=0; i<64; i++){
                s->dct_error_sum[intra][i] >>=1;
            }
            s->dct_count[intra] >>= 1;
        }

        for(i=0; i<64; i++){
            s->dct_offset[intra][i]= (s->avctx->noise_reduction * s->dct_count[intra] + s->dct_error_sum[intra][i]/2) / (s->dct_error_sum[intra][i]+1);
        }
    }
}

/**
 * generic function for encode/decode called after coding/decoding the header and before a frame is coded/decoded
 */
int MPV_frame_start(MpegEncContext *s, AVCodecContext *avctx)
{
    int i;
    Picture *pic;
    s->mb_skipped = 0;

    assert(s->last_picture_ptr==NULL || s->out_format != FMT_H264 || s->codec_id == CODEC_ID_SVQ3);

    /* mark&release old frames */
    if (s->pict_type != AV_PICTURE_TYPE_B && s->last_picture_ptr && s->last_picture_ptr != s->next_picture_ptr && s->last_picture_ptr->f.data[0]) {
      if(s->out_format != FMT_H264 || s->codec_id == CODEC_ID_SVQ3){
          if (s->last_picture_ptr->owner2 == s)
              free_frame_buffer(s, s->last_picture_ptr);

        /* release forgotten pictures */
        /* if(mpeg124/h263) */
        if(!s->encoding){
            for(i=0; i<s->picture_count; i++){
                if (s->picture[i].owner2 == s && s->picture[i].f.data[0] && &s->picture[i] != s->next_picture_ptr && s->picture[i].f.reference) {
                    if (!(avctx->active_thread_type & FF_THREAD_FRAME))
                        av_log(avctx, AV_LOG_ERROR, "releasing zombie picture\n");
                    free_frame_buffer(s, &s->picture[i]);
                }
            }
        }
      }
    }

    if(!s->encoding){
        ff_release_unused_pictures(s, 1);

        if (s->current_picture_ptr && s->current_picture_ptr->f.data[0] == NULL)
            pic= s->current_picture_ptr; //we already have a unused image (maybe it was set before reading the header)
        else{
            i= ff_find_unused_picture(s, 0);
            pic= &s->picture[i];
        }

        pic->f.reference = 0;
        if (!s->dropable){
            if (s->codec_id == CODEC_ID_H264)
                pic->f.reference = s->picture_structure;
            else if (s->pict_type != AV_PICTURE_TYPE_B)
                pic->f.reference = 3;
        }

        pic->f.coded_picture_number = s->coded_picture_number++;

        if(ff_alloc_picture(s, pic, 0) < 0)
            return -1;

        s->current_picture_ptr= pic;
        //FIXME use only the vars from current_pic
        s->current_picture_ptr->f.top_field_first = s->top_field_first;
        if(s->codec_id == CODEC_ID_MPEG1VIDEO || s->codec_id == CODEC_ID_MPEG2VIDEO) {
            if(s->picture_structure != PICT_FRAME)
                s->current_picture_ptr->f.top_field_first = (s->picture_structure == PICT_TOP_FIELD) == s->first_field;
        }
        s->current_picture_ptr->f.interlaced_frame = !s->progressive_frame && !s->progressive_sequence;
        s->current_picture_ptr->field_picture = s->picture_structure != PICT_FRAME;
    }

    s->current_picture_ptr->f.pict_type = s->pict_type;
//    if(s->flags && CODEC_FLAG_QSCALE)
  //      s->current_picture_ptr->quality= s->new_picture_ptr->quality;
    s->current_picture_ptr->f.key_frame = s->pict_type == AV_PICTURE_TYPE_I;

    ff_copy_picture(&s->current_picture, s->current_picture_ptr);

    if (s->pict_type != AV_PICTURE_TYPE_B) {
        s->last_picture_ptr= s->next_picture_ptr;
        if(!s->dropable)
            s->next_picture_ptr= s->current_picture_ptr;
    }
/*    av_log(s->avctx, AV_LOG_DEBUG, "L%p N%p C%p L%p N%p C%p type:%d drop:%d\n", s->last_picture_ptr, s->next_picture_ptr,s->current_picture_ptr,
        s->last_picture_ptr    ? s->last_picture_ptr->f.data[0]    : NULL,
        s->next_picture_ptr    ? s->next_picture_ptr->f.data[0]    : NULL,
        s->current_picture_ptr ? s->current_picture_ptr->f.data[0] : NULL,
        s->pict_type, s->dropable);*/

    if(s->codec_id != CODEC_ID_H264){
        if ((s->last_picture_ptr == NULL || s->last_picture_ptr->f.data[0] == NULL) &&
           (s->pict_type!=AV_PICTURE_TYPE_I || s->picture_structure != PICT_FRAME)){
            if (s->pict_type != AV_PICTURE_TYPE_I)
                av_log(avctx, AV_LOG_ERROR, "warning: first frame is no keyframe\n");
            else if (s->picture_structure != PICT_FRAME)
                av_log(avctx, AV_LOG_INFO, "allocate dummy last picture for field based first keyframe\n");

            /* Allocate a dummy frame */
            i= ff_find_unused_picture(s, 0);
            s->last_picture_ptr= &s->picture[i];
            s->last_picture_ptr->f.key_frame = 0;
            if(ff_alloc_picture(s, s->last_picture_ptr, 0) < 0)
                return -1;

            if(s->codec_id == CODEC_ID_FLV1){
                for(i=0; i<s->height; i++)
                    memset(s->last_picture_ptr->f.data[0] + s->last_picture_ptr->f.linesize[0]*i, 16, s->width);
            }

            ff_thread_report_progress((AVFrame*)s->last_picture_ptr, INT_MAX, 0);
            ff_thread_report_progress((AVFrame*)s->last_picture_ptr, INT_MAX, 1);
        }
        if ((s->next_picture_ptr == NULL || s->next_picture_ptr->f.data[0] == NULL) && s->pict_type == AV_PICTURE_TYPE_B) {
            /* Allocate a dummy frame */
            i= ff_find_unused_picture(s, 0);
            s->next_picture_ptr= &s->picture[i];
            s->next_picture_ptr->f.key_frame = 0;
            if(ff_alloc_picture(s, s->next_picture_ptr, 0) < 0)
                return -1;
            ff_thread_report_progress((AVFrame*)s->next_picture_ptr, INT_MAX, 0);
            ff_thread_report_progress((AVFrame*)s->next_picture_ptr, INT_MAX, 1);
        }
    }

    if(s->last_picture_ptr) ff_copy_picture(&s->last_picture, s->last_picture_ptr);
    if(s->next_picture_ptr) ff_copy_picture(&s->next_picture, s->next_picture_ptr);

    assert(s->pict_type == AV_PICTURE_TYPE_I || (s->last_picture_ptr && s->last_picture_ptr->f.data[0]));

    if(s->picture_structure!=PICT_FRAME && s->out_format != FMT_H264){
        int i;
        for(i=0; i<4; i++){
            if(s->picture_structure == PICT_BOTTOM_FIELD){
                 s->current_picture.f.data[i] += s->current_picture.f.linesize[i];
            }
            s->current_picture.f.linesize[i] *= 2;
            s->last_picture.f.linesize[i]    *= 2;
            s->next_picture.f.linesize[i]    *= 2;
        }
    }

    s->error_recognition= avctx->error_recognition;

    /* set dequantizer, we can't do it during init as it might change for mpeg4
       and we can't do it in the header decode as init is not called for mpeg4 there yet */
    if(s->mpeg_quant || s->codec_id == CODEC_ID_MPEG2VIDEO){
        s->dct_unquantize_intra = s->dct_unquantize_mpeg2_intra;
        s->dct_unquantize_inter = s->dct_unquantize_mpeg2_inter;
    }else if(s->out_format == FMT_H263 || s->out_format == FMT_H261){
        s->dct_unquantize_intra = s->dct_unquantize_h263_intra;
        s->dct_unquantize_inter = s->dct_unquantize_h263_inter;
    }else{
        s->dct_unquantize_intra = s->dct_unquantize_mpeg1_intra;
        s->dct_unquantize_inter = s->dct_unquantize_mpeg1_inter;
    }

    if(s->dct_error_sum){
        assert(s->avctx->noise_reduction && s->encoding);

        update_noise_reduction(s);
    }

    if(CONFIG_MPEG_XVMC_DECODER && s->avctx->xvmc_acceleration)
        return ff_xvmc_field_start(s, avctx);

    return 0;
}

/* generic function for encode/decode called after a frame has been coded/decoded */
void MPV_frame_end(MpegEncContext *s)
{
    int i;
    /* redraw edges for the frame if decoding didn't complete */
    //just to make sure that all data is rendered.
    if(CONFIG_MPEG_XVMC_DECODER && s->avctx->xvmc_acceleration){
        ff_xvmc_field_end(s);
   }else if((s->error_count || s->encoding || !(s->avctx->codec->capabilities&CODEC_CAP_DRAW_HORIZ_BAND))
       && !s->avctx->hwaccel
       && !(s->avctx->codec->capabilities&CODEC_CAP_HWACCEL_VDPAU)
       && s->unrestricted_mv
       && s->current_picture.f.reference
       && !s->intra_only
       && !(s->flags&CODEC_FLAG_EMU_EDGE)) {
            int hshift = av_pix_fmt_descriptors[s->avctx->pix_fmt].log2_chroma_w;
            int vshift = av_pix_fmt_descriptors[s->avctx->pix_fmt].log2_chroma_h;
            s->dsp.draw_edges(s->current_picture.f.data[0], s->linesize,
                              s->h_edge_pos             , s->v_edge_pos,
                              EDGE_WIDTH        , EDGE_WIDTH        , EDGE_TOP | EDGE_BOTTOM);
            s->dsp.draw_edges(s->current_picture.f.data[1], s->uvlinesize,
                              s->h_edge_pos>>hshift, s->v_edge_pos>>vshift,
                              EDGE_WIDTH>>hshift, EDGE_WIDTH>>vshift, EDGE_TOP | EDGE_BOTTOM);
            s->dsp.draw_edges(s->current_picture.f.data[2], s->uvlinesize,
                              s->h_edge_pos>>hshift, s->v_edge_pos>>vshift,
                              EDGE_WIDTH>>hshift, EDGE_WIDTH>>vshift, EDGE_TOP | EDGE_BOTTOM);
    }

    emms_c();

    s->last_pict_type    = s->pict_type;
    s->last_lambda_for[s->pict_type] = s->current_picture_ptr->f.quality;
    if(s->pict_type!=AV_PICTURE_TYPE_B){
        s->last_non_b_pict_type= s->pict_type;
    }
#if 0
        /* copy back current_picture variables */
    for(i=0; i<MAX_PICTURE_COUNT; i++){
        if(s->picture[i].f.data[0] == s->current_picture.f.data[0]){
            s->picture[i]= s->current_picture;
            break;
        }
    }
    assert(i<MAX_PICTURE_COUNT);
#endif

    if(s->encoding){
        /* release non-reference frames */
        for(i=0; i<s->picture_count; i++){
            if (s->picture[i].f.data[0] && !s->picture[i].f.reference /*&& s->picture[i].type != FF_BUFFER_TYPE_SHARED*/) {
                free_frame_buffer(s, &s->picture[i]);
            }
        }
    }
    // clear copies, to avoid confusion
#if 0
    memset(&s->last_picture, 0, sizeof(Picture));
    memset(&s->next_picture, 0, sizeof(Picture));
    memset(&s->current_picture, 0, sizeof(Picture));
#endif
    s->avctx->coded_frame= (AVFrame*)s->current_picture_ptr;

    if (s->codec_id != CODEC_ID_H264 && s->current_picture.f.reference) {
        ff_thread_report_progress((AVFrame*)s->current_picture_ptr, s->mb_height-1, 0);
    }
}

/**
 * draws an line from (ex, ey) -> (sx, sy).
 * @param w width of the image
 * @param h height of the image
 * @param stride stride/linesize of the image
 * @param color color of the arrow
 */
static void draw_line(uint8_t *buf, int sx, int sy, int ex, int ey, int w, int h, int stride, int color){
    int x, y, fr, f;

    sx= av_clip(sx, 0, w-1);
    sy= av_clip(sy, 0, h-1);
    ex= av_clip(ex, 0, w-1);
    ey= av_clip(ey, 0, h-1);

    buf[sy*stride + sx]+= color;

    if(FFABS(ex - sx) > FFABS(ey - sy)){
        if(sx > ex){
            FFSWAP(int, sx, ex);
            FFSWAP(int, sy, ey);
        }
        buf+= sx + sy*stride;
        ex-= sx;
        f= ((ey-sy)<<16)/ex;
        for(x= 0; x <= ex; x++){
            y = (x*f)>>16;
            fr= (x*f)&0xFFFF;
            buf[ y   *stride + x]+= (color*(0x10000-fr))>>16;
            buf[(y+1)*stride + x]+= (color*         fr )>>16;
        }
    }else{
        if(sy > ey){
            FFSWAP(int, sx, ex);
            FFSWAP(int, sy, ey);
        }
        buf+= sx + sy*stride;
        ey-= sy;
        if(ey) f= ((ex-sx)<<16)/ey;
        else   f= 0;
        for(y= 0; y <= ey; y++){
            x = (y*f)>>16;
            fr= (y*f)&0xFFFF;
            buf[y*stride + x  ]+= (color*(0x10000-fr))>>16;
            buf[y*stride + x+1]+= (color*         fr )>>16;
        }
    }
}

/**
 * draws an arrow from (ex, ey) -> (sx, sy).
 * @param w width of the image
 * @param h height of the image
 * @param stride stride/linesize of the image
 * @param color color of the arrow
 */
static void draw_arrow(uint8_t *buf, int sx, int sy, int ex, int ey, int w, int h, int stride, int color){
    int dx,dy;

    sx= av_clip(sx, -100, w+100);
    sy= av_clip(sy, -100, h+100);
    ex= av_clip(ex, -100, w+100);
    ey= av_clip(ey, -100, h+100);

    dx= ex - sx;
    dy= ey - sy;

    if(dx*dx + dy*dy > 3*3){
        int rx=  dx + dy;
        int ry= -dx + dy;
        int length= ff_sqrt((rx*rx + ry*ry)<<8);

        //FIXME subpixel accuracy
        rx= ROUNDED_DIV(rx*3<<4, length);
        ry= ROUNDED_DIV(ry*3<<4, length);

        draw_line(buf, sx, sy, sx + rx, sy + ry, w, h, stride, color);
        draw_line(buf, sx, sy, sx - ry, sy + rx, w, h, stride, color);
    }
    draw_line(buf, sx, sy, ex, ey, w, h, stride, color);
}

/**
 * prints debuging info for the given picture.
 */
void ff_print_debug_info(MpegEncContext *s, AVFrame *pict){

    if(s->avctx->hwaccel || !pict || !pict->mb_type) return;

    if(s->avctx->debug&(FF_DEBUG_SKIP | FF_DEBUG_QP | FF_DEBUG_MB_TYPE)){
        int x,y;

        av_log(s->avctx, AV_LOG_DEBUG, "New frame, type: %c\n",
               av_get_picture_type_char(pict->pict_type));
        for(y=0; y<s->mb_height; y++){
            for(x=0; x<s->mb_width; x++){
                if(s->avctx->debug&FF_DEBUG_SKIP){
                    int count= s->mbskip_table[x + y*s->mb_stride];
                    if(count>9) count=9;
                    av_log(s->avctx, AV_LOG_DEBUG, "%1d", count);
                }
                if(s->avctx->debug&FF_DEBUG_QP){
                    av_log(s->avctx, AV_LOG_DEBUG, "%2d", pict->qscale_table[x + y*s->mb_stride]);
                }
                if(s->avctx->debug&FF_DEBUG_MB_TYPE){
                    int mb_type= pict->mb_type[x + y*s->mb_stride];
                    //Type & MV direction
                    if(IS_PCM(mb_type))
                        av_log(s->avctx, AV_LOG_DEBUG, "P");
                    else if(IS_INTRA(mb_type) && IS_ACPRED(mb_type))
                        av_log(s->avctx, AV_LOG_DEBUG, "A");
                    else if(IS_INTRA4x4(mb_type))
                        av_log(s->avctx, AV_LOG_DEBUG, "i");
                    else if(IS_INTRA16x16(mb_type))
                        av_log(s->avctx, AV_LOG_DEBUG, "I");
                    else if(IS_DIRECT(mb_type) && IS_SKIP(mb_type))
                        av_log(s->avctx, AV_LOG_DEBUG, "d");
                    else if(IS_DIRECT(mb_type))
                        av_log(s->avctx, AV_LOG_DEBUG, "D");
                    else if(IS_GMC(mb_type) && IS_SKIP(mb_type))
                        av_log(s->avctx, AV_LOG_DEBUG, "g");
                    else if(IS_GMC(mb_type))
                        av_log(s->avctx, AV_LOG_DEBUG, "G");
                    else if(IS_SKIP(mb_type))
                        av_log(s->avctx, AV_LOG_DEBUG, "S");
                    else if(!USES_LIST(mb_type, 1))
                        av_log(s->avctx, AV_LOG_DEBUG, ">");
                    else if(!USES_LIST(mb_type, 0))
                        av_log(s->avctx, AV_LOG_DEBUG, "<");
                    else{
                        assert(USES_LIST(mb_type, 0) && USES_LIST(mb_type, 1));
                        av_log(s->avctx, AV_LOG_DEBUG, "X");
                    }

                    //segmentation
                    if(IS_8X8(mb_type))
                        av_log(s->avctx, AV_LOG_DEBUG, "+");
                    else if(IS_16X8(mb_type))
                        av_log(s->avctx, AV_LOG_DEBUG, "-");
                    else if(IS_8X16(mb_type))
                        av_log(s->avctx, AV_LOG_DEBUG, "|");
                    else if(IS_INTRA(mb_type) || IS_16X16(mb_type))
                        av_log(s->avctx, AV_LOG_DEBUG, " ");
                    else
                        av_log(s->avctx, AV_LOG_DEBUG, "?");


                    if(IS_INTERLACED(mb_type))
                        av_log(s->avctx, AV_LOG_DEBUG, "=");
                    else
                        av_log(s->avctx, AV_LOG_DEBUG, " ");
                }
//                av_log(s->avctx, AV_LOG_DEBUG, " ");
            }
            av_log(s->avctx, AV_LOG_DEBUG, "\n");
        }
    }

    if((s->avctx->debug&(FF_DEBUG_VIS_QP|FF_DEBUG_VIS_MB_TYPE)) || (s->avctx->debug_mv)){
        const int shift= 1 + s->quarter_sample;
        int mb_y;
        uint8_t *ptr;
        int i;
        int h_chroma_shift, v_chroma_shift, block_height;
        const int width = s->avctx->width;
        const int height= s->avctx->height;
        const int mv_sample_log2= 4 - pict->motion_subsample_log2;
        const int mv_stride= (s->mb_width << mv_sample_log2) + (s->codec_id == CODEC_ID_H264 ? 0 : 1);
        s->low_delay=0; //needed to see the vectors without trashing the buffers

        avcodec_get_chroma_sub_sample(s->avctx->pix_fmt, &h_chroma_shift, &v_chroma_shift);
        for(i=0; i<3; i++){
            memcpy(s->visualization_buffer[i], pict->data[i], (i==0) ? pict->linesize[i]*height:pict->linesize[i]*height >> v_chroma_shift);
            pict->data[i]= s->visualization_buffer[i];
        }
        pict->type= FF_BUFFER_TYPE_COPY;
        pict->opaque= NULL;
        ptr= pict->data[0];
        block_height = 16>>v_chroma_shift;

        for(mb_y=0; mb_y<s->mb_height; mb_y++){
            int mb_x;
            for(mb_x=0; mb_x<s->mb_width; mb_x++){
                const int mb_index= mb_x + mb_y*s->mb_stride;
                if((s->avctx->debug_mv) && pict->motion_val){
                  int type;
                  for(type=0; type<3; type++){
                    int direction = 0;
                    switch (type) {
                      case 0: if ((!(s->avctx->debug_mv&FF_DEBUG_VIS_MV_P_FOR)) || (pict->pict_type!=AV_PICTURE_TYPE_P))
                                continue;
                              direction = 0;
                              break;
                      case 1: if ((!(s->avctx->debug_mv&FF_DEBUG_VIS_MV_B_FOR)) || (pict->pict_type!=AV_PICTURE_TYPE_B))
                                continue;
                              direction = 0;
                              break;
                      case 2: if ((!(s->avctx->debug_mv&FF_DEBUG_VIS_MV_B_BACK)) || (pict->pict_type!=AV_PICTURE_TYPE_B))
                                continue;
                              direction = 1;
                              break;
                    }
                    if(!USES_LIST(pict->mb_type[mb_index], direction))
                        continue;

                    if(IS_8X8(pict->mb_type[mb_index])){
                      int i;
                      for(i=0; i<4; i++){
                        int sx= mb_x*16 + 4 + 8*(i&1);
                        int sy= mb_y*16 + 4 + 8*(i>>1);
                        int xy= (mb_x*2 + (i&1) + (mb_y*2 + (i>>1))*mv_stride) << (mv_sample_log2-1);
                        int mx= (pict->motion_val[direction][xy][0]>>shift) + sx;
                        int my= (pict->motion_val[direction][xy][1]>>shift) + sy;
                        draw_arrow(ptr, sx, sy, mx, my, width, height, s->linesize, 100);
                      }
                    }else if(IS_16X8(pict->mb_type[mb_index])){
                      int i;
                      for(i=0; i<2; i++){
                        int sx=mb_x*16 + 8;
                        int sy=mb_y*16 + 4 + 8*i;
                        int xy= (mb_x*2 + (mb_y*2 + i)*mv_stride) << (mv_sample_log2-1);
                        int mx=(pict->motion_val[direction][xy][0]>>shift);
                        int my=(pict->motion_val[direction][xy][1]>>shift);

                        if(IS_INTERLACED(pict->mb_type[mb_index]))
                            my*=2;

                        draw_arrow(ptr, sx, sy, mx+sx, my+sy, width, height, s->linesize, 100);
                      }
                    }else if(IS_8X16(pict->mb_type[mb_index])){
                      int i;
                      for(i=0; i<2; i++){
                        int sx=mb_x*16 + 4 + 8*i;
                        int sy=mb_y*16 + 8;
                        int xy= (mb_x*2 + i + mb_y*2*mv_stride) << (mv_sample_log2-1);
                        int mx=(pict->motion_val[direction][xy][0]>>shift);
                        int my=(pict->motion_val[direction][xy][1]>>shift);

                        if(IS_INTERLACED(pict->mb_type[mb_index]))
                            my*=2;

                        draw_arrow(ptr, sx, sy, mx+sx, my+sy, width, height, s->linesize, 100);
                      }
                    }else{
                      int sx= mb_x*16 + 8;
                      int sy= mb_y*16 + 8;
                      int xy= (mb_x + mb_y*mv_stride) << mv_sample_log2;
                      int mx= (pict->motion_val[direction][xy][0]>>shift) + sx;
                      int my= (pict->motion_val[direction][xy][1]>>shift) + sy;
                      draw_arrow(ptr, sx, sy, mx, my, width, height, s->linesize, 100);
                    }
                  }
                }
                if((s->avctx->debug&FF_DEBUG_VIS_QP) && pict->motion_val){
                    uint64_t c= (pict->qscale_table[mb_index]*128/31) * 0x0101010101010101ULL;
                    int y;
                    for(y=0; y<block_height; y++){
                        *(uint64_t*)(pict->data[1] + 8*mb_x + (block_height*mb_y + y)*pict->linesize[1])= c;
                        *(uint64_t*)(pict->data[2] + 8*mb_x + (block_height*mb_y + y)*pict->linesize[2])= c;
                    }
                }
                if((s->avctx->debug&FF_DEBUG_VIS_MB_TYPE) && pict->motion_val){
                    int mb_type= pict->mb_type[mb_index];
                    uint64_t u,v;
                    int y;
#define COLOR(theta, r)\
u= (int)(128 + r*cos(theta*3.141592/180));\
v= (int)(128 + r*sin(theta*3.141592/180));


                    u=v=128;
                    if(IS_PCM(mb_type)){
                        COLOR(120,48)
                    }else if((IS_INTRA(mb_type) && IS_ACPRED(mb_type)) || IS_INTRA16x16(mb_type)){
                        COLOR(30,48)
                    }else if(IS_INTRA4x4(mb_type)){
                        COLOR(90,48)
                    }else if(IS_DIRECT(mb_type) && IS_SKIP(mb_type)){
//                        COLOR(120,48)
                    }else if(IS_DIRECT(mb_type)){
                        COLOR(150,48)
                    }else if(IS_GMC(mb_type) && IS_SKIP(mb_type)){
                        COLOR(170,48)
                    }else if(IS_GMC(mb_type)){
                        COLOR(190,48)
                    }else if(IS_SKIP(mb_type)){
//                        COLOR(180,48)
                    }else if(!USES_LIST(mb_type, 1)){
                        COLOR(240,48)
                    }else if(!USES_LIST(mb_type, 0)){
                        COLOR(0,48)
                    }else{
                        assert(USES_LIST(mb_type, 0) && USES_LIST(mb_type, 1));
                        COLOR(300,48)
                    }

                    u*= 0x0101010101010101ULL;
                    v*= 0x0101010101010101ULL;
                    for(y=0; y<block_height; y++){
                        *(uint64_t*)(pict->data[1] + 8*mb_x + (block_height*mb_y + y)*pict->linesize[1])= u;
                        *(uint64_t*)(pict->data[2] + 8*mb_x + (block_height*mb_y + y)*pict->linesize[2])= v;
                    }

                    //segmentation
                    if(IS_8X8(mb_type) || IS_16X8(mb_type)){
                        *(uint64_t*)(pict->data[0] + 16*mb_x + 0 + (16*mb_y + 8)*pict->linesize[0])^= 0x8080808080808080ULL;
                        *(uint64_t*)(pict->data[0] + 16*mb_x + 8 + (16*mb_y + 8)*pict->linesize[0])^= 0x8080808080808080ULL;
                    }
                    if(IS_8X8(mb_type) || IS_8X16(mb_type)){
                        for(y=0; y<16; y++)
                            pict->data[0][16*mb_x + 8 + (16*mb_y + y)*pict->linesize[0]]^= 0x80;
                    }
                    if(IS_8X8(mb_type) && mv_sample_log2 >= 2){
                        int dm= 1 << (mv_sample_log2-2);
                        for(i=0; i<4; i++){
                            int sx= mb_x*16 + 8*(i&1);
                            int sy= mb_y*16 + 8*(i>>1);
                            int xy= (mb_x*2 + (i&1) + (mb_y*2 + (i>>1))*mv_stride) << (mv_sample_log2-1);
                            //FIXME bidir
                            int32_t *mv = (int32_t*)&pict->motion_val[0][xy];
                            if(mv[0] != mv[dm] || mv[dm*mv_stride] != mv[dm*(mv_stride+1)])
                                for(y=0; y<8; y++)
                                    pict->data[0][sx + 4 + (sy + y)*pict->linesize[0]]^= 0x80;
                            if(mv[0] != mv[dm*mv_stride] || mv[dm] != mv[dm*(mv_stride+1)])
                                *(uint64_t*)(pict->data[0] + sx + (sy + 4)*pict->linesize[0])^= 0x8080808080808080ULL;
                        }
                    }

                    if(IS_INTERLACED(mb_type) && s->codec_id == CODEC_ID_H264){
                        // hmm
                    }
                }
                s->mbskip_table[mb_index]=0;
            }
        }
    }
}

static inline int hpel_motion_lowres(MpegEncContext *s,
                                  uint8_t *dest, uint8_t *src,
                                  int field_based, int field_select,
                                  int src_x, int src_y,
                                  int width, int height, int stride,
                                  int h_edge_pos, int v_edge_pos,
                                  int w, int h, h264_chroma_mc_func *pix_op,
                                  int motion_x, int motion_y)
{
    const int lowres= s->avctx->lowres;
    const int op_index= FFMIN(lowres, 2);
    const int s_mask= (2<<lowres)-1;
    int emu=0;
    int sx, sy;

    if(s->quarter_sample){
        motion_x/=2;
        motion_y/=2;
    }

    sx= motion_x & s_mask;
    sy= motion_y & s_mask;
    src_x += motion_x >> (lowres+1);
    src_y += motion_y >> (lowres+1);

    src += src_y * stride + src_x;

    if(   (unsigned)src_x > h_edge_pos                 - (!!sx) - w
       || (unsigned)src_y >(v_edge_pos >> field_based) - (!!sy) - h){
        s->dsp.emulated_edge_mc(s->edge_emu_buffer, src, s->linesize, w+1, (h+1)<<field_based,
                            src_x, src_y<<field_based, h_edge_pos, v_edge_pos);
        src= s->edge_emu_buffer;
        emu=1;
    }

    sx= (sx << 2) >> lowres;
    sy= (sy << 2) >> lowres;
    if(field_select)
        src += s->linesize;
    pix_op[op_index](dest, src, stride, h, sx, sy);
    return emu;
}

/* apply one mpeg motion vector to the three components */
static av_always_inline void mpeg_motion_lowres(MpegEncContext *s,
                               uint8_t *dest_y, uint8_t *dest_cb, uint8_t *dest_cr,
                               int field_based, int bottom_field, int field_select,
                               uint8_t **ref_picture, h264_chroma_mc_func *pix_op,
                               int motion_x, int motion_y, int h, int mb_y)
{
    uint8_t *ptr_y, *ptr_cb, *ptr_cr;
    int mx, my, src_x, src_y, uvsrc_x, uvsrc_y, uvlinesize, linesize, sx, sy, uvsx, uvsy;
    const int lowres= s->avctx->lowres;
    const int op_index= FFMIN(lowres-1+s->chroma_x_shift, 2);
    const int block_s= 8>>lowres;
    const int s_mask= (2<<lowres)-1;
    const int h_edge_pos = s->h_edge_pos >> lowres;
    const int v_edge_pos = s->v_edge_pos >> lowres;
    linesize   = s->current_picture.f.linesize[0] << field_based;
    uvlinesize = s->current_picture.f.linesize[1] << field_based;

    if(s->quarter_sample){ //FIXME obviously not perfect but qpel will not work in lowres anyway
        motion_x/=2;
        motion_y/=2;
    }

    if(field_based){
        motion_y += (bottom_field - field_select)*((1<<lowres)-1);
    }

    sx= motion_x & s_mask;
    sy= motion_y & s_mask;
    src_x = s->mb_x*2*block_s               + (motion_x >> (lowres+1));
    src_y =(   mb_y*2*block_s>>field_based) + (motion_y >> (lowres+1));

    if (s->out_format == FMT_H263) {
        uvsx = ((motion_x>>1) & s_mask) | (sx&1);
        uvsy = ((motion_y>>1) & s_mask) | (sy&1);
        uvsrc_x = src_x>>1;
        uvsrc_y = src_y>>1;
    }else if(s->out_format == FMT_H261){//even chroma mv's are full pel in H261
        mx = motion_x / 4;
        my = motion_y / 4;
        uvsx = (2*mx) & s_mask;
        uvsy = (2*my) & s_mask;
        uvsrc_x = s->mb_x*block_s               + (mx >> lowres);
        uvsrc_y =    mb_y*block_s               + (my >> lowres);
    } else {
        if(s->chroma_y_shift){
            mx = motion_x / 2;
            my = motion_y / 2;
            uvsx = mx & s_mask;
            uvsy = my & s_mask;
            uvsrc_x = s->mb_x*block_s               + (mx >> (lowres+1));
            uvsrc_y =(   mb_y*block_s>>field_based) + (my >> (lowres+1));
        } else {
            if(s->chroma_x_shift){
            //Chroma422
                mx = motion_x / 2;
                uvsx = mx & s_mask;
                uvsy = motion_y & s_mask;
                uvsrc_y = src_y;
                uvsrc_x = s->mb_x*block_s               + (mx >> (lowres+1));
            } else {
            //Chroma444
                uvsx = motion_x & s_mask;
                uvsy = motion_y & s_mask;
                uvsrc_x = src_x;
                uvsrc_y = src_y;
            }
        }
    }

    ptr_y  = ref_picture[0] + src_y * linesize + src_x;
    ptr_cb = ref_picture[1] + uvsrc_y * uvlinesize + uvsrc_x;
    ptr_cr = ref_picture[2] + uvsrc_y * uvlinesize + uvsrc_x;

    if(   (unsigned)src_x > h_edge_pos                 - (!!sx) - 2*block_s
       || (unsigned)src_y >(v_edge_pos >> field_based) - (!!sy) - h){
            s->dsp.emulated_edge_mc(s->edge_emu_buffer, ptr_y, s->linesize, 17, 17+field_based,
                             src_x, src_y<<field_based, h_edge_pos, v_edge_pos);
            ptr_y = s->edge_emu_buffer;
            if(!CONFIG_GRAY || !(s->flags&CODEC_FLAG_GRAY)){
                uint8_t *uvbuf= s->edge_emu_buffer+18*s->linesize;
                s->dsp.emulated_edge_mc(uvbuf  , ptr_cb, s->uvlinesize, 9, 9+field_based,
                                 uvsrc_x, uvsrc_y<<field_based, h_edge_pos>>1, v_edge_pos>>1);
                s->dsp.emulated_edge_mc(uvbuf+16, ptr_cr, s->uvlinesize, 9, 9+field_based,
                                 uvsrc_x, uvsrc_y<<field_based, h_edge_pos>>1, v_edge_pos>>1);
                ptr_cb= uvbuf;
                ptr_cr= uvbuf+16;
            }
    }

    if(bottom_field){ //FIXME use this for field pix too instead of the obnoxious hack which changes picture.f.data
        dest_y += s->linesize;
        dest_cb+= s->uvlinesize;
        dest_cr+= s->uvlinesize;
    }

    if(field_select){
        ptr_y += s->linesize;
        ptr_cb+= s->uvlinesize;
        ptr_cr+= s->uvlinesize;
    }

    sx= (sx << 2) >> lowres;
    sy= (sy << 2) >> lowres;
    pix_op[lowres-1](dest_y, ptr_y, linesize, h, sx, sy);

    if(!CONFIG_GRAY || !(s->flags&CODEC_FLAG_GRAY)){
        uvsx= (uvsx << 2) >> lowres;
        uvsy= (uvsy << 2) >> lowres;
        if(h >> s->chroma_y_shift){
            pix_op[op_index](dest_cb, ptr_cb, uvlinesize, h >> s->chroma_y_shift, uvsx, uvsy);
            pix_op[op_index](dest_cr, ptr_cr, uvlinesize, h >> s->chroma_y_shift, uvsx, uvsy);
        }
    }
    //FIXME h261 lowres loop filter
}

static inline void chroma_4mv_motion_lowres(MpegEncContext *s,
                                     uint8_t *dest_cb, uint8_t *dest_cr,
                                     uint8_t **ref_picture,
                                     h264_chroma_mc_func *pix_op,
                                     int mx, int my){
    const int lowres= s->avctx->lowres;
    const int op_index= FFMIN(lowres, 2);
    const int block_s= 8>>lowres;
    const int s_mask= (2<<lowres)-1;
    const int h_edge_pos = s->h_edge_pos >> (lowres+1);
    const int v_edge_pos = s->v_edge_pos >> (lowres+1);
    int emu=0, src_x, src_y, offset, sx, sy;
    uint8_t *ptr;

    if(s->quarter_sample){
        mx/=2;
        my/=2;
    }

    /* In case of 8X8, we construct a single chroma motion vector
       with a special rounding */
    mx= ff_h263_round_chroma(mx);
    my= ff_h263_round_chroma(my);

    sx= mx & s_mask;
    sy= my & s_mask;
    src_x = s->mb_x*block_s + (mx >> (lowres+1));
    src_y = s->mb_y*block_s + (my >> (lowres+1));

    offset = src_y * s->uvlinesize + src_x;
    ptr = ref_picture[1] + offset;
    if(s->flags&CODEC_FLAG_EMU_EDGE){
        if(   (unsigned)src_x > h_edge_pos - (!!sx) - block_s
           || (unsigned)src_y > v_edge_pos - (!!sy) - block_s){
            s->dsp.emulated_edge_mc(s->edge_emu_buffer, ptr, s->uvlinesize, 9, 9, src_x, src_y, h_edge_pos, v_edge_pos);
            ptr= s->edge_emu_buffer;
            emu=1;
        }
    }
    sx= (sx << 2) >> lowres;
    sy= (sy << 2) >> lowres;
    pix_op[op_index](dest_cb, ptr, s->uvlinesize, block_s, sx, sy);

    ptr = ref_picture[2] + offset;
    if(emu){
        s->dsp.emulated_edge_mc(s->edge_emu_buffer, ptr, s->uvlinesize, 9, 9, src_x, src_y, h_edge_pos, v_edge_pos);
        ptr= s->edge_emu_buffer;
    }
    pix_op[op_index](dest_cr, ptr, s->uvlinesize, block_s, sx, sy);
}

/**
 * motion compensation of a single macroblock
 * @param s context
 * @param dest_y luma destination pointer
 * @param dest_cb chroma cb/u destination pointer
 * @param dest_cr chroma cr/v destination pointer
 * @param dir direction (0->forward, 1->backward)
 * @param ref_picture array[3] of pointers to the 3 planes of the reference picture
 * @param pix_op halfpel motion compensation function (average or put normally)
 * the motion vectors are taken from s->mv and the MV type from s->mv_type
 */
static inline void MPV_motion_lowres(MpegEncContext *s,
                              uint8_t *dest_y, uint8_t *dest_cb, uint8_t *dest_cr,
                              int dir, uint8_t **ref_picture,
                              h264_chroma_mc_func *pix_op)
{
    int mx, my;
    int mb_x, mb_y, i;
    const int lowres= s->avctx->lowres;
    const int block_s= 8>>lowres;

    mb_x = s->mb_x;
    mb_y = s->mb_y;

    switch(s->mv_type) {
    case MV_TYPE_16X16:
        mpeg_motion_lowres(s, dest_y, dest_cb, dest_cr,
                    0, 0, 0,
                    ref_picture, pix_op,
                    s->mv[dir][0][0], s->mv[dir][0][1], 2*block_s, mb_y);
        break;
    case MV_TYPE_8X8:
        mx = 0;
        my = 0;
            for(i=0;i<4;i++) {
                hpel_motion_lowres(s, dest_y + ((i & 1) + (i >> 1) * s->linesize)*block_s,
                            ref_picture[0], 0, 0,
                            (2*mb_x + (i & 1))*block_s, (2*mb_y + (i >>1))*block_s,
                            s->width, s->height, s->linesize,
                            s->h_edge_pos >> lowres, s->v_edge_pos >> lowres,
                            block_s, block_s, pix_op,
                            s->mv[dir][i][0], s->mv[dir][i][1]);

                mx += s->mv[dir][i][0];
                my += s->mv[dir][i][1];
            }

        if(!CONFIG_GRAY || !(s->flags&CODEC_FLAG_GRAY))
            chroma_4mv_motion_lowres(s, dest_cb, dest_cr, ref_picture, pix_op, mx, my);
        break;
    case MV_TYPE_FIELD:
        if (s->picture_structure == PICT_FRAME) {
            /* top field */
            mpeg_motion_lowres(s, dest_y, dest_cb, dest_cr,
                        1, 0, s->field_select[dir][0],
                        ref_picture, pix_op,
                        s->mv[dir][0][0], s->mv[dir][0][1], block_s, mb_y);
            /* bottom field */
            mpeg_motion_lowres(s, dest_y, dest_cb, dest_cr,
                        1, 1, s->field_select[dir][1],
                        ref_picture, pix_op,
                        s->mv[dir][1][0], s->mv[dir][1][1], block_s, mb_y);
        } else {
            if(s->picture_structure != s->field_select[dir][0] + 1 && s->pict_type != AV_PICTURE_TYPE_B && !s->first_field){
                ref_picture = s->current_picture_ptr->f.data;
            }

            mpeg_motion_lowres(s, dest_y, dest_cb, dest_cr,
                        0, 0, s->field_select[dir][0],
                        ref_picture, pix_op,
                        s->mv[dir][0][0], s->mv[dir][0][1], 2*block_s, mb_y>>1);
        }
        break;
    case MV_TYPE_16X8:
        for(i=0; i<2; i++){
            uint8_t ** ref2picture;

            if(s->picture_structure == s->field_select[dir][i] + 1 || s->pict_type == AV_PICTURE_TYPE_B || s->first_field){
                ref2picture= ref_picture;
            }else{
                ref2picture = s->current_picture_ptr->f.data;
            }

            mpeg_motion_lowres(s, dest_y, dest_cb, dest_cr,
                        0, 0, s->field_select[dir][i],
                        ref2picture, pix_op,
                        s->mv[dir][i][0], s->mv[dir][i][1] + 2*block_s*i, block_s, mb_y>>1);

            dest_y += 2*block_s*s->linesize;
            dest_cb+= (2*block_s>>s->chroma_y_shift)*s->uvlinesize;
            dest_cr+= (2*block_s>>s->chroma_y_shift)*s->uvlinesize;
        }
        break;
    case MV_TYPE_DMV:
        if(s->picture_structure == PICT_FRAME){
            for(i=0; i<2; i++){
                int j;
                for(j=0; j<2; j++){
                    mpeg_motion_lowres(s, dest_y, dest_cb, dest_cr,
                                1, j, j^i,
                                ref_picture, pix_op,
                                s->mv[dir][2*i + j][0], s->mv[dir][2*i + j][1], block_s, mb_y);
                }
                pix_op = s->dsp.avg_h264_chroma_pixels_tab;
            }
        }else{
            for(i=0; i<2; i++){
                mpeg_motion_lowres(s, dest_y, dest_cb, dest_cr,
                            0, 0, s->picture_structure != i+1,
                            ref_picture, pix_op,
                            s->mv[dir][2*i][0],s->mv[dir][2*i][1],2*block_s, mb_y>>1);

                // after put we make avg of the same block
                pix_op = s->dsp.avg_h264_chroma_pixels_tab;

                //opposite parity is always in the same frame if this is second field
                if(!s->first_field){
                    ref_picture = s->current_picture_ptr->f.data;
                }
            }
        }
    break;
    default: assert(0);
    }
}

/**
 * find the lowest MB row referenced in the MVs
 */
int MPV_lowest_referenced_row(MpegEncContext *s, int dir)
{
    int my_max = INT_MIN, my_min = INT_MAX, qpel_shift = !s->quarter_sample;
    int my, off, i, mvs;

    if (s->picture_structure != PICT_FRAME) goto unhandled;

    switch (s->mv_type) {
        case MV_TYPE_16X16:
            mvs = 1;
            break;
        case MV_TYPE_16X8:
            mvs = 2;
            break;
        case MV_TYPE_8X8:
            mvs = 4;
            break;
        default:
            goto unhandled;
    }

    for (i = 0; i < mvs; i++) {
        my = s->mv[dir][i][1]<<qpel_shift;
        my_max = FFMAX(my_max, my);
        my_min = FFMIN(my_min, my);
    }

    off = (FFMAX(-my_min, my_max) + 63) >> 6;

    return FFMIN(FFMAX(s->mb_y + off, 0), s->mb_height-1);
unhandled:
    return s->mb_height-1;
}

/* put block[] to dest[] */
static inline void put_dct(MpegEncContext *s,
                           DCTELEM *block, int i, uint8_t *dest, int line_size, int qscale)
{
    s->dct_unquantize_intra(s, block, i, qscale);
    s->dsp.idct_put (dest, line_size, block);
}

/* add block[] to dest[] */
static inline void add_dct(MpegEncContext *s,
                           DCTELEM *block, int i, uint8_t *dest, int line_size)
{
    if (s->block_last_index[i] >= 0) {
        s->dsp.idct_add (dest, line_size, block);
    }
}

static inline void add_dequant_dct(MpegEncContext *s,
                           DCTELEM *block, int i, uint8_t *dest, int line_size, int qscale)
{
    if (s->block_last_index[i] >= 0) {
        s->dct_unquantize_inter(s, block, i, qscale);

        s->dsp.idct_add (dest, line_size, block);
    }
}

/**
 * cleans dc, ac, coded_block for the current non intra MB
 */
void ff_clean_intra_table_entries(MpegEncContext *s)
{
    int wrap = s->b8_stride;
    int xy = s->block_index[0];

    s->dc_val[0][xy           ] =
    s->dc_val[0][xy + 1       ] =
    s->dc_val[0][xy     + wrap] =
    s->dc_val[0][xy + 1 + wrap] = 1024;
    /* ac pred */
    memset(s->ac_val[0][xy       ], 0, 32 * sizeof(int16_t));
    memset(s->ac_val[0][xy + wrap], 0, 32 * sizeof(int16_t));
    if (s->msmpeg4_version>=3) {
        s->coded_block[xy           ] =
        s->coded_block[xy + 1       ] =
        s->coded_block[xy     + wrap] =
        s->coded_block[xy + 1 + wrap] = 0;
    }
    /* chroma */
    wrap = s->mb_stride;
    xy = s->mb_x + s->mb_y * wrap;
    s->dc_val[1][xy] =
    s->dc_val[2][xy] = 1024;
    /* ac pred */
    memset(s->ac_val[1][xy], 0, 16 * sizeof(int16_t));
    memset(s->ac_val[2][xy], 0, 16 * sizeof(int16_t));

    s->mbintra_table[xy]= 0;
}

/* generic function called after a macroblock has been parsed by the
   decoder or after it has been encoded by the encoder.

   Important variables used:
   s->mb_intra : true if intra macroblock
   s->mv_dir   : motion vector direction
   s->mv_type  : motion vector type
   s->mv       : motion vector
   s->interlaced_dct : true if interlaced dct used (mpeg2)
 */
static av_always_inline
void MPV_decode_mb_internal(MpegEncContext *s, DCTELEM block[12][64],
                            int lowres_flag, int is_mpeg12)
{
    const int mb_xy = s->mb_y * s->mb_stride + s->mb_x;
    if(CONFIG_MPEG_XVMC_DECODER && s->avctx->xvmc_acceleration){
        ff_xvmc_decode_mb(s);//xvmc uses pblocks
        return;
    }

    if(s->avctx->debug&FF_DEBUG_DCT_COEFF) {
       /* save DCT coefficients */
       int i,j;
       DCTELEM *dct = &s->current_picture.f.dct_coeff[mb_xy * 64 * 6];
       av_log(s->avctx, AV_LOG_DEBUG, "DCT coeffs of MB at %dx%d:\n", s->mb_x, s->mb_y);
       for(i=0; i<6; i++){
           for(j=0; j<64; j++){
               *dct++ = block[i][s->dsp.idct_permutation[j]];
               av_log(s->avctx, AV_LOG_DEBUG, "%5d", dct[-1]);
           }
           av_log(s->avctx, AV_LOG_DEBUG, "\n");
       }
    }

    s->current_picture.f.qscale_table[mb_xy] = s->qscale;

    /* update DC predictors for P macroblocks */
    if (!s->mb_intra) {
        if (!is_mpeg12 && (s->h263_pred || s->h263_aic)) {
            if(s->mbintra_table[mb_xy])
                ff_clean_intra_table_entries(s);
        } else {
            s->last_dc[0] =
            s->last_dc[1] =
            s->last_dc[2] = 128 << s->intra_dc_precision;
        }
    }
    else if (!is_mpeg12 && (s->h263_pred || s->h263_aic))
        s->mbintra_table[mb_xy]=1;

    if ((s->flags&CODEC_FLAG_PSNR) || !(s->encoding && (s->intra_only || s->pict_type==AV_PICTURE_TYPE_B) && s->avctx->mb_decision != FF_MB_DECISION_RD)) { //FIXME precalc
        uint8_t *dest_y, *dest_cb, *dest_cr;
        int dct_linesize, dct_offset;
        op_pixels_func (*op_pix)[4];
        qpel_mc_func (*op_qpix)[16];
        const int linesize   = s->current_picture.f.linesize[0]; //not s->linesize as this would be wrong for field pics
        const int uvlinesize = s->current_picture.f.linesize[1];
        const int readable= s->pict_type != AV_PICTURE_TYPE_B || s->encoding || s->avctx->draw_horiz_band || lowres_flag;
        const int block_size= lowres_flag ? 8>>s->avctx->lowres : 8;

        /* avoid copy if macroblock skipped in last frame too */
        /* skip only during decoding as we might trash the buffers during encoding a bit */
        if(!s->encoding){
            uint8_t *mbskip_ptr = &s->mbskip_table[mb_xy];
            const int age = s->current_picture.f.age;

            assert(age);

            if (s->mb_skipped) {
                s->mb_skipped= 0;
                assert(s->pict_type!=AV_PICTURE_TYPE_I);

                (*mbskip_ptr) ++; /* indicate that this time we skipped it */
                if(*mbskip_ptr >99) *mbskip_ptr= 99;

                /* if previous was skipped too, then nothing to do !  */
                if (*mbskip_ptr >= age && s->current_picture.f.reference){
                    return;
                }
            } else if(!s->current_picture.f.reference) {
                (*mbskip_ptr) ++; /* increase counter so the age can be compared cleanly */
                if(*mbskip_ptr >99) *mbskip_ptr= 99;
            } else{
                *mbskip_ptr = 0; /* not skipped */
            }
        }

        dct_linesize = linesize << s->interlaced_dct;
        dct_offset =(s->interlaced_dct)? linesize : linesize*block_size;

        if(readable){
            dest_y=  s->dest[0];
            dest_cb= s->dest[1];
            dest_cr= s->dest[2];
        }else{
            dest_y = s->b_scratchpad;
            dest_cb= s->b_scratchpad+16*linesize;
            dest_cr= s->b_scratchpad+32*linesize;
        }

        if (!s->mb_intra) {
            /* motion handling */
            /* decoding or more than one mb_type (MC was already done otherwise) */
            if(!s->encoding){

                if(HAVE_THREADS && s->avctx->active_thread_type&FF_THREAD_FRAME) {
                    if (s->mv_dir & MV_DIR_FORWARD) {
                        ff_thread_await_progress((AVFrame*)s->last_picture_ptr, MPV_lowest_referenced_row(s, 0), 0);
                    }
                    if (s->mv_dir & MV_DIR_BACKWARD) {
                        ff_thread_await_progress((AVFrame*)s->next_picture_ptr, MPV_lowest_referenced_row(s, 1), 0);
                    }
                }

                if(lowres_flag){
                    h264_chroma_mc_func *op_pix = s->dsp.put_h264_chroma_pixels_tab;

                    if (s->mv_dir & MV_DIR_FORWARD) {
                        MPV_motion_lowres(s, dest_y, dest_cb, dest_cr, 0, s->last_picture.f.data, op_pix);
                        op_pix = s->dsp.avg_h264_chroma_pixels_tab;
                    }
                    if (s->mv_dir & MV_DIR_BACKWARD) {
                        MPV_motion_lowres(s, dest_y, dest_cb, dest_cr, 1, s->next_picture.f.data, op_pix);
                    }
                }else{
                    op_qpix= s->me.qpel_put;
                    if ((!s->no_rounding) || s->pict_type==AV_PICTURE_TYPE_B){
                        op_pix = s->dsp.put_pixels_tab;
                    }else{
                        op_pix = s->dsp.put_no_rnd_pixels_tab;
                    }
                    if (s->mv_dir & MV_DIR_FORWARD) {
                        MPV_motion(s, dest_y, dest_cb, dest_cr, 0, s->last_picture.f.data, op_pix, op_qpix);
                        op_pix = s->dsp.avg_pixels_tab;
                        op_qpix= s->me.qpel_avg;
                    }
                    if (s->mv_dir & MV_DIR_BACKWARD) {
                        MPV_motion(s, dest_y, dest_cb, dest_cr, 1, s->next_picture.f.data, op_pix, op_qpix);
                    }
                }
            }

            /* skip dequant / idct if we are really late ;) */
            if(s->avctx->skip_idct){
                if(  (s->avctx->skip_idct >= AVDISCARD_NONREF && s->pict_type == AV_PICTURE_TYPE_B)
                   ||(s->avctx->skip_idct >= AVDISCARD_NONKEY && s->pict_type != AV_PICTURE_TYPE_I)
                   || s->avctx->skip_idct >= AVDISCARD_ALL)
                    goto skip_idct;
            }

            /* add dct residue */
            if(s->encoding || !(   s->msmpeg4_version || s->codec_id==CODEC_ID_MPEG1VIDEO || s->codec_id==CODEC_ID_MPEG2VIDEO
                                || (s->codec_id==CODEC_ID_MPEG4 && !s->mpeg_quant))){
                add_dequant_dct(s, block[0], 0, dest_y                          , dct_linesize, s->qscale);
                add_dequant_dct(s, block[1], 1, dest_y              + block_size, dct_linesize, s->qscale);
                add_dequant_dct(s, block[2], 2, dest_y + dct_offset             , dct_linesize, s->qscale);
                add_dequant_dct(s, block[3], 3, dest_y + dct_offset + block_size, dct_linesize, s->qscale);

                if(!CONFIG_GRAY || !(s->flags&CODEC_FLAG_GRAY)){
                    if (s->chroma_y_shift){
                        add_dequant_dct(s, block[4], 4, dest_cb, uvlinesize, s->chroma_qscale);
                        add_dequant_dct(s, block[5], 5, dest_cr, uvlinesize, s->chroma_qscale);
                    }else{
                        dct_linesize >>= 1;
                        dct_offset >>=1;
                        add_dequant_dct(s, block[4], 4, dest_cb,              dct_linesize, s->chroma_qscale);
                        add_dequant_dct(s, block[5], 5, dest_cr,              dct_linesize, s->chroma_qscale);
                        add_dequant_dct(s, block[6], 6, dest_cb + dct_offset, dct_linesize, s->chroma_qscale);
                        add_dequant_dct(s, block[7], 7, dest_cr + dct_offset, dct_linesize, s->chroma_qscale);
                    }
                }
            } else if(is_mpeg12 || (s->codec_id != CODEC_ID_WMV2)){
                add_dct(s, block[0], 0, dest_y                          , dct_linesize);
                add_dct(s, block[1], 1, dest_y              + block_size, dct_linesize);
                add_dct(s, block[2], 2, dest_y + dct_offset             , dct_linesize);
                add_dct(s, block[3], 3, dest_y + dct_offset + block_size, dct_linesize);

                if(!CONFIG_GRAY || !(s->flags&CODEC_FLAG_GRAY)){
                    if(s->chroma_y_shift){//Chroma420
                        add_dct(s, block[4], 4, dest_cb, uvlinesize);
                        add_dct(s, block[5], 5, dest_cr, uvlinesize);
                    }else{
                        //chroma422
                        dct_linesize = uvlinesize << s->interlaced_dct;
                        dct_offset =(s->interlaced_dct)? uvlinesize : uvlinesize*block_size;

                        add_dct(s, block[4], 4, dest_cb, dct_linesize);
                        add_dct(s, block[5], 5, dest_cr, dct_linesize);
                        add_dct(s, block[6], 6, dest_cb+dct_offset, dct_linesize);
                        add_dct(s, block[7], 7, dest_cr+dct_offset, dct_linesize);
                        if(!s->chroma_x_shift){//Chroma444
                            add_dct(s, block[8], 8, dest_cb+block_size, dct_linesize);
                            add_dct(s, block[9], 9, dest_cr+block_size, dct_linesize);
                            add_dct(s, block[10], 10, dest_cb+block_size+dct_offset, dct_linesize);
                            add_dct(s, block[11], 11, dest_cr+block_size+dct_offset, dct_linesize);
                        }
                    }
                }//fi gray
            }
            else if (CONFIG_WMV2_DECODER || CONFIG_WMV2_ENCODER) {
                ff_wmv2_add_mb(s, block, dest_y, dest_cb, dest_cr);
            }
        } else {
            /* dct only in intra block */
            if(s->encoding || !(s->codec_id==CODEC_ID_MPEG1VIDEO || s->codec_id==CODEC_ID_MPEG2VIDEO)){
                put_dct(s, block[0], 0, dest_y                          , dct_linesize, s->qscale);
                put_dct(s, block[1], 1, dest_y              + block_size, dct_linesize, s->qscale);
                put_dct(s, block[2], 2, dest_y + dct_offset             , dct_linesize, s->qscale);
                put_dct(s, block[3], 3, dest_y + dct_offset + block_size, dct_linesize, s->qscale);

                if(!CONFIG_GRAY || !(s->flags&CODEC_FLAG_GRAY)){
                    if(s->chroma_y_shift){
                        put_dct(s, block[4], 4, dest_cb, uvlinesize, s->chroma_qscale);
                        put_dct(s, block[5], 5, dest_cr, uvlinesize, s->chroma_qscale);
                    }else{
                        dct_offset >>=1;
                        dct_linesize >>=1;
                        put_dct(s, block[4], 4, dest_cb,              dct_linesize, s->chroma_qscale);
                        put_dct(s, block[5], 5, dest_cr,              dct_linesize, s->chroma_qscale);
                        put_dct(s, block[6], 6, dest_cb + dct_offset, dct_linesize, s->chroma_qscale);
                        put_dct(s, block[7], 7, dest_cr + dct_offset, dct_linesize, s->chroma_qscale);
                    }
                }
            }else{
                s->dsp.idct_put(dest_y                          , dct_linesize, block[0]);
                s->dsp.idct_put(dest_y              + block_size, dct_linesize, block[1]);
                s->dsp.idct_put(dest_y + dct_offset             , dct_linesize, block[2]);
                s->dsp.idct_put(dest_y + dct_offset + block_size, dct_linesize, block[3]);

                if(!CONFIG_GRAY || !(s->flags&CODEC_FLAG_GRAY)){
                    if(s->chroma_y_shift){
                        s->dsp.idct_put(dest_cb, uvlinesize, block[4]);
                        s->dsp.idct_put(dest_cr, uvlinesize, block[5]);
                    }else{

                        dct_linesize = uvlinesize << s->interlaced_dct;
                        dct_offset =(s->interlaced_dct)? uvlinesize : uvlinesize*block_size;

                        s->dsp.idct_put(dest_cb,              dct_linesize, block[4]);
                        s->dsp.idct_put(dest_cr,              dct_linesize, block[5]);
                        s->dsp.idct_put(dest_cb + dct_offset, dct_linesize, block[6]);
                        s->dsp.idct_put(dest_cr + dct_offset, dct_linesize, block[7]);
                        if(!s->chroma_x_shift){//Chroma444
                            s->dsp.idct_put(dest_cb + block_size,              dct_linesize, block[8]);
                            s->dsp.idct_put(dest_cr + block_size,              dct_linesize, block[9]);
                            s->dsp.idct_put(dest_cb + block_size + dct_offset, dct_linesize, block[10]);
                            s->dsp.idct_put(dest_cr + block_size + dct_offset, dct_linesize, block[11]);
                        }
                    }
                }//gray
            }
        }
skip_idct:
        if(!readable){
            s->dsp.put_pixels_tab[0][0](s->dest[0], dest_y ,   linesize,16);
            s->dsp.put_pixels_tab[s->chroma_x_shift][0](s->dest[1], dest_cb, uvlinesize,16 >> s->chroma_y_shift);
            s->dsp.put_pixels_tab[s->chroma_x_shift][0](s->dest[2], dest_cr, uvlinesize,16 >> s->chroma_y_shift);
        }
    }
}

void MPV_decode_mb(MpegEncContext *s, DCTELEM block[12][64]){
#if !CONFIG_SMALL
    if(s->out_format == FMT_MPEG1) {
        if(s->avctx->lowres) MPV_decode_mb_internal(s, block, 1, 1);
        else                 MPV_decode_mb_internal(s, block, 0, 1);
    } else
#endif
    if(s->avctx->lowres) MPV_decode_mb_internal(s, block, 1, 0);
    else                  MPV_decode_mb_internal(s, block, 0, 0);
}

/**
 *
 * @param h is the normal height, this will be reduced automatically if needed for the last row
 */
void ff_draw_horiz_band(MpegEncContext *s, int y, int h){
    const int field_pic= s->picture_structure != PICT_FRAME;
    if(field_pic){
        h <<= 1;
        y <<= 1;
    }

    if (!s->avctx->hwaccel
       && !(s->avctx->codec->capabilities&CODEC_CAP_HWACCEL_VDPAU)
       && s->unrestricted_mv
       && s->current_picture.f.reference
       && !s->intra_only
       && !(s->flags&CODEC_FLAG_EMU_EDGE)) {
        int sides = 0, edge_h;
        int hshift = av_pix_fmt_descriptors[s->avctx->pix_fmt].log2_chroma_w;
        int vshift = av_pix_fmt_descriptors[s->avctx->pix_fmt].log2_chroma_h;
        if (y==0) sides |= EDGE_TOP;
        if (y + h >= s->v_edge_pos) sides |= EDGE_BOTTOM;

        edge_h= FFMIN(h, s->v_edge_pos - y);

        s->dsp.draw_edges(s->current_picture_ptr->f.data[0] +  y         *s->linesize,
                          s->linesize,           s->h_edge_pos,         edge_h,
                          EDGE_WIDTH,            EDGE_WIDTH,            sides);
        s->dsp.draw_edges(s->current_picture_ptr->f.data[1] + (y>>vshift)*s->uvlinesize,
                          s->uvlinesize,         s->h_edge_pos>>hshift, edge_h>>vshift,
                          EDGE_WIDTH>>hshift,    EDGE_WIDTH>>vshift,    sides);
        s->dsp.draw_edges(s->current_picture_ptr->f.data[2] + (y>>vshift)*s->uvlinesize,
                          s->uvlinesize,         s->h_edge_pos>>hshift, edge_h>>vshift,
                          EDGE_WIDTH>>hshift,    EDGE_WIDTH>>vshift,    sides);
    }

    h= FFMIN(h, s->avctx->height - y);

    if(field_pic && s->first_field && !(s->avctx->slice_flags&SLICE_FLAG_ALLOW_FIELD)) return;

    if (s->avctx->draw_horiz_band) {
        AVFrame *src;
        int offset[4];

        if(s->pict_type==AV_PICTURE_TYPE_B || s->low_delay || (s->avctx->slice_flags&SLICE_FLAG_CODED_ORDER))
            src= (AVFrame*)s->current_picture_ptr;
        else if(s->last_picture_ptr)
            src= (AVFrame*)s->last_picture_ptr;
        else
            return;

        if(s->pict_type==AV_PICTURE_TYPE_B && s->picture_structure == PICT_FRAME && s->out_format != FMT_H264){
            offset[0]=
            offset[1]=
            offset[2]=
            offset[3]= 0;
        }else{
            offset[0]= y * s->linesize;
            offset[1]=
            offset[2]= (y >> s->chroma_y_shift) * s->uvlinesize;
            offset[3]= 0;
        }

        emms_c();

        s->avctx->draw_horiz_band(s->avctx, src, offset,
                                  y, s->picture_structure, h);
    }
}

void ff_init_block_index(MpegEncContext *s){ //FIXME maybe rename
    const int linesize   = s->current_picture.f.linesize[0]; //not s->linesize as this would be wrong for field pics
    const int uvlinesize = s->current_picture.f.linesize[1];
    const int mb_size= 4 - s->avctx->lowres;

    s->block_index[0]= s->b8_stride*(s->mb_y*2    ) - 2 + s->mb_x*2;
    s->block_index[1]= s->b8_stride*(s->mb_y*2    ) - 1 + s->mb_x*2;
    s->block_index[2]= s->b8_stride*(s->mb_y*2 + 1) - 2 + s->mb_x*2;
    s->block_index[3]= s->b8_stride*(s->mb_y*2 + 1) - 1 + s->mb_x*2;
    s->block_index[4]= s->mb_stride*(s->mb_y + 1)                + s->b8_stride*s->mb_height*2 + s->mb_x - 1;
    s->block_index[5]= s->mb_stride*(s->mb_y + s->mb_height + 2) + s->b8_stride*s->mb_height*2 + s->mb_x - 1;
    //block_index is not used by mpeg2, so it is not affected by chroma_format

    s->dest[0] = s->current_picture.f.data[0] + ((s->mb_x - 1) <<  mb_size);
    s->dest[1] = s->current_picture.f.data[1] + ((s->mb_x - 1) << (mb_size - s->chroma_x_shift));
    s->dest[2] = s->current_picture.f.data[2] + ((s->mb_x - 1) << (mb_size - s->chroma_x_shift));

    if(!(s->pict_type==AV_PICTURE_TYPE_B && s->avctx->draw_horiz_band && s->picture_structure==PICT_FRAME))
    {
        if(s->picture_structure==PICT_FRAME){
        s->dest[0] += s->mb_y *   linesize << mb_size;
        s->dest[1] += s->mb_y * uvlinesize << (mb_size - s->chroma_y_shift);
        s->dest[2] += s->mb_y * uvlinesize << (mb_size - s->chroma_y_shift);
        }else{
            s->dest[0] += (s->mb_y>>1) *   linesize << mb_size;
            s->dest[1] += (s->mb_y>>1) * uvlinesize << (mb_size - s->chroma_y_shift);
            s->dest[2] += (s->mb_y>>1) * uvlinesize << (mb_size - s->chroma_y_shift);
            assert((s->mb_y&1) == (s->picture_structure == PICT_BOTTOM_FIELD));
        }
    }
}

void ff_mpeg_flush(AVCodecContext *avctx){
    int i;
    MpegEncContext *s = avctx->priv_data;

    if(s==NULL || s->picture==NULL)
        return;

    for(i=0; i<s->picture_count; i++){
       if (s->picture[i].f.data[0] &&
           (s->picture[i].f.type == FF_BUFFER_TYPE_INTERNAL ||
            s->picture[i].f.type == FF_BUFFER_TYPE_USER))
        free_frame_buffer(s, &s->picture[i]);
    }
    s->current_picture_ptr = s->last_picture_ptr = s->next_picture_ptr = NULL;

    s->mb_x= s->mb_y= 0;
    s->closed_gop= 0;

    s->parse_context.state= -1;
    s->parse_context.frame_start_found= 0;
    s->parse_context.overread= 0;
    s->parse_context.overread_index= 0;
    s->parse_context.index= 0;
    s->parse_context.last_index= 0;
    s->bitstream_buffer_size=0;
    s->pp_time=0;
}

static void dct_unquantize_mpeg1_intra_c(MpegEncContext *s,
                                   DCTELEM *block, int n, int qscale)
{
    int i, level, nCoeffs;
    const uint16_t *quant_matrix;

    nCoeffs= s->block_last_index[n];

    if (n < 4)
        block[0] = block[0] * s->y_dc_scale;
    else
        block[0] = block[0] * s->c_dc_scale;
    /* XXX: only mpeg1 */
    quant_matrix = s->intra_matrix;
    for(i=1;i<=nCoeffs;i++) {
        int j= s->intra_scantable.permutated[i];
        level = block[j];
        if (level) {
            if (level < 0) {
                level = -level;
                level = (int)(level * qscale * quant_matrix[j]) >> 3;
                level = (level - 1) | 1;
                level = -level;
            } else {
                level = (int)(level * qscale * quant_matrix[j]) >> 3;
                level = (level - 1) | 1;
            }
            block[j] = level;
        }
    }
}

static void dct_unquantize_mpeg1_inter_c(MpegEncContext *s,
                                   DCTELEM *block, int n, int qscale)
{
    int i, level, nCoeffs;
    const uint16_t *quant_matrix;

    nCoeffs= s->block_last_index[n];

    quant_matrix = s->inter_matrix;
    for(i=0; i<=nCoeffs; i++) {
        int j= s->intra_scantable.permutated[i];
        level = block[j];
        if (level) {
            if (level < 0) {
                level = -level;
                level = (((level << 1) + 1) * qscale *
                         ((int) (quant_matrix[j]))) >> 4;
                level = (level - 1) | 1;
                level = -level;
            } else {
                level = (((level << 1) + 1) * qscale *
                         ((int) (quant_matrix[j]))) >> 4;
                level = (level - 1) | 1;
            }
            block[j] = level;
        }
    }
}

static void dct_unquantize_mpeg2_intra_c(MpegEncContext *s,
                                   DCTELEM *block, int n, int qscale)
{
    int i, level, nCoeffs;
    const uint16_t *quant_matrix;

    if(s->alternate_scan) nCoeffs= 63;
    else nCoeffs= s->block_last_index[n];

    if (n < 4)
        block[0] = block[0] * s->y_dc_scale;
    else
        block[0] = block[0] * s->c_dc_scale;
    quant_matrix = s->intra_matrix;
    for(i=1;i<=nCoeffs;i++) {
        int j= s->intra_scantable.permutated[i];
        level = block[j];
        if (level) {
            if (level < 0) {
                level = -level;
                level = (int)(level * qscale * quant_matrix[j]) >> 3;
                level = -level;
            } else {
                level = (int)(level * qscale * quant_matrix[j]) >> 3;
            }
            block[j] = level;
        }
    }
}

static void dct_unquantize_mpeg2_intra_bitexact(MpegEncContext *s,
                                   DCTELEM *block, int n, int qscale)
{
    int i, level, nCoeffs;
    const uint16_t *quant_matrix;
    int sum=-1;

    if(s->alternate_scan) nCoeffs= 63;
    else nCoeffs= s->block_last_index[n];

    if (n < 4)
        block[0] = block[0] * s->y_dc_scale;
    else
        block[0] = block[0] * s->c_dc_scale;
    quant_matrix = s->intra_matrix;
    for(i=1;i<=nCoeffs;i++) {
        int j= s->intra_scantable.permutated[i];
        level = block[j];
        if (level) {
            if (level < 0) {
                level = -level;
                level = (int)(level * qscale * quant_matrix[j]) >> 3;
                level = -level;
            } else {
                level = (int)(level * qscale * quant_matrix[j]) >> 3;
            }
            block[j] = level;
            sum+=level;
        }
    }
    block[63]^=sum&1;
}

static void dct_unquantize_mpeg2_inter_c(MpegEncContext *s,
                                   DCTELEM *block, int n, int qscale)
{
    int i, level, nCoeffs;
    const uint16_t *quant_matrix;
    int sum=-1;

    if(s->alternate_scan) nCoeffs= 63;
    else nCoeffs= s->block_last_index[n];

    quant_matrix = s->inter_matrix;
    for(i=0; i<=nCoeffs; i++) {
        int j= s->intra_scantable.permutated[i];
        level = block[j];
        if (level) {
            if (level < 0) {
                level = -level;
                level = (((level << 1) + 1) * qscale *
                         ((int) (quant_matrix[j]))) >> 4;
                level = -level;
            } else {
                level = (((level << 1) + 1) * qscale *
                         ((int) (quant_matrix[j]))) >> 4;
            }
            block[j] = level;
            sum+=level;
        }
    }
    block[63]^=sum&1;
}

static void dct_unquantize_h263_intra_c(MpegEncContext *s,
                                  DCTELEM *block, int n, int qscale)
{
    int i, level, qmul, qadd;
    int nCoeffs;

    assert(s->block_last_index[n]>=0);

    qmul = qscale << 1;

    if (!s->h263_aic) {
        if (n < 4)
            block[0] = block[0] * s->y_dc_scale;
        else
            block[0] = block[0] * s->c_dc_scale;
        qadd = (qscale - 1) | 1;
    }else{
        qadd = 0;
    }
    if(s->ac_pred)
        nCoeffs=63;
    else
        nCoeffs= s->inter_scantable.raster_end[ s->block_last_index[n] ];

    for(i=1; i<=nCoeffs; i++) {
        level = block[i];
        if (level) {
            if (level < 0) {
                level = level * qmul - qadd;
            } else {
                level = level * qmul + qadd;
            }
            block[i] = level;
        }
    }
}

static void dct_unquantize_h263_inter_c(MpegEncContext *s,
                                  DCTELEM *block, int n, int qscale)
{
    int i, level, qmul, qadd;
    int nCoeffs;

    assert(s->block_last_index[n]>=0);

    qadd = (qscale - 1) | 1;
    qmul = qscale << 1;

    nCoeffs= s->inter_scantable.raster_end[ s->block_last_index[n] ];

    for(i=0; i<=nCoeffs; i++) {
        level = block[i];
        if (level) {
            if (level < 0) {
                level = level * qmul - qadd;
            } else {
                level = level * qmul + qadd;
            }
            block[i] = level;
        }
    }
}

/**
 * set qscale and update qscale dependent variables.
 */
void ff_set_qscale(MpegEncContext * s, int qscale)
{
    if (qscale < 1)
        qscale = 1;
    else if (qscale > 31)
        qscale = 31;

    s->qscale = qscale;
    s->chroma_qscale= s->chroma_qscale_table[qscale];

    s->y_dc_scale= s->y_dc_scale_table[ qscale ];
    s->c_dc_scale= s->c_dc_scale_table[ s->chroma_qscale ];
}

void MPV_report_decode_progress(MpegEncContext *s)
{
    if (s->pict_type != AV_PICTURE_TYPE_B && !s->partitioned_frame && !s->error_occurred)
        ff_thread_report_progress((AVFrame*)s->current_picture_ptr, s->mb_y, 0);
}<|MERGE_RESOLUTION|>--- conflicted
+++ resolved
@@ -644,17 +644,9 @@
     c_size = s->mb_stride * (s->mb_height + 1);
     yc_size = y_size + 2 * c_size;
 
-<<<<<<< HEAD
     /* convert fourcc to upper case */
-    s->codec_tag = ff_toupper4(s->avctx->codec_tag);
-
-    s->stream_codec_tag = ff_toupper4(s->avctx->stream_codec_tag);
-=======
-        /* convert fourcc to upper case */
-        s->codec_tag = avpriv_toupper4(s->avctx->codec_tag);
-
-        s->stream_codec_tag = avpriv_toupper4(s->avctx->stream_codec_tag);
->>>>>>> 65d3176a
+    s->codec_tag        = avpriv_toupper4(s->avctx->codec_tag);
+    s->stream_codec_tag = avpriv_toupper4(s->avctx->stream_codec_tag);
 
     s->avctx->coded_frame= (AVFrame*)&s->current_picture;
 
