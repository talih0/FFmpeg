/*
 * Quicktime Planar RGB (8BPS) Video Decoder
 * Copyright (C) 2003 Roberto Togni
 *
 * This file is part of FFmpeg.
 *
 * FFmpeg is free software; you can redistribute it and/or
 * modify it under the terms of the GNU Lesser General Public
 * License as published by the Free Software Foundation; either
 * version 2.1 of the License, or (at your option) any later version.
 *
 * FFmpeg is distributed in the hope that it will be useful,
 * but WITHOUT ANY WARRANTY; without even the implied warranty of
 * MERCHANTABILITY or FITNESS FOR A PARTICULAR PURPOSE.  See the GNU
 * Lesser General Public License for more details.
 *
 * You should have received a copy of the GNU Lesser General Public
 * License along with FFmpeg; if not, write to the Free Software
 * Foundation, Inc., 51 Franklin Street, Fifth Floor, Boston, MA 02110-1301 USA
 */

/**
 * @file
 * QT 8BPS Video Decoder by Roberto Togni
 * For more information about the 8BPS format, visit:
 *   http://www.pcisys.net/~melanson/codecs/
 *
 * Supports: PAL8 (RGB 8bpp, paletted)
 *         : BGR24 (RGB 24bpp) (can also output it as RGB32)
 *         : RGB32 (RGB 32bpp, 4th plane is alpha)
 *
 */

#include <stdio.h>
#include <stdlib.h>

#include "libavutil/intreadwrite.h"
#include "avcodec.h"


static const enum PixelFormat pixfmt_rgb24[] = {
    PIX_FMT_BGR24, PIX_FMT_RGB32, PIX_FMT_NONE };

/*
 * Decoder context
 */
typedef struct EightBpsContext {
    AVCodecContext *avctx;
    AVFrame pic;

    unsigned char planes;
    unsigned char planemap[4];

    uint32_t pal[256];
} EightBpsContext;


/*
 *
 * Decode a frame
 *
 */
static int decode_frame(AVCodecContext *avctx, void *data,
                        int *data_size, AVPacket *avpkt)
{
<<<<<<< HEAD
        const uint8_t *buf = avpkt->data;
        int buf_size = avpkt->size;
        EightBpsContext * const c = avctx->priv_data;
        const unsigned char *encoded = buf;
        unsigned char *pixptr, *pixptr_end;
        unsigned int height = avctx->height; // Real image height
        unsigned int dlen, p, row;
        const unsigned char *lp, *dp;
        unsigned char count;
        unsigned int planes = c->planes;
        unsigned char *planemap = c->planemap;

        if(c->pic.data[0])
                avctx->release_buffer(avctx, &c->pic);

        c->pic.reference = 0;
        c->pic.buffer_hints = FF_BUFFER_HINTS_VALID;
        if(avctx->get_buffer(avctx, &c->pic) < 0){
                av_log(avctx, AV_LOG_ERROR, "get_buffer() failed\n");
                return -1;
        }

        /* Set data pointer after line lengths */
        dp = encoded + planes * (height << 1);

        for (p = 0; p < planes; p++) {
                /* Lines length pointer for this plane */
                lp = encoded + p * (height << 1);

                /* Decode a plane */
                for(row = 0; row < height; row++) {
                        pixptr = c->pic.data[0] + row * c->pic.linesize[0] + planemap[p];
                        pixptr_end = pixptr + c->pic.linesize[0];
                        dlen = av_be2ne16(*(const unsigned short *)(lp+row*2));
                        /* Decode a row of this plane */
                        while(dlen > 0) {
                                if(dp + 1 >= buf+buf_size) return -1;
                                if ((count = *dp++) <= 127) {
                                        count++;
                                        dlen -= count + 1;
                                        if (pixptr + count * planes > pixptr_end)
                                            break;
                                        if(dp + count > buf+buf_size) return -1;
                                        while(count--) {
                                                *pixptr = *dp++;
                                                pixptr += planes;
                                        }
                                } else {
                                        count = 257 - count;
                                        if (pixptr + count * planes > pixptr_end)
                                            break;
                                        while(count--) {
                                                *pixptr = *dp;
                                                pixptr += planes;
                                        }
                                        dp++;
                                        dlen -= 2;
                                }
                        }
=======
    const uint8_t *buf = avpkt->data;
    int buf_size       = avpkt->size;
    EightBpsContext * const c = avctx->priv_data;
    const unsigned char *encoded = buf;
    unsigned char *pixptr, *pixptr_end;
    unsigned int height = avctx->height; // Real image height
    unsigned int dlen, p, row;
    const unsigned char *lp, *dp;
    unsigned char count;
    unsigned int px_inc;
    unsigned int planes     = c->planes;
    unsigned char *planemap = c->planemap;

    if (c->pic.data[0])
        avctx->release_buffer(avctx, &c->pic);

    c->pic.reference    = 0;
    c->pic.buffer_hints = FF_BUFFER_HINTS_VALID;
    if (avctx->get_buffer(avctx, &c->pic) < 0){
        av_log(avctx, AV_LOG_ERROR, "get_buffer() failed\n");
        return -1;
    }

    /* Set data pointer after line lengths */
    dp = encoded + planes * (height << 1);

    /* Ignore alpha plane, don't know what to do with it */
    if (planes == 4)
        planes--;

    px_inc = planes + (avctx->pix_fmt == PIX_FMT_RGB32);

    for (p = 0; p < planes; p++) {
        /* Lines length pointer for this plane */
        lp = encoded + p * (height << 1);

        /* Decode a plane */
        for (row = 0; row < height; row++) {
            pixptr = c->pic.data[0] + row * c->pic.linesize[0] + planemap[p];
            pixptr_end = pixptr + c->pic.linesize[0];
            dlen = av_be2ne16(*(const unsigned short *)(lp + row * 2));
            /* Decode a row of this plane */
            while (dlen > 0) {
                if (dp + 1 >= buf + buf_size)
                    return -1;
                if ((count = *dp++) <= 127) {
                    count++;
                    dlen -= count + 1;
                    if (pixptr + count * px_inc > pixptr_end)
                        break;
                    if (dp + count > buf + buf_size)
                        return -1;
                    while (count--) {
                        *pixptr = *dp++;
                        pixptr += px_inc;
                    }
                } else {
                    count = 257 - count;
                    if (pixptr + count * px_inc > pixptr_end)
                        break;
                    while (count--) {
                        *pixptr = *dp;
                        pixptr += px_inc;
                    }
                    dp++;
                    dlen -= 2;
>>>>>>> e771e6dd
                }
            }
        }
    }

    if (avctx->bits_per_coded_sample <= 8) {
        const uint8_t *pal = av_packet_get_side_data(avpkt,
                                                     AV_PKT_DATA_PALETTE,
                                                     NULL);
        if (pal) {
            c->pic.palette_has_changed = 1;
            memcpy(c->pal, pal, AVPALETTE_SIZE);
        }

        memcpy (c->pic.data[1], c->pal, AVPALETTE_SIZE);
    }

    *data_size = sizeof(AVFrame);
    *(AVFrame*)data = c->pic;

    /* always report that the buffer was completely consumed */
    return buf_size;
}


/*
 *
 * Init 8BPS decoder
 *
 */
static av_cold int decode_init(AVCodecContext *avctx)
{
<<<<<<< HEAD
        EightBpsContext * const c = avctx->priv_data;

        c->avctx = avctx;

        avcodec_get_frame_defaults(&c->pic);
        c->pic.data[0] = NULL;

        switch (avctx->bits_per_coded_sample) {
                case 8:
                        avctx->pix_fmt = PIX_FMT_PAL8;
                        c->planes = 1;
                        c->planemap[0] = 0; // 1st plane is palette indexes
                        break;
                case 24:
                        avctx->pix_fmt = avctx->get_format(avctx, pixfmt_rgb24);
                        c->planes = 3;
                        c->planemap[0] = 2; // 1st plane is red
                        c->planemap[1] = 1; // 2nd plane is green
                        c->planemap[2] = 0; // 3rd plane is blue
                        break;
                case 32:
                        avctx->pix_fmt = PIX_FMT_RGB32;
                        c->planes = 4;
#if HAVE_BIGENDIAN
                        c->planemap[0] = 1; // 1st plane is red
                        c->planemap[1] = 2; // 2nd plane is green
                        c->planemap[2] = 3; // 3rd plane is blue
                        c->planemap[3] = 0; // 4th plane is alpha
#else
                        c->planemap[0] = 2; // 1st plane is red
                        c->planemap[1] = 1; // 2nd plane is green
                        c->planemap[2] = 0; // 3rd plane is blue
                        c->planemap[3] = 3; // 4th plane is alpha
=======
    EightBpsContext * const c = avctx->priv_data;

    c->avctx       = avctx;
    c->pic.data[0] = NULL;

    switch (avctx->bits_per_coded_sample) {
    case 8:
        avctx->pix_fmt = PIX_FMT_PAL8;
        c->planes      = 1;
        c->planemap[0] = 0; // 1st plane is palette indexes
        break;
    case 24:
        avctx->pix_fmt = avctx->get_format(avctx, pixfmt_rgb24);
        c->planes      = 3;
        c->planemap[0] = 2; // 1st plane is red
        c->planemap[1] = 1; // 2nd plane is green
        c->planemap[2] = 0; // 3rd plane is blue
        break;
    case 32:
        avctx->pix_fmt = PIX_FMT_RGB32;
        c->planes      = 4;
#if HAVE_BIGENDIAN
        c->planemap[0] = 1; // 1st plane is red
        c->planemap[1] = 2; // 2nd plane is green
        c->planemap[2] = 3; // 3rd plane is blue
        c->planemap[3] = 0; // 4th plane is alpha???
#else
        c->planemap[0] = 2; // 1st plane is red
        c->planemap[1] = 1; // 2nd plane is green
        c->planemap[2] = 0; // 3rd plane is blue
        c->planemap[3] = 3; // 4th plane is alpha???
>>>>>>> e771e6dd
#endif
        break;
    default:
        av_log(avctx, AV_LOG_ERROR, "Error: Unsupported color depth: %u.\n",
               avctx->bits_per_coded_sample);
        return -1;
    }

    return 0;
}




/*
 *
 * Uninit 8BPS decoder
 *
 */
static av_cold int decode_end(AVCodecContext *avctx)
{
    EightBpsContext * const c = avctx->priv_data;

    if (c->pic.data[0])
        avctx->release_buffer(avctx, &c->pic);

    return 0;
}



AVCodec ff_eightbps_decoder = {
    .name           = "8bps",
    .type           = AVMEDIA_TYPE_VIDEO,
    .id             = CODEC_ID_8BPS,
    .priv_data_size = sizeof(EightBpsContext),
    .init           = decode_init,
    .close          = decode_end,
    .decode         = decode_frame,
    .capabilities   = CODEC_CAP_DR1,
    .long_name      = NULL_IF_CONFIG_SMALL("QuickTime 8BPS video"),
};<|MERGE_RESOLUTION|>--- conflicted
+++ resolved
@@ -63,67 +63,6 @@
 static int decode_frame(AVCodecContext *avctx, void *data,
                         int *data_size, AVPacket *avpkt)
 {
-<<<<<<< HEAD
-        const uint8_t *buf = avpkt->data;
-        int buf_size = avpkt->size;
-        EightBpsContext * const c = avctx->priv_data;
-        const unsigned char *encoded = buf;
-        unsigned char *pixptr, *pixptr_end;
-        unsigned int height = avctx->height; // Real image height
-        unsigned int dlen, p, row;
-        const unsigned char *lp, *dp;
-        unsigned char count;
-        unsigned int planes = c->planes;
-        unsigned char *planemap = c->planemap;
-
-        if(c->pic.data[0])
-                avctx->release_buffer(avctx, &c->pic);
-
-        c->pic.reference = 0;
-        c->pic.buffer_hints = FF_BUFFER_HINTS_VALID;
-        if(avctx->get_buffer(avctx, &c->pic) < 0){
-                av_log(avctx, AV_LOG_ERROR, "get_buffer() failed\n");
-                return -1;
-        }
-
-        /* Set data pointer after line lengths */
-        dp = encoded + planes * (height << 1);
-
-        for (p = 0; p < planes; p++) {
-                /* Lines length pointer for this plane */
-                lp = encoded + p * (height << 1);
-
-                /* Decode a plane */
-                for(row = 0; row < height; row++) {
-                        pixptr = c->pic.data[0] + row * c->pic.linesize[0] + planemap[p];
-                        pixptr_end = pixptr + c->pic.linesize[0];
-                        dlen = av_be2ne16(*(const unsigned short *)(lp+row*2));
-                        /* Decode a row of this plane */
-                        while(dlen > 0) {
-                                if(dp + 1 >= buf+buf_size) return -1;
-                                if ((count = *dp++) <= 127) {
-                                        count++;
-                                        dlen -= count + 1;
-                                        if (pixptr + count * planes > pixptr_end)
-                                            break;
-                                        if(dp + count > buf+buf_size) return -1;
-                                        while(count--) {
-                                                *pixptr = *dp++;
-                                                pixptr += planes;
-                                        }
-                                } else {
-                                        count = 257 - count;
-                                        if (pixptr + count * planes > pixptr_end)
-                                            break;
-                                        while(count--) {
-                                                *pixptr = *dp;
-                                                pixptr += planes;
-                                        }
-                                        dp++;
-                                        dlen -= 2;
-                                }
-                        }
-=======
     const uint8_t *buf = avpkt->data;
     int buf_size       = avpkt->size;
     EightBpsContext * const c = avctx->priv_data;
@@ -133,7 +72,6 @@
     unsigned int dlen, p, row;
     const unsigned char *lp, *dp;
     unsigned char count;
-    unsigned int px_inc;
     unsigned int planes     = c->planes;
     unsigned char *planemap = c->planemap;
 
@@ -149,12 +87,6 @@
 
     /* Set data pointer after line lengths */
     dp = encoded + planes * (height << 1);
-
-    /* Ignore alpha plane, don't know what to do with it */
-    if (planes == 4)
-        planes--;
-
-    px_inc = planes + (avctx->pix_fmt == PIX_FMT_RGB32);
 
     for (p = 0; p < planes; p++) {
         /* Lines length pointer for this plane */
@@ -172,25 +104,24 @@
                 if ((count = *dp++) <= 127) {
                     count++;
                     dlen -= count + 1;
-                    if (pixptr + count * px_inc > pixptr_end)
+                    if (pixptr + count * planes > pixptr_end)
                         break;
                     if (dp + count > buf + buf_size)
                         return -1;
                     while (count--) {
                         *pixptr = *dp++;
-                        pixptr += px_inc;
+                        pixptr += planes;
                     }
                 } else {
                     count = 257 - count;
-                    if (pixptr + count * px_inc > pixptr_end)
+                    if (pixptr + count * planes > pixptr_end)
                         break;
                     while (count--) {
                         *pixptr = *dp;
-                        pixptr += px_inc;
+                        pixptr += planes;
                     }
                     dp++;
                     dlen -= 2;
->>>>>>> e771e6dd
                 }
             }
         }
@@ -223,46 +154,12 @@
  */
 static av_cold int decode_init(AVCodecContext *avctx)
 {
-<<<<<<< HEAD
-        EightBpsContext * const c = avctx->priv_data;
-
-        c->avctx = avctx;
-
-        avcodec_get_frame_defaults(&c->pic);
-        c->pic.data[0] = NULL;
-
-        switch (avctx->bits_per_coded_sample) {
-                case 8:
-                        avctx->pix_fmt = PIX_FMT_PAL8;
-                        c->planes = 1;
-                        c->planemap[0] = 0; // 1st plane is palette indexes
-                        break;
-                case 24:
-                        avctx->pix_fmt = avctx->get_format(avctx, pixfmt_rgb24);
-                        c->planes = 3;
-                        c->planemap[0] = 2; // 1st plane is red
-                        c->planemap[1] = 1; // 2nd plane is green
-                        c->planemap[2] = 0; // 3rd plane is blue
-                        break;
-                case 32:
-                        avctx->pix_fmt = PIX_FMT_RGB32;
-                        c->planes = 4;
-#if HAVE_BIGENDIAN
-                        c->planemap[0] = 1; // 1st plane is red
-                        c->planemap[1] = 2; // 2nd plane is green
-                        c->planemap[2] = 3; // 3rd plane is blue
-                        c->planemap[3] = 0; // 4th plane is alpha
-#else
-                        c->planemap[0] = 2; // 1st plane is red
-                        c->planemap[1] = 1; // 2nd plane is green
-                        c->planemap[2] = 0; // 3rd plane is blue
-                        c->planemap[3] = 3; // 4th plane is alpha
-=======
     EightBpsContext * const c = avctx->priv_data;
 
     c->avctx       = avctx;
     c->pic.data[0] = NULL;
 
+    avcodec_get_frame_defaults(&c->pic);
     switch (avctx->bits_per_coded_sample) {
     case 8:
         avctx->pix_fmt = PIX_FMT_PAL8;
@@ -283,13 +180,12 @@
         c->planemap[0] = 1; // 1st plane is red
         c->planemap[1] = 2; // 2nd plane is green
         c->planemap[2] = 3; // 3rd plane is blue
-        c->planemap[3] = 0; // 4th plane is alpha???
+        c->planemap[3] = 0; // 4th plane is alpha
 #else
         c->planemap[0] = 2; // 1st plane is red
         c->planemap[1] = 1; // 2nd plane is green
         c->planemap[2] = 0; // 3rd plane is blue
-        c->planemap[3] = 3; // 4th plane is alpha???
->>>>>>> e771e6dd
+        c->planemap[3] = 3; // 4th plane is alpha
 #endif
         break;
     default:
