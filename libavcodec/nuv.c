/*
 * NuppelVideo decoder
 * Copyright (c) 2006 Reimar Doeffinger
 *
 * This file is part of FFmpeg.
 *
 * FFmpeg is free software; you can redistribute it and/or
 * modify it under the terms of the GNU Lesser General Public
 * License as published by the Free Software Foundation; either
 * version 2.1 of the License, or (at your option) any later version.
 *
 * FFmpeg is distributed in the hope that it will be useful,
 * but WITHOUT ANY WARRANTY; without even the implied warranty of
 * MERCHANTABILITY or FITNESS FOR A PARTICULAR PURPOSE.  See the GNU
 * Lesser General Public License for more details.
 *
 * You should have received a copy of the GNU Lesser General Public
 * License along with FFmpeg; if not, write to the Free Software
 * Foundation, Inc., 51 Franklin Street, Fifth Floor, Boston, MA 02110-1301 USA
 */
#include <stdio.h>
#include <stdlib.h>
#include <limits.h>

#include "libavutil/bswap.h"
#include "libavutil/lzo.h"
#include "libavutil/imgutils.h"
#include "avcodec.h"
#include "dsputil.h"
#include "rtjpeg.h"

typedef struct {
    AVFrame pic;
    int codec_frameheader;
    int quality;
    int width, height;
    unsigned int decomp_size;
    unsigned char* decomp_buf;
    uint32_t lq[64], cq[64];
    RTJpegContext rtj;
    DSPContext dsp;
} NuvContext;

static const uint8_t fallback_lquant[] = {
    16,  11,  10,  16,  24,  40,  51,  61,
    12,  12,  14,  19,  26,  58,  60,  55,
    14,  13,  16,  24,  40,  57,  69,  56,
    14,  17,  22,  29,  51,  87,  80,  62,
    18,  22,  37,  56,  68, 109, 103,  77,
    24,  35,  55,  64,  81, 104, 113,  92,
    49,  64,  78,  87, 103, 121, 120, 101,
    72,  92,  95,  98, 112, 100, 103,  99
};

static const uint8_t fallback_cquant[] = {
    17, 18, 24, 47, 99, 99, 99, 99,
    18, 21, 26, 66, 99, 99, 99, 99,
    24, 26, 56, 99, 99, 99, 99, 99,
    47, 66, 99, 99, 99, 99, 99, 99,
    99, 99, 99, 99, 99, 99, 99, 99,
    99, 99, 99, 99, 99, 99, 99, 99,
    99, 99, 99, 99, 99, 99, 99, 99,
    99, 99, 99, 99, 99, 99, 99, 99
};

/**
 * @brief copy frame data from buffer to AVFrame, handling stride.
 * @param f destination AVFrame
 * @param src source buffer, does not use any line-stride
 * @param width width of the video frame
 * @param height height of the video frame
 */
static void copy_frame(AVFrame *f, const uint8_t *src,
                       int width, int height) {
    AVPicture pic;
    avpicture_fill(&pic, src, PIX_FMT_YUV420P, width, height);
    av_picture_copy((AVPicture *)f, &pic, PIX_FMT_YUV420P, width, height);
}

/**
 * @brief extract quantization tables from codec data into our context
 */
static int get_quant(AVCodecContext *avctx, NuvContext *c,
                     const uint8_t *buf, int size) {
    int i;
    if (size < 2 * 64 * 4) {
        av_log(avctx, AV_LOG_ERROR, "insufficient rtjpeg quant data\n");
        return AVERROR_INVALIDDATA;
    }
    for (i = 0; i < 64; i++, buf += 4)
        c->lq[i] = AV_RL32(buf);
    for (i = 0; i < 64; i++, buf += 4)
        c->cq[i] = AV_RL32(buf);
    return 0;
}

/**
 * @brief set quantization tables from a quality value
 */
static void get_quant_quality(NuvContext *c, int quality) {
    int i;
    quality = FFMAX(quality, 1);
    for (i = 0; i < 64; i++) {
        c->lq[i] = (fallback_lquant[i] << 7) / quality;
        c->cq[i] = (fallback_cquant[i] << 7) / quality;
    }
}

static int codec_reinit(AVCodecContext *avctx, int width, int height, int quality) {
    NuvContext *c = avctx->priv_data;
    int ret;

    width  = FFALIGN(width,  2);
    height = FFALIGN(height, 2);
    if (quality >= 0)
        get_quant_quality(c, quality);
    if (width != c->width || height != c->height) {
<<<<<<< HEAD
        // also reserve space for a possible additional header
        int buf_size = 24 + height * width * 3 / 2 + AV_LZO_OUTPUT_PADDING;
        if (av_image_check_size(height, width, 0, avctx) < 0 ||
            buf_size > INT_MAX/8)
            return -1;
        avctx->width = c->width = width;
        avctx->height = c->height = height;
        av_fast_malloc(&c->decomp_buf, &c->decomp_size,
                       buf_size);
        if (!c->decomp_buf) {
            av_log(avctx, AV_LOG_ERROR, "Can't allocate decompression buffer.\n");
            return AVERROR(ENOMEM);
        }
        rtjpeg_decode_init(&c->rtj, &c->dsp, c->width, c->height, c->lq, c->cq);
        return 1;
=======
        void *ptr;
        if ((ret = av_image_check_size(height, width, 0, avctx)) < 0)
            return ret;
        avctx->width = c->width = width;
        avctx->height = c->height = height;
        ptr = av_fast_realloc(c->decomp_buf, &c->decomp_size,
                              c->height * c->width * 3 / 2 +
                              FF_INPUT_BUFFER_PADDING_SIZE +
                              RTJPEG_HEADER_SIZE);
        if (!ptr) {
            av_log(avctx, AV_LOG_ERROR, "Can't allocate decompression buffer.\n");
            return AVERROR(ENOMEM);
        } else
            c->decomp_buf = ptr;
        rtjpeg_decode_init(&c->rtj, &c->dsp, c->width, c->height, c->lq, c->cq);
        if (c->pic.data[0])
            avctx->release_buffer(avctx, &c->pic);
>>>>>>> abb41f19
    } else if (quality != c->quality)
        rtjpeg_decode_init(&c->rtj, &c->dsp, c->width, c->height, c->lq, c->cq);
    return 0;
}

static int decode_frame(AVCodecContext *avctx, void *data, int *data_size,
                        AVPacket *avpkt) {
    const uint8_t *buf = avpkt->data;
    int buf_size = avpkt->size;
    NuvContext *c = avctx->priv_data;
    AVFrame *picture = data;
    int orig_size = buf_size;
    int keyframe;
    int size_change = 0;
    int result;
    enum {NUV_UNCOMPRESSED = '0', NUV_RTJPEG = '1',
          NUV_RTJPEG_IN_LZO = '2', NUV_LZO = '3',
          NUV_BLACK = 'N', NUV_COPY_LAST = 'L'} comptype;

    if (buf_size < 12) {
        av_log(avctx, AV_LOG_ERROR, "coded frame too small\n");
        return AVERROR_INVALIDDATA;
    }

    // codec data (rtjpeg quant tables)
    if (buf[0] == 'D' && buf[1] == 'R') {
        int ret;
        // skip rest of the frameheader.
        buf = &buf[12];
        buf_size -= 12;
        ret = get_quant(avctx, c, buf, buf_size);
        if (ret < 0)
            return ret;
        rtjpeg_decode_init(&c->rtj, &c->dsp, c->width, c->height, c->lq, c->cq);
        return orig_size;
    }

    if (buf[0] != 'V' || buf_size < 12) {
        av_log(avctx, AV_LOG_ERROR, "not a nuv video frame\n");
        return AVERROR_INVALIDDATA;
    }
    comptype = buf[1];
    switch (comptype) {
        case NUV_RTJPEG_IN_LZO:
        case NUV_RTJPEG:
            keyframe = !buf[2]; break;
        case NUV_COPY_LAST:
            keyframe = 0; break;
        default:
            keyframe = 1; break;
    }
retry:
    // skip rest of the frameheader.
    buf = &buf[12];
    buf_size -= 12;
    if (comptype == NUV_RTJPEG_IN_LZO || comptype == NUV_LZO) {
        int outlen = c->decomp_size - FFMAX(FF_INPUT_BUFFER_PADDING_SIZE, AV_LZO_OUTPUT_PADDING);
        int inlen  = buf_size;
        if (av_lzo1x_decode(c->decomp_buf, &outlen, buf, &inlen)) {
            av_log(avctx, AV_LOG_ERROR, "error during lzo decompression\n");
            return AVERROR_INVALIDDATA;
        }
        buf = c->decomp_buf;
        buf_size = c->decomp_size - FFMAX(FF_INPUT_BUFFER_PADDING_SIZE, AV_LZO_OUTPUT_PADDING) - outlen;
    }
    if (c->codec_frameheader) {
        int w, h, q, res;
        if (buf_size < RTJPEG_HEADER_SIZE || buf[4] != RTJPEG_HEADER_SIZE ||
            buf[5] != RTJPEG_FILE_VERSION) {
            av_log(avctx, AV_LOG_ERROR, "invalid nuv video frame\n");
            return AVERROR_INVALIDDATA;
        }
        w = AV_RL16(&buf[6]);
        h = AV_RL16(&buf[8]);
        q = buf[10];
<<<<<<< HEAD

        res = codec_reinit(avctx, w, h, q);
        if (res < 0)
            return res;
        if (res) {
            buf = avpkt->data;
            buf_size = avpkt->size;
            size_change = 1;
            goto retry;
        }
=======
        if ((result = codec_reinit(avctx, w, h, q)) < 0)
            return result;
        if (comptype == NUV_RTJPEG_IN_LZO || comptype == NUV_LZO)
            buf = c->decomp_buf;
>>>>>>> abb41f19
        buf = &buf[RTJPEG_HEADER_SIZE];
        buf_size -= RTJPEG_HEADER_SIZE;
    }

    if ((size_change || keyframe) && c->pic.data[0])
        avctx->release_buffer(avctx, &c->pic);
    c->pic.reference = 3;
    c->pic.buffer_hints = FF_BUFFER_HINTS_VALID | FF_BUFFER_HINTS_READABLE |
                          FF_BUFFER_HINTS_PRESERVE | FF_BUFFER_HINTS_REUSABLE;
    result = avctx->reget_buffer(avctx, &c->pic);
    if (result < 0) {
        av_log(avctx, AV_LOG_ERROR, "get_buffer() failed\n");
        return result;
    }

    c->pic.pict_type = keyframe ? AV_PICTURE_TYPE_I : AV_PICTURE_TYPE_P;
    c->pic.key_frame = keyframe;
    // decompress/copy/whatever data
    switch (comptype) {
        case NUV_LZO:
        case NUV_UNCOMPRESSED: {
            int height = c->height;
            if (buf_size < c->width * height * 3 / 2) {
                av_log(avctx, AV_LOG_ERROR, "uncompressed frame too short\n");
                height = buf_size / c->width / 3 * 2;
            }
            copy_frame(&c->pic, buf, c->width, height);
            break;
        }
        case NUV_RTJPEG_IN_LZO:
        case NUV_RTJPEG: {
            rtjpeg_decode_frame_yuv420(&c->rtj, &c->pic, buf, buf_size);
            break;
        }
        case NUV_BLACK: {
            memset(c->pic.data[0], 0, c->width * c->height);
            memset(c->pic.data[1], 128, c->width * c->height / 4);
            memset(c->pic.data[2], 128, c->width * c->height / 4);
            break;
        }
        case NUV_COPY_LAST: {
            /* nothing more to do here */
            break;
        }
        default:
            av_log(avctx, AV_LOG_ERROR, "unknown compression\n");
            return AVERROR_INVALIDDATA;
    }

    *picture = c->pic;
    *data_size = sizeof(AVFrame);
    return orig_size;
}

static av_cold int decode_init(AVCodecContext *avctx) {
    NuvContext *c = avctx->priv_data;
    int ret;

    avctx->pix_fmt = PIX_FMT_YUV420P;
    c->pic.data[0] = NULL;
    c->decomp_buf = NULL;
    c->quality = -1;
    c->width = 0;
    c->height = 0;
    c->codec_frameheader = avctx->codec_tag == MKTAG('R', 'J', 'P', 'G');
    if (avctx->extradata_size)
        get_quant(avctx, c, avctx->extradata, avctx->extradata_size);
    dsputil_init(&c->dsp, avctx);
<<<<<<< HEAD
    if (codec_reinit(avctx, avctx->width, avctx->height, -1) < 0)
        return 1;
=======
    if ((ret = codec_reinit(avctx, avctx->width, avctx->height, -1)) < 0)
        return ret;
>>>>>>> abb41f19
    return 0;
}

static av_cold int decode_end(AVCodecContext *avctx) {
    NuvContext *c = avctx->priv_data;
    av_freep(&c->decomp_buf);
    if (c->pic.data[0])
        avctx->release_buffer(avctx, &c->pic);
    return 0;
}

AVCodec ff_nuv_decoder = {
    .name           = "nuv",
    .type           = AVMEDIA_TYPE_VIDEO,
    .id             = CODEC_ID_NUV,
    .priv_data_size = sizeof(NuvContext),
    .init           = decode_init,
    .close          = decode_end,
    .decode         = decode_frame,
    .capabilities   = CODEC_CAP_DR1,
    .long_name = NULL_IF_CONFIG_SMALL("NuppelVideo/RTJPEG"),
};
<|MERGE_RESOLUTION|>--- conflicted
+++ resolved
@@ -115,12 +115,12 @@
     if (quality >= 0)
         get_quant_quality(c, quality);
     if (width != c->width || height != c->height) {
-<<<<<<< HEAD
         // also reserve space for a possible additional header
         int buf_size = 24 + height * width * 3 / 2 + AV_LZO_OUTPUT_PADDING;
-        if (av_image_check_size(height, width, 0, avctx) < 0 ||
-            buf_size > INT_MAX/8)
+        if (buf_size > INT_MAX/8)
             return -1;
+        if ((ret = av_image_check_size(height, width, 0, avctx)) < 0)
+            return ret;
         avctx->width = c->width = width;
         avctx->height = c->height = height;
         av_fast_malloc(&c->decomp_buf, &c->decomp_size,
@@ -131,25 +131,6 @@
         }
         rtjpeg_decode_init(&c->rtj, &c->dsp, c->width, c->height, c->lq, c->cq);
         return 1;
-=======
-        void *ptr;
-        if ((ret = av_image_check_size(height, width, 0, avctx)) < 0)
-            return ret;
-        avctx->width = c->width = width;
-        avctx->height = c->height = height;
-        ptr = av_fast_realloc(c->decomp_buf, &c->decomp_size,
-                              c->height * c->width * 3 / 2 +
-                              FF_INPUT_BUFFER_PADDING_SIZE +
-                              RTJPEG_HEADER_SIZE);
-        if (!ptr) {
-            av_log(avctx, AV_LOG_ERROR, "Can't allocate decompression buffer.\n");
-            return AVERROR(ENOMEM);
-        } else
-            c->decomp_buf = ptr;
-        rtjpeg_decode_init(&c->rtj, &c->dsp, c->width, c->height, c->lq, c->cq);
-        if (c->pic.data[0])
-            avctx->release_buffer(avctx, &c->pic);
->>>>>>> abb41f19
     } else if (quality != c->quality)
         rtjpeg_decode_init(&c->rtj, &c->dsp, c->width, c->height, c->lq, c->cq);
     return 0;
@@ -216,7 +197,7 @@
         buf_size = c->decomp_size - FFMAX(FF_INPUT_BUFFER_PADDING_SIZE, AV_LZO_OUTPUT_PADDING) - outlen;
     }
     if (c->codec_frameheader) {
-        int w, h, q, res;
+        int w, h, q;
         if (buf_size < RTJPEG_HEADER_SIZE || buf[4] != RTJPEG_HEADER_SIZE ||
             buf[5] != RTJPEG_FILE_VERSION) {
             av_log(avctx, AV_LOG_ERROR, "invalid nuv video frame\n");
@@ -225,23 +206,15 @@
         w = AV_RL16(&buf[6]);
         h = AV_RL16(&buf[8]);
         q = buf[10];
-<<<<<<< HEAD
-
-        res = codec_reinit(avctx, w, h, q);
-        if (res < 0)
-            return res;
-        if (res) {
+        if ((result = codec_reinit(avctx, w, h, q)) < 0)
+            return result;
+
+        if (result) {
             buf = avpkt->data;
             buf_size = avpkt->size;
             size_change = 1;
             goto retry;
         }
-=======
-        if ((result = codec_reinit(avctx, w, h, q)) < 0)
-            return result;
-        if (comptype == NUV_RTJPEG_IN_LZO || comptype == NUV_LZO)
-            buf = c->decomp_buf;
->>>>>>> abb41f19
         buf = &buf[RTJPEG_HEADER_SIZE];
         buf_size -= RTJPEG_HEADER_SIZE;
     }
@@ -310,13 +283,9 @@
     if (avctx->extradata_size)
         get_quant(avctx, c, avctx->extradata, avctx->extradata_size);
     dsputil_init(&c->dsp, avctx);
-<<<<<<< HEAD
-    if (codec_reinit(avctx, avctx->width, avctx->height, -1) < 0)
-        return 1;
-=======
     if ((ret = codec_reinit(avctx, avctx->width, avctx->height, -1)) < 0)
         return ret;
->>>>>>> abb41f19
+
     return 0;
 }
 
