--- conflicted
+++ resolved
@@ -12,11 +12,7 @@
              $(EMMS_OBJS__yes_)                                      \
              x86/fixed_dsp.o                                            \
              x86/float_dsp.o                                            \
-<<<<<<< HEAD
+             x86/imgutils.o                                             \
              x86/lls.o                                                  \
 
-YASM-OBJS-$(CONFIG_PIXELUTILS) += x86/pixelutils.o                      \
-=======
-             x86/imgutils.o                                             \
-             x86/lls.o                                                  \
->>>>>>> d7bc52bf
+YASM-OBJS-$(CONFIG_PIXELUTILS) += x86/pixelutils.o                      \