--- conflicted
+++ resolved
@@ -2229,12 +2229,8 @@
         av_metadata_set2(&c->fmt_ctx.metadata, "copyright", c->stream->copyright, 0);
         av_metadata_set2(&c->fmt_ctx.metadata, "title"    , c->stream->title    , 0);
 
-<<<<<<< HEAD
-        c->fmt_ctx.streams = av_mallocz(sizeof(*c->fmt_ctx.streams) * c->stream->nb_streams);
-=======
         c->fmt_ctx.streams = av_mallocz(sizeof(AVStream *) * c->stream->nb_streams);
 
->>>>>>> ca7d8256
         for(i=0;i<c->stream->nb_streams;i++) {
             AVStream *src;
             c->fmt_ctx.streams[i] = av_mallocz(sizeof(AVStream));
@@ -3386,15 +3382,9 @@
     if (!st)
         goto fail;
     ctx->nb_streams = 1;
-<<<<<<< HEAD
-    ctx->streams = av_mallocz(sizeof(*ctx->streams) * ctx->nb_streams);
-    if (!ctx->streams)
-        goto fail;
-=======
     ctx->streams = av_mallocz(sizeof(AVStream *) * ctx->nb_streams);
     if (!ctx->streams)
       goto fail;
->>>>>>> ca7d8256
     ctx->streams[0] = st;
 
     if (!c->stream->feed ||
